--- conflicted
+++ resolved
@@ -4,8 +4,6 @@
 import sys
 import time
 import warnings
-from contextlib import nullcontext
-
 from contextlib import nullcontext
 
 import click
@@ -26,8 +24,6 @@
 
 aten = torch.ops.aten
 profile_enabled = False
-<<<<<<< HEAD
-=======
 inductor_config_options = {
     "halide": {"cpu_backend": "halide", "cuda_backend": "halide"},
     "autotune": {
@@ -41,13 +37,11 @@
 
 def maybe_record_function(name):
     return torch.profiler.record_function(name) if profile_enabled else nullcontext()
->>>>>>> 9b2e453e
 
 
 def compute_speedups(
     operator, models, example_inputs, repeats, accuracy_checking=False, device="cuda"
 ):
-    global profile_enabled
     expected = models[0](*example_inputs)
     if accuracy_checking:
         for model in models[1:]:
@@ -62,27 +56,10 @@
 
     timings = np.zeros((repeats, len(models)), np.float64)
     for rep in range(repeats):
-<<<<<<< HEAD
-        record_rep_context = (
-            torch.profiler.record_function(f"rep_{rep}")
-            if profile_enabled
-            else nullcontext()
-        )
-        with record_rep_context:
-            # interleave the runs to handle frequency scaling and load changes
-            for m, model in enumerate(models):
-                record_model_context = (
-                    torch.profiler.record_function(f"model_{m}")
-                    if profile_enabled
-                    else nullcontext()
-                )
-                with record_model_context:
-=======
         with maybe_record_function(f"rep_{rep}"):
             # interleave the runs to handle frequency scaling and load changes
             for m, model in enumerate(models):
                 with maybe_record_function(f"model_{m}"):
->>>>>>> 9b2e453e
                     if device == "cuda":
                         model(*example_inputs)
 
@@ -250,14 +227,10 @@
     channels_last,
     profile,
 ):
-<<<<<<< HEAD
-    global profile_enabled
-=======
     warnings.filterwarnings("ignore", module="torch.jit._check")
     torch.set_float32_matmul_precision("high")
     global profile_enabled
 
->>>>>>> 9b2e453e
     if inp_file is not None:
         loader = OperatorInputsLoader(inp_file)
     else:
@@ -344,13 +317,8 @@
             if profile_enabled
             else nullcontext()
         )
-<<<<<<< HEAD
-        with profiler_context as prof:
-            for i, inps in enumerate(inputs_list):
-=======
         with profiler_context:
             for i, inps in enumerate(tqdm(inputs_list[start_idx:], desc=str(operator))):
->>>>>>> 9b2e453e
                 if inps is None:
                     break
                 args, kwargs = inps
@@ -359,44 +327,22 @@
                         torch.Tensor, to_channels_last, (args, kwargs)
                     )
                 try:
-<<<<<<< HEAD
-                    iter_context = (
-                        torch.profiler.record_function(f"iter_{i}")
-                        if profile_enabled
-                        else nullcontext()
-                    )
-                    with iter_context:
-=======
                     with maybe_record_function(f"iter_{i}"):
->>>>>>> 9b2e453e
                         # aten, nvfuser, inductor
                         timings.append(
                             microbenchmark(
                                 operator,
                                 args,
                                 kwargs,
-<<<<<<< HEAD
-                                dtype,
-                                accuracy_checking,
-                                repeats,
-=======
                                 accuracy_checking,
                                 repeats,
                                 inductor_configs,
->>>>>>> 9b2e453e
                                 measure_nvfuser,
                                 device,
                             )
                         )
-<<<<<<< HEAD
-
-                except Exception as e:
-                    print(f"error {operator}")
-                    print(e)
-=======
                 except Exception as e:
                     print(f"error {operator} input {i}: {type(e).__name__}: {e}")
->>>>>>> 9b2e453e
                     # comment out this line to avoid blocking other tests
                     # raise e
 
