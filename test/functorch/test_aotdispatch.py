# Owner(s): ["oncall: pt2"]

# Copyright (c) Facebook, Inc. and its affiliates.
# All rights reserved.
#
# This source code is licensed under the BSD-style license found in the
# LICENSE file in the root directory of this source tree.

import copy
import itertools
import unittest
import warnings
from contextlib import ContextDecorator, nullcontext
from functools import partial, wraps
from typing import Any, Callable, Dict, List, Optional, Union
from unittest.mock import patch

from common_utils import decorate, decorateForModules, skip, skipOps, xfail

import torch
import torch._dynamo as torchdynamo
import torch.nn as nn
import torch.utils._pytree as pytree
from functorch import grad, jacrev, make_fx, vjp, vmap
from functorch.compile import (
    aot_function,
    aot_module,
    aot_module_simplified,
    compiled_function,
    compiled_module,
    default_decompositions,
    default_partition,
    get_aot_compilation_context,
    make_boxed_compiler,
    make_boxed_func,
    memory_efficient_fusion,
    min_cut_rematerialization_partition,
    nnc_jit,
    nop,
)
from functorch.experimental import control_flow
from torch._decomp import decomposition_table
from torch._functorch._aot_autograd.autograd_cache import AOTAutogradCache
from torch._functorch.aot_autograd import aot_export_joint_simple, aot_export_module
from torch._higher_order_ops.out_dtype import out_dtype
from torch._inductor.codecache import compiled_fx_graph_hash
from torch._subclasses.fake_tensor import DynamicOutputShapeException, FakeTensorMode
from torch.fx.experimental.proxy_tensor import is_sym_node
from torch.fx.experimental.symbolic_shapes import GuardOnDataDependentSymNode, ShapeEnv
from torch.nn.utils.rnn import PackedSequence
from torch.testing._internal.common_device_type import (
    instantiate_device_type_tests,
    ops,
    tol,
    toleranceOverride,
)
from torch.testing._internal.common_methods_invocations import op_db
from torch.testing._internal.common_modules import module_db, modules
from torch.testing._internal.common_utils import (
    compare_equal_outs_and_grads,
    instantiate_parametrized_tests,
    IS_ARM64,
    IS_MACOS,
    IS_WINDOWS,
    IS_X86,
    outs_and_grads,
    parametrize,
    run_tests,
    skipIfRocm,
    skipIfTorchDynamo,
    TestCase,
    xfail_inherited_tests,
    xfailIfTorchDynamo,
)
from torch.testing._internal.custom_tensor import ConstantExtraMetadataTensor
from torch.testing._internal.hop_db import hop_db
from torch.testing._internal.optests import (
    _test_aot_autograd_forwards_backwards_helper,
    aot_autograd_check,
)
from torch.testing._internal.two_tensor import TwoTensor, TwoTensorMode


USE_TORCHVISION = False
try:
    import torchvision

    USE_TORCHVISION = True
except ImportError:
    warnings.warn(
        "Couldn't import torchvision. Some of our tests use it, try "
        "to install it with commands from pytorch.org, post-fixed with "
        "`--no-deps` to avoid overwriting the pytorch installation",
        UserWarning,
    )

USE_NETWORKX = False
try:
    import networkx  # noqa: F401

    USE_NETWORKX = True
except ImportError:
    warnings.warn("Some tests use networkx but it was not installed", UserWarning)

# NB: numpy is a testing dependency!


class AOTTestCase(TestCase):
    pass


class TestPythonKey(AOTTestCase):
    def test_make_fx(self, device):
        def f(x):
            return torch.sin(x)

        inp = torch.randn(3)
        fx_f = make_fx(f)(inp)

        new_inp = torch.randn(3)
        self.assertEqual(fx_f(new_inp), f(new_inp))

    def test_make_fx_grad(self, device):
        def f(x):
            return torch.sin(x).sum()

        inp = torch.randn(3)
        f = grad(f)
        fx_f = make_fx(f)(inp)

        new_inp = torch.randn(3)
        self.assertEqual(fx_f(new_inp), f(new_inp))

    def test_scalar_device(self, device):
        def f(a, b):
            return a + b

        inps = [torch.randn(3, device=device), torch.tensor(5)]
        fx_f = make_fx(f)(*inps)
        self.assertEqual(fx_f(*inps), f(*inps))

    def test_make_fx_vmap(self, device):
        def f(x):
            return torch.sin(x)

        inp = torch.randn(5, 3)
        f = vmap(f)
        fx_f = make_fx(f)(inp)
        new_inp = torch.randn(5, 3)
        self.assertEqual(fx_f(new_inp), f(new_inp))

    def test_make_fx_jacrev(self, device):
        def f(x):
            return x.sin().sum()

        inp = torch.randn(3)
        f = jacrev(jacrev(f))
        fx_f = make_fx(f)(inp)
        new_inp = torch.randn(3)
        self.assertEqual(fx_f(new_inp), f(new_inp))

    def test_make_fx_vjp(self, device):
        def f(x):
            return torch.sin(x).sum()

        primals = torch.randn(3)
        _, vjp_fn = vjp(f, primals)
        cotangent = torch.randn(())
        fx_f = make_fx(vjp_fn)(cotangent, True, True)
        new_cotangent = torch.randn(())
        self.assertEqual(fx_f(new_cotangent, True, True), vjp_fn(new_cotangent))

    def test_make_fx_functionalize(self, device):
        from functorch.experimental import functionalize

        def fn(a):
            a = a * 2
            a.relu_()
            return a

        a = torch.randn(3, device=device)
        symbolic_gm = torch.fx.symbolic_trace(fn)
        includes_method_relu_ = any(
            str(n.target) == "relu_" for n in symbolic_gm.graph.nodes
        )
        self.assertTrue(includes_method_relu_)
        # Also verifies fix for https://github.com/pytorch/pytorch/issues/84570
        gm = make_fx(functionalize(symbolic_gm))(a)
        includes_aten_relu = any(
            n.target == torch.ops.aten.relu.default for n in gm.graph.nodes
        )
        self.assertTrue(includes_aten_relu)

    def test_make_fx_no_decompose(self, device):
        # FIXME
        return self.skipTest("error: maximum recursion reached")

        def f(x):
            return torch.tanh(x).sum()

        fx_f = make_fx(grad(f))(torch.randn(5))
        ops = {i.target for i in fx_f.graph.nodes}

        self.assertEqual(torch.ops.aten.tanh_backward in ops, True)

        fx_f = make_fx(grad(f), decomposition_table)(torch.randn(5))
        ops = {i.target for i in fx_f.graph.nodes}
        self.assertEqual(torch.ops.aten.tanh_backward in ops, False)

    def test_nnc_jit(self, device):
        def f(x):
            return torch.sin(x)

        jit_f = nnc_jit(f)

        inp = torch.randn(3)
        self.assertEqual(jit_f(inp), f(inp))

    def test_nnc_scalar(self, device):
        def f(x):
            return torch.sin(x)

        jit_f = nnc_jit(f)

        inp = torch.randn(())
        self.assertEqual(jit_f(inp), f(inp))

    def test_nnc_pytrees(self, device):
        def f(x):
            return [torch.sin(x[0])]

        jit_f = nnc_jit(f)

        inp = [torch.randn(3)]
        self.assertEqual(jit_f(inp), f(inp))

    def test_external_calls(self, device):
        def f(a, b):
            return torch.mv(a, b)

        jit_f = nnc_jit(f)
        inp = [torch.randn(3, 3), torch.randn(3)]
        self.assertEqual(jit_f(*inp), f(*inp))

    def test_nnc_passthrough(self, device):
        def f(x, y):
            return x + y, y

        inp = (torch.randn(3), torch.randn(3))
        jit_f = nnc_jit(f)
        self.assertEqual(jit_f(*inp), f(*inp))

        def f(x):
            x["a"] = x["a"] * 2
            return x

        inp = ({"a": torch.randn(3), "b": torch.randn(3)},)
        jit_f = nnc_jit(f)
        self.assertEqual(jit_f(*inp), f(*inp))

    @unittest.skipIf(not USE_TORCHVISION, "test requires torchvision")
    def test_resnet18_backward_trace(self, device):
        mod = torchvision.models.resnet18()

        def f(x):
            out = mod(x)
            out.sum().backward()
            return [a.grad for a in mod.parameters()]

        inp = torch.randn(3, 3, 250, 250, requires_grad=True)
        grads = f(inp)

        mod.zero_grad()
        mod(inp).sum().backward()
        grads2 = [a.grad for a in mod.parameters()]
        self.assertEqual(grads, grads2)


def get_base(t):
    return t._base if t._is_view() else t


def is_in_base(t, maybe_tensors):
    t_base = get_base(t)
    for maybe_tensor in maybe_tensors:
        if isinstance(maybe_tensor, torch.Tensor):
            if t_base is get_base(maybe_tensor):
                return True
    return False


def skipIfDynamoInput(reason):
    """
    Skip TestAOTAutograd if running with dynamo input
    """

    def decorator(func):
        @wraps(func)
        def wrapper(self, *args, **kwargs):
            if isinstance(self, TestAOTAutogradWithDynamo):
                self.skipTest(
                    f"Skipping {self._testMethodName} in TestAOTAutogradWithDynamo because {reason}"
                )
            else:
                func(self, *args, **kwargs)

        return wrapper

    return decorator


class TestAOTAutograd(AOTTestCase):
    def run_autograd(
        self,
        f: Callable,
        fw_graph_cell: List[Optional[Callable]],
        decompositions: Optional[Dict],
        keep_input_mutations: bool,
        dynamic: bool,
    ):
        """
        Runs aot_autograd with the specified settings on f.
        """
        if isinstance(f, nn.Module):
            compiled_f = aot_module(
                f,
                fw_compiler=make_boxed_compiler(
                    partial(extract_graph, graph_cell=fw_graph_cell)
                ),
                bw_compiler=nop,
                decompositions=decompositions,
                keep_inference_input_mutations=keep_input_mutations,
                dynamic=dynamic,
            )
        else:
            compiled_f = aot_function(
                f,
                fw_compiler=make_boxed_compiler(
                    partial(extract_graph, graph_cell=fw_graph_cell)
                ),
                bw_compiler=nop,
                decompositions=decompositions,
                keep_inference_input_mutations=keep_input_mutations,
                dynamic=dynamic,
            )
        return compiled_f

    # test_mutation will:
    # - Ensure that inputs are non-leaves, so our graphs can mutate them
    # - try to mutate outputs of the graph (to ensure that autograd meta is set properly on outputs)
    @patch("functorch.compile.config.debug_assert", True)
    def verify_aot_autograd(
        self,
        f,
        inp_: Union[Callable, List[Any]],
        *,
        test_mutation: bool = False,
        keep_inp_mutations: bool = False,
        decompositions: Optional[Dict] = None,
        dynamic: bool = False,
        # Only active when inp_ is Callable.
        # TODO: probably consolidate all tests to make inp a Callable.
        make_inputs_subclasses: bool = False,
    ):
        def make_inputs(inp_):
            # Some tests pass in a callable for inp, to generate the inputs
            # (useful if we want to generate complicated aliasing inputs)
            if isinstance(inp_, Callable):
                inp_callable = inp_
                # The callable should return a tuple of f_inputs, f_graph_inputs
                # (The idea is that we might want to compile a function with the graph inputs,
                # but test autograd backprop all the way through the actual inputs)
                with TwoTensorMode() if make_inputs_subclasses else nullcontext():
                    inp, graph_inps = inp_callable()
            else:
                inp = []
                # Our input clones need to mimic when inputs are duplicates of one another
                dupes_map = {}
                for i, x in enumerate(inp_):
                    if x in dupes_map:
                        x_dupe_idx = dupes_map[x]
                        inp.append(inp[x_dupe_idx])
                    else:
                        dupes_map[x] = i
                        if not isinstance(x, torch.Tensor):
                            x_copy = x
                        else:
                            x_copy = x.clone().detach().requires_grad_(x.requires_grad)
                            if x.requires_grad and not x.is_leaf:
                                x_copy = x_copy.clone()

                        inp.append(x_copy)

                if test_mutation:
                    # For graphs where we mutate inputs, need our test to make sure inputs aren't leaves
                    graph_inps = [x.add(1) for x in inp]
                else:
                    graph_inps = inp

            return inp, graph_inps

        def check_results(
            ref_results,
            test_results,
            ref_graph_inps,
            test_graph_inps,
            ref_inp,
            test_inp,
        ):
            ref_out, ref_grad = ref_results
            test_out, test_grad = test_results
            self.assertEqual(ref_grad, test_grad)
            if isinstance(ref_out, torch.Tensor):
                self.assertTrue(isinstance(test_out, torch.Tensor))
                ref_out, test_out = [ref_out], [test_out]
            for ref_o, test_o in zip(ref_out, test_out):
                if isinstance(ref_o, torch.Tensor):
                    self.assertEqual(ref_o.requires_grad, test_o.requires_grad)
                    self.assertEqual(ref_o.is_leaf, test_o.is_leaf)
                    ref_is_view_of_non_interm = is_in_base(
                        ref_o, ref_graph_inps
                    ) or is_in_base(ref_o, ref_out)
                    test_is_view_of_non_interm = is_in_base(
                        test_o, test_graph_inps
                    ) or is_in_base(test_o, test_out)
                    self.assertEqual(
                        ref_is_view_of_non_interm, test_is_view_of_non_interm
                    )
                    self.assertEqual(ref_o, test_o)
                    if test_mutation:
                        # This tests that autograd meta is set properly on the output we can
                        # mutate it.
                        ref_o.add_(2)
                        test_o.add_(2)
                        self.assertEqual(ref_o, test_o)
                        # Reverse the modification
                        ref_o.sub_(2)
                        test_o.sub_(2)
                        self.assertEqual(ref_o, test_o)
            for ref_i, test_i in zip(ref_inp, test_inp):
                if isinstance(ref_i, torch.Tensor):
                    self.assertEqual(ref_i.requires_grad, test_i.requires_grad)
                self.assertEqual(ref_i, test_i)

        for keep_input_mutations in [True] if keep_inp_mutations else [True, False]:
            inp, graph_inps = make_inputs(inp_)
            test_inp, test_graph_inps = make_inputs(inp_)
            fw_graph_cell = [None]
            compiled_f = self.run_autograd(
                f, fw_graph_cell, decompositions, keep_input_mutations, dynamic
            )
            ref_results = outs_and_grads(f, graph_inps, inp)
            test_results = outs_and_grads(compiled_f, test_graph_inps, test_inp)

            check_results(
                ref_results, test_results, graph_inps, test_graph_inps, inp, test_inp
            )
            if isinstance(self, TestAOTAutogradWithCache):
                # When testing with cache, run compiled_f a second time
                cached_inp, cached_graph_inps = make_inputs(inp_)
                cached_results = outs_and_grads(
                    compiled_f, cached_graph_inps, cached_inp
                )
                check_results(
                    ref_results,
                    cached_results,
                    graph_inps,
                    cached_graph_inps,
                    inp,
                    cached_inp,
                )

        return fw_graph_cell[0]

    def test_non_tensor_and_none_inputs(self):
        # int, None, Tensor
        def f(a, b, c):
            return a * c

        inp = [2, None, torch.ones(3, 3, dtype=torch.float32, requires_grad=True)]
        self.verify_aot_autograd(f, inp)
        inp = [2, None, torch.ones(3, 3, dtype=torch.float32, requires_grad=False)]
        self.verify_aot_autograd(f, inp)

    def test_single_output(self):
        def f(a, b):
            return a + b

        inp = [torch.randn(3, 3, requires_grad=True), torch.randn(3, 3)]
        self.verify_aot_autograd(f, inp)
        inp = [torch.randn(3, 3, requires_grad=False), torch.randn(3, 3)]
        self.verify_aot_autograd(f, inp)

    def test_multi_output(self):
        def f(a, b):
            return a + b, a - b

        inp = [torch.randn(3, 3, requires_grad=True), torch.randn(3, 3)]
        self.verify_aot_autograd(f, inp)
        inp = [torch.randn(3, 3, requires_grad=False), torch.randn(3, 3)]
        self.verify_aot_autograd(f, inp)

    def test_multi_output_list(self):
        def f(a, b):
            return [a + b, a - b]

        inp = [torch.randn(3, 3, requires_grad=True), torch.randn(3, 3)]
        self.verify_aot_autograd(f, inp)
        inp = [torch.randn(3, 3, requires_grad=False), torch.randn(3, 3)]
        self.verify_aot_autograd(f, inp)

    # Test for bug occurring at the intersection of fake tensors & functionalization.
    def test_squeeze_mutation(self):
        def f(a):
            b = a.clone().squeeze(-1)
            b.add_(1.0)
            return a + b

        inp = [torch.randn(3, 1, requires_grad=True)]
        self.verify_aot_autograd(f, inp, dynamic=True)
        inp = [torch.randn(3, 1, requires_grad=False)]
        self.verify_aot_autograd(f, inp, dynamic=True)

    def test_complex_linear(self):
        # https://github.com/pytorch/pytorch/issues/93424
        inp = [torch.randn(1, 10, 10, dtype=torch.complex64)]

        class F(torch.nn.Module):
            def __init__(self) -> None:
                super().__init__()
                self.linear = nn.Linear(10, 10, dtype=torch.complex64)

            def forward(self, x):
                return self.linear(x).sum().abs()

        self.verify_aot_autograd(F(), inp)

    def test_embedding_bag_view_dynamic(self):
        # Backwards pass tries to wrap a sparse tensor in a FunctionalTensorWrapper;
        # test that this works even though the sparse tensor has no storage.

        class F(torch.nn.Module):
            def __init__(self) -> None:
                super().__init__()
                self.emb = torch.nn.EmbeddingBag(100, 8, sparse=True)

            def forward(self, x, y):
                return self.emb(x, y).view(-1)

        x = torch.arange(3)
        y = torch.arange(3)
        self.verify_aot_autograd(F(), [x, y], dynamic=False)
        self.verify_aot_autograd(F(), [x, y], dynamic=True)

    def test_input_mutation_simple(self):
        def f(a):
            a.mul_(2)
            return a * 3

        inp = [torch.ones(3, 3, requires_grad=True)]
        fw_graph = self.verify_aot_autograd(f, inp, test_mutation=True)
        inp = [torch.ones(3, 3, requires_grad=False)]
        self.verify_aot_autograd(f, inp, test_mutation=True)
        # Things to note:
        # - the extra clone is because we need to pass the pre-mutated input to grad(),
        #   but autograd operates above functionalization so we need to manually clone.
        #   Hopefully backends can optimize this easily.
        # - The extra return arg is because the compiled forward returns (mutated inputs + outputs)
        self.assertExpectedInline(
            fw_graph.code.strip(),
            """\
def forward(self, primals_1):
    clone = torch.ops.aten.clone.default(primals_1);  primals_1 = None
    mul = torch.ops.aten.mul.Tensor(clone, 2);  clone = None
    mul_1 = torch.ops.aten.mul.Tensor(mul, 3)
    return (mul, mul_1)""",
        )

    def test_input_mutation_set__input_mutation(self):
        def f(a):
            b = torch.arange(9, dtype=a.dtype).reshape(3, 3)
            with torch.no_grad():
                a.set_(b)
            return a * b

        inp = [torch.ones(3, 3, requires_grad=True)]
        self.verify_aot_autograd(f, inp, test_mutation=True, keep_inp_mutations=True)
        inp = [torch.ones(3, 3, requires_grad=False)]
        self.verify_aot_autograd(f, inp, test_mutation=True, keep_inp_mutations=True)

    def test_set__steals_view_chain(self):
        def f(a, b):
            a_ = a.mul(2)
            b_ = b.mul(2)
            b_slice = b_[1].view(3, 3)
            # a_clone should inherit the view chain from b_slice
            a_.set_(b_slice)
            # Also mutates b_,
            a_.view(-1).mul_(2)
            return a_ * b_slice

        inp = [
            torch.ones(3, 3, requires_grad=False),
            torch.zeros(3, 9, requires_grad=False),
        ]
        self.verify_aot_autograd(f, inp, keep_inp_mutations=True)

    @skipIfDynamoInput(
        "Test doesn't make sense with dynamo, which changes order of mutations"
    )
    def test_set__and_data_mutation_good(self):
        def f(a, b):
            # The data mutation happens *after* the set_(). This is ok (see the graph below)
            with torch.no_grad():
                a.set_(b)
                b.mul_(2)
            return a + b

        inp = [
            torch.ones(3, 3, requires_grad=True),
            torch.ones(3, 3, requires_grad=True),
        ]
        fw_graph = self.verify_aot_autograd(
            f, inp, test_mutation=True, keep_inp_mutations=True
        )
        inp = [
            torch.ones(3, 3, requires_grad=False),
            torch.zeros(3, 3, requires_grad=False),
        ]
        self.verify_aot_autograd(f, inp, test_mutation=True, keep_inp_mutations=True)
        # Important things to note:
        # - "return a.set_(b)" desugars into "return b"
        # - Both a and b are recorded as experiencing mutations,
        #   which is why we see "b_updated" (output of the mul) twice in the graph outputs.
        #   a is recorded as both a data mutation and a metadata mutation (due to set_ swapping its storage).
        # - the runtime epilogue for a is "a.set_(mul)"
        # - the runtime epilogue for b is "b.copy_(mul)"
        self.assertExpectedInline(
            fw_graph.code.strip(),
            """\
def forward(self, primals_1, primals_2):
    mul = torch.ops.aten.mul.Tensor(primals_2, 2)
    add = torch.ops.aten.add.Tensor(mul, mul)
    set_ = torch.ops.aten.set_.source_Tensor(primals_1, mul);  primals_1 = set_ = None
    copy_ = torch.ops.aten.copy_.default(primals_2, mul);  primals_2 = mul = copy_ = None
    return (add,)""",
        )

    # This is a (hopefully) extremely rare case that is difficult to handle,
    # so we ban it.
    # https://github.com/pytorch/pytorch/issues/126236
    # https://github.com/pytorch/pytorch/pull/126113
    @xfailIfTorchDynamo
    def test_set__and_data_mutation_bad(self):
        def f(a):
            a_view = a.view(-1)
            tmp = torch.ones(3, 3, requires_grad=True)
            # Now, any mutations on either tmp
            # will be tracked as graph input mutations.
            with torch.no_grad():
                a.set_(tmp)
                # BAD: a_view is now detached from every graph input,
                # so we won't recognize that this caused an input mutation!
                a_view.mul_(2)
            return a + tmp

        inp = [torch.ones(3, 3, requires_grad=True)]
        with self.assertRaisesRegex(
            RuntimeError, "cannot mutate tensors with frozen storage"
        ):
            self.verify_aot_autograd(
                f, inp, test_mutation=True, keep_inp_mutations=True
            )

    @skipIfDynamoInput(
        "Test doesn't make sense with dynamo, which changes order of mutations"
    )
    def test_set__not_allowed(self):
        def f(a, b):
            with torch.no_grad():
                a.set_(b)
            # Mutating a will change a's grad_fn, which requires us to replay the mutation outside of the graph.
            # We currently ban this today, when the input also received a set_() input mutation.
            a.mul_(2)
            return a + b

        inp = [
            torch.ones(3, 3, requires_grad=True),
            torch.ones(3, 3, requires_grad=True),
        ]
        with self.assertRaisesRegex(
            AssertionError, "but the input has other mutations that we cannot"
        ):
            fw_graph = self.verify_aot_autograd(
                f, inp, test_mutation=True, keep_inp_mutations=True
            )

    def test_input_mutation_set__nop(self):
        def f(a):
            b = torch.arange(9, dtype=a.dtype)
            a_old = torch.ops.aten.alias.default(a)
            with torch.no_grad():
                a.set_(b)
                a.set_(a_old)
            return a + b.reshape(3, 3)

        inp = [torch.ones(3, 3, requires_grad=True)]
        fw_graph = self.verify_aot_autograd(
            f, inp, test_mutation=True, keep_inp_mutations=True
        )
        inp = [torch.ones(3, 3, requires_grad=False)]
        self.verify_aot_autograd(f, inp, test_mutation=True, keep_inp_mutations=True)
        # Things to note:
        # - There are no set_() calls in the graph (we functionalize a.set_(b) into "b")
        # - There is only **1** graph output. We properly realized that the two set_() calls
        #   undo each other, and so effectively no inputs are mutated.
        self.assertExpectedInline(
            fw_graph.code.strip(),
            """\
def forward(self, primals_1):
    arange = torch.ops.aten.arange.default(9, dtype = torch.float32, device = device(type='cpu'), pin_memory = False)
    alias = torch.ops.aten.alias.default(primals_1);  primals_1 = None
    view = torch.ops.aten.view.default(arange, [3, 3]);  arange = None
    add = torch.ops.aten.add.Tensor(alias, view);  alias = view = None
    return (add,)""",
        )

    def test_input_mutation_simple_with_none_and_nontensor(self):
        # Tensor, None, int
        def f(a, b, c):
            return a * c

        f_compiled = aot_function(f, nop)
        for req_grad in [True, False]:
            inp = [torch.ones(3, 3, requires_grad=req_grad), None, 3]
            out_ref = f(*inp)
            out_test = f_compiled(*inp)
            self.assertEqual(out_ref, out_test)

    # https://github.com/pytorch/pytorch/issues/93363
    def test_mutates_input_noncontiguous(self):
        def f(a):
            a.add_(1)
            return ()

        f_compiled = aot_function(f, nop)
        ref = torch.ones(4, requires_grad=True) + 0
        ref_view = ref[0::2]

        test = torch.ones(4, requires_grad=True) + 0
        test_view = test[0::2]

        out_ref = f(ref_view)
        out_test = f_compiled(test_view)
        self.assertEqual(ref, test)

    def test_input_mutation_modifies_autograd_meta_of_aliases(self):
        def f(a):
            a.mul_(2)
            out = a + 1
            return out.detach()

        x_ref = torch.ones(3, 3, requires_grad=True).clone()
        x_ref_view = x_ref.view(3, 3)

        x_test = torch.ones(3, 3, requires_grad=True).clone()
        x_test_view = x_test.view(3, 3)

        f_compiled = aot_function(f, nop, keep_inference_input_mutations=True)
        f(x_ref)
        f_compiled(x_test)
        # f will mutate aliases of the input, including its autograd metadata!
        # y.grad_fn is AsStridedBackward
        self.assertEqual(x_ref_view, x_test_view)
        self.assertEqual(x_ref_view._version, x_test_view._version)
        self.assertEqual(x_ref_view.grad_fn.__class__, x_test_view.grad_fn.__class__)
        # Test the actual gradients are correct
        (x_ref * x_ref_view).sum().backward()
        (x_test * x_test_view).sum().backward()
        self.assertEqual(x_ref.grad, x_test.grad)
        self.assertEqual(x_ref_view.grad, x_test_view.grad)

    @skipIfTorchDynamo("https://github.com/pytorch/pytorch/issues/127470")
    def test_nested_subclasses(self):
        @torch.compile(backend="aot_eager")
        def f(x):
            return x.sin().cos()

        a = torch.ones(4, requires_grad=True)
        a2 = a.clone().detach().requires_grad_()
        a3 = a.clone().detach().requires_grad_()
        a4 = a.clone().detach().requires_grad_()
        aa = TwoTensor(a, a2)
        aa2 = TwoTensor(a3, a4)
        aaaa = TwoTensor(aa, aa2)
        out = f(aaaa)
        self.assertTrue(isinstance(out, TwoTensor))
        self.assertTrue(isinstance(out.a, TwoTensor))
        self.assertTrue(isinstance(out.b, TwoTensor))
        self.assertTrue(isinstance(out.a.a, torch.Tensor))
        self.assertTrue(isinstance(out.a.b, torch.Tensor))
        self.assertTrue(isinstance(out.b.a, torch.Tensor))
        self.assertTrue(isinstance(out.b.b, torch.Tensor))

        out.sum().backward()
        self.assertTrue(isinstance(aaaa.grad, TwoTensor))
        self.assertTrue(isinstance(aaaa.grad.a, TwoTensor))
        self.assertTrue(isinstance(aaaa.grad.b, TwoTensor))

    @skipIfTorchDynamo("https://github.com/pytorch/pytorch/issues/127470")
    def test_nested_subclasses_non_nested_grad(self):
        @torch.compile(backend="aot_eager")
        def f(x):
            return x.sin().cos()

        a = torch.ones(4, requires_grad=True)
        a2 = a.clone().detach().requires_grad_()
        a3 = a.clone().detach().requires_grad_()
        a4 = a.clone().detach().requires_grad_()
        new_aa = TwoTensor(a3, a4)
        aa = TwoTensor(a, a2)

        aa2 = aa.clone().detach().requires_grad_()
        aaaa = TwoTensor(aa, aa2)
        out = f(new_aa)
        new_out = out + aaaa
        with self.assertRaisesRegex(
            RuntimeError,
            "The grad inputs should be same tensor subclass type as forward output",
        ):
            new_out.sum().backward()

    @unittest.skipIf(IS_WINDOWS, "Windows isn't supported for this case")
    @skipIfTorchDynamo("https://github.com/pytorch/pytorch/issues/127470")
    def test_custom_tensor_metadata(self):
        def f(x):
            x_elem = x.elem
            x_elem_elem = x_elem.elem
            x_elem_metadata = x_elem.constant_attribute
            return x * x_elem * x_elem_elem * x_elem_metadata

        a = torch.ones(4, requires_grad=True)
        custom_a = ConstantExtraMetadataTensor(a)
        custom_a.constant_attribute = 6
        custom_aa = ConstantExtraMetadataTensor(custom_a)
        custom_aa.constant_attribute = 4

        custom_aa_compile = custom_aa.clone().detach().requires_grad_()
        custom_aa_compile.elem.constant_attribute = 6
        out_eager = f(custom_aa)

        compiled_f = torch.compile(f, backend="aot_eager")
        out = compiled_f(custom_aa_compile)

        self.assertTrue(torch.allclose(out_eager, out))

        out.sum().backward()

        self.assertTrue(isinstance(custom_aa_compile.grad, ConstantExtraMetadataTensor))
        self.assertTrue(
            isinstance(custom_aa_compile.grad.elem, ConstantExtraMetadataTensor)
        )

    @skipIfTorchDynamo("https://github.com/pytorch/pytorch/issues/127470")
    def test_nested_subclasses_complicated_inps(self):
        def f(x, y, z):
            temp = x + y
            temp_plain = x.a + y.b
            res = temp.sum() + temp_plain.sum()
            return x.sin().cos() + res

        x = torch.ones(4, requires_grad=True)
        x2 = x.clone().detach().requires_grad_()
        xx = TwoTensor(x, x2)
        xx2 = xx.clone().detach().requires_grad_()

        x_nested = TwoTensor(xx, xx2)
        x_nested_compile = x_nested.clone().detach().requires_grad_()

        y_nested = x_nested.clone().detach().requires_grad_()
        y_nested_compile = y_nested.clone().detach().requires_grad_()

        z = x.clone().detach().requires_grad_()
        z_compile = z.clone().detach().requires_grad_()

        out_eager = f(x_nested, y_nested, z)
        compiled_f = torch.compile(f, backend="aot_eager")
        out = compiled_f(x_nested_compile, y_nested_compile, z_compile)
        self.assertTrue(torch.allclose(out_eager, out))

        self.assertTrue(isinstance(out, TwoTensor))
        self.assertTrue(isinstance(out.a, TwoTensor))
        self.assertTrue(isinstance(out.b, TwoTensor))
        self.assertTrue(isinstance(out.a.a, torch.Tensor))
        self.assertTrue(isinstance(out.a.b, torch.Tensor))
        self.assertTrue(isinstance(out.b.a, torch.Tensor))
        self.assertTrue(isinstance(out.b.b, torch.Tensor))

        out.sum().backward()
        out_eager.sum().backward()

        self.assertTrue(isinstance(x_nested_compile.grad, TwoTensor))
        self.assertTrue(isinstance(x_nested_compile.grad.a, TwoTensor))
        self.assertTrue(isinstance(x_nested_compile.grad.b, TwoTensor))

        self.assertTrue(isinstance(y_nested_compile.grad, TwoTensor))
        self.assertTrue(isinstance(y_nested_compile.grad.a, TwoTensor))
        self.assertTrue(isinstance(y_nested_compile.grad.b, TwoTensor))

        self.assertTrue(torch.allclose(x_nested_compile.grad.a.a, x_nested.grad.a.a))
        self.assertTrue(torch.allclose(x_nested_compile.grad.a.b, x_nested.grad.a.b))
        self.assertTrue(torch.allclose(y_nested_compile.grad.a.a, y_nested.grad.a.a))
        self.assertTrue(torch.allclose(y_nested_compile.grad.a.b, y_nested.grad.a.b))

    @unittest.skipIf(IS_WINDOWS, "Windows isn't supported for this case")
    @skipIfTorchDynamo("https://github.com/pytorch/pytorch/issues/127470")
    def test_nested_subclasses_complicated_inps_mixed(self):
        def f(x, y):
            y_elem = y.elem
            y_elem_elem = y_elem.elem
            y_elem_metadata = y_elem.constant_attribute
            return y * y_elem * y_elem_elem * y_elem_metadata + x

        x = torch.ones(4, requires_grad=True)
        x2 = x.clone().detach().requires_grad_()
        xx = TwoTensor(x, x2)
        xx2 = xx.clone().detach().requires_grad_()

        x_nested = TwoTensor(xx, xx2)
        x_nested_compile = x_nested.clone().detach().requires_grad_()

        a = torch.ones(4, requires_grad=True)
        custom_a = ConstantExtraMetadataTensor(a)
        custom_a.constant_attribute = 6
        custom_aa = ConstantExtraMetadataTensor(custom_a)
        custom_aa.constant_attribute = 4

        custom_aa_compile = custom_aa.clone().detach().requires_grad_()
        custom_aa_compile.constant_attribute = 4
        custom_aa_compile.elem.constant_attribute = 6

        compiled_f = torch.compile(f, backend="aot_eager")
        out_eager = f(x_nested, custom_aa)
        out = compiled_f(x_nested_compile, custom_aa_compile)
        self.assertTrue(torch.allclose(out_eager, out))

        out.sum().backward()
        out_eager.sum().backward()

        self.assertTrue(torch.allclose(x_nested_compile.grad, x_nested.grad))
        self.assertTrue(torch.allclose(custom_aa_compile.grad, custom_aa.grad))

    @skipIfTorchDynamo("This test suite already uses dynamo")
    def test_composite_impl_compile(self):
        class Foo(torch.nn.Module):
            def __init__(self) -> None:
                super().__init__()
                self.linear = torch.nn.Linear(3, 3)

            def forward(self, a):
                return self.linear(a)

        inp = [torch.ones(3, 3, requires_grad=True)]
        fw_graph = self.verify_aot_autograd(Foo(), inp, test_mutation=True)
        inp = [torch.ones(3, 3, requires_grad=False)]
        self.assertExpectedInline(
            fw_graph.code.strip(),
            """\
def forward(self, primals_1, primals_2, primals_3):
    t = torch.ops.aten.t.default(primals_1);  primals_1 = None
    addmm = torch.ops.aten.addmm.default(primals_2, primals_3, t);  primals_2 = None
    return (addmm, primals_3, t)""",
        )

        with torch.inference_mode():
            fw_graph = self.verify_aot_autograd(Foo(), inp, test_mutation=True)
            inp = [torch.ones(3, 3, requires_grad=False)]
            self.assertExpectedInline(
                fw_graph.code.strip(),
                """\
def forward(self, arg0_1, arg1_1, arg2_1):
    t = torch.ops.aten.t.default(arg0_1);  arg0_1 = None
    addmm = torch.ops.aten.addmm.default(arg1_1, arg2_1, t);  arg1_1 = arg2_1 = t = None
    return (addmm,)""",
            )

    def test_outputs_are_aliased(self):
        # Tensor, None, int
        def f(a):
            b = a.mul(2)
            c = b.view(-1)
            return b, c

        f_compiled = aot_function(f, nop)
        for req_grad in [True, False]:
            inp = torch.ones(3, requires_grad=req_grad)
            out_ref = f(inp)
            out_test = f_compiled(inp)
            self.assertEqual(out_ref[0], out_test[0])
            self.assertEqual(out_ref[1], out_test[1])
            # Try mutating one of the outputs, which is aliased.
            out_ref[0].mul_(3)
            out_test[0].mul_(3)
            # Assert that the aliasing relationship was preserved
            self.assertEqual(out_ref[0], out_test[0])
            self.assertEqual(out_ref[1], out_test[1])

    def test_input_mutation_is_output(self):
        def f(a):
            a.mul_(2)
            return a

        inp = [torch.ones(3, 3, requires_grad=True)]
        fw_graph = self.verify_aot_autograd(f, inp, test_mutation=True)
        inp = [torch.ones(3, 3, requires_grad=False)]
        self.verify_aot_autograd(f, inp, test_mutation=True)
        self.assertExpectedInline(
            fw_graph.code.strip(),
            """\
def forward(self, primals_1):
    clone = torch.ops.aten.clone.default(primals_1);  primals_1 = None
    mul = torch.ops.aten.mul.Tensor(clone, 2);  clone = None
    return (mul, mul)""",
        )

    def test_input_mutation_multiple(self):
        def f(a, b, c):
            a.mul_(2)
            c.mul_(2)
            return a + b + c

        def create_inp(req_grad):
            return [
                torch.ones(3, 3, requires_grad=req_grad),
                torch.ones(3, 3, requires_grad=req_grad),
                torch.ones(3, 3, requires_grad=req_grad),
            ]

        self.verify_aot_autograd(f, create_inp(False), test_mutation=True)

        fw_graph = self.verify_aot_autograd(f, create_inp(True), test_mutation=True)
        self.assertExpectedInline(
            fw_graph.code.strip(),
            """\
def forward(self, primals_1, primals_2, primals_3):
    clone = torch.ops.aten.clone.default(primals_1);  primals_1 = None
    clone_1 = torch.ops.aten.clone.default(primals_3);  primals_3 = None
    mul = torch.ops.aten.mul.Tensor(clone, 2);  clone = None
    mul_1 = torch.ops.aten.mul.Tensor(clone_1, 2);  clone_1 = None
    add = torch.ops.aten.add.Tensor(mul, primals_2);  primals_2 = None
    add_1 = torch.ops.aten.add.Tensor(add, mul_1);  add = None
    return (mul, mul_1, add_1)""",
        )

    def test_input_mutation_return(self):
        def f(a, b):
            return torch.sin(a, out=b)

        inp = [torch.randn(3, 3), torch.ones(3, 3)]

        fw_graph = self.verify_aot_autograd(
            f, inp, test_mutation=True, keep_inp_mutations=True
        )
        self.assertExpectedInline(
            fw_graph.code.strip(),
            """\
def forward(self, arg0_1, arg1_1):
    sin = torch.ops.aten.sin.default(arg0_1);  arg0_1 = None
    copy_ = torch.ops.aten.copy_.default(arg1_1, sin);  arg1_1 = sin = None
    return (copy_,)""",
        )

    def test_input_mutation_metadata(self):
        def f(a, b):
            a.transpose_(1, 0)
            return a + b

        def create_inp(req_grad):
            return [
                torch.ones(3, 3, requires_grad=req_grad),
                torch.ones(3, 3, requires_grad=req_grad),
            ]

        self.verify_aot_autograd(f, create_inp(True), test_mutation=True)
        self.verify_aot_autograd(f, create_inp(False), test_mutation=True)

    def test_input_mutation_storage_resize_up(self):
        def f(a):
            torch.ops.inductor.resize_storage_bytes_(a, 32)
            # float32, 4 bytes per element, 32 bytes == 8 elements
            with torch.no_grad():
                a.copy_(torch.ones(8))
            return a + 1

        inp = torch.zeros(8, requires_grad=True)
        # Input starts with zero-size-storage
        inp.untyped_storage().resize_(0)

        fw_graph_cell = [None]
        compiled_f = aot_function(
            f,
            fw_compiler=make_boxed_compiler(
                partial(extract_graph, graph_cell=fw_graph_cell)
            ),
            bw_compiler=nop,
            decompositions={},
            keep_inference_input_mutations=True,
            dynamic=False,
        )
        out = compiled_f(inp)
        # Final functionalized graph has two mutation ops:
        # (1) a resize_() to resize input tensor up
        # (2) a copy_() to fill in the resized input with valid data
        self.assertExpectedInline(
            fw_graph_cell[0].code.strip(),
            """\
def forward(self, primals_1):
    resize_storage_bytes_ = torch.ops.inductor.resize_storage_bytes_.default(primals_1, 32);  resize_storage_bytes_ = None
    ones = torch.ops.aten.ones.default([8], device = device(type='cpu'), pin_memory = False)
    copy = torch.ops.aten.copy.default(primals_1, ones);  ones = None
    add = torch.ops.aten.add.Tensor(copy, 1)
    copy_ = torch.ops.aten.copy_.default(primals_1, copy);  primals_1 = copy = copy_ = None
    return (add,)""",
        )

    def test_input_mutation_storage_resize_down(self):
        def f(a):
            out = a.sin()
            torch.ops.inductor.resize_storage_bytes_(a, 0)
            return out

        inp = torch.zeros(8, requires_grad=True)

        fw_graph_cell = [None]
        compiled_f = aot_function(
            f,
            fw_compiler=make_boxed_compiler(
                partial(extract_graph, graph_cell=fw_graph_cell)
            ),
            bw_compiler=nop,
            decompositions={},
            keep_inference_input_mutations=True,
            dynamic=False,
        )
        out = compiled_f(inp)
        # Final functionalized graph has one mutation ops:
        # (1) a resize_() to resize input tensor down
        # Even though there was technically a "data mutation" on the input (from a.copy_()),
        # We don't include it in the graph since the final input size has zero storage
        self.assertExpectedInline(
            fw_graph_cell[0].code.strip(),
            """\
def forward(self, primals_1):
    sin = torch.ops.aten.sin.default(primals_1)
    resize_storage_bytes_ = torch.ops.inductor.resize_storage_bytes_.default(primals_1, 0);  resize_storage_bytes_ = None
    return (sin, primals_1)""",
        )

    #     def test_input_mutation_storage_resize_up_down(self):
    #         def f(a):
    #             torch.ops.inductor.resize_storage_bytes_(a, 32)
    #             # float32, 4 bytes per element, 32 bytes == 8 elements
    #             with torch.no_grad():
    #                 a.copy_(torch.ones(8))
    #             out = a.sin()
    #             torch.ops.inductor.resize_storage_bytes_(a, 0)
    #             return out

    #         inp = torch.zeros(8, requires_grad=True)
    #         # Input starts with zero-size-storage
    #         inp.untyped_storage().resize_(0)

    #         fw_graph_cell = [None]
    #         compiled_f = aot_function(
    #             f,
    #             fw_compiler=make_boxed_compiler(
    #                 partial(extract_graph, graph_cell=fw_graph_cell)
    #             ),
    #             bw_compiler=nop,
    #             decompositions={},
    #             keep_inference_input_mutations=True,
    #             dynamic=False,
    #         )
    #         out = compiled_f(inp)
    #         # Final graph has two interesting properties:
    #         # (1) no resizes in the functional graph, since the two resizes cancel out
    #         #     and the final size is zero
    #         # (2) no copy_ in the functional graph, even though we copied data into the input,
    #         #     because the input has no storage at the end of graph execution (so no data to copy)
    #         self.assertExpectedInline(
    #             fw_graph_cell[0].code.strip(),
    #             """\
    # def forward(self, primals_1):
    #     ones = torch.ops.aten.ones.default([8], device = device(type='cpu'), pin_memory = False)
    #     copy = torch.ops.aten.copy.default(primals_1, ones);  primals_1 = ones = None
    #     sin = torch.ops.aten.sin.default(copy)
    #     return [sin, copy]""",
    #         )

    def test_input_mutation_storage_resize_down_and_set_(self):
        # Meant to mimic ppFSDP
        class TracableCreateParameter(torch.autograd.Function):
            @staticmethod
            def forward(ctx, tensor, placeholder):
                assert not tensor.requires_grad
                return placeholder.set_(tensor)

            @staticmethod
            def backward(ctx, grad):
                return None, grad  # grad flows to placeholder

        def f(dummy_param, param_shard):
            # simulate allgather
            with torch.no_grad():
                allgather_param = torch.cat([param_shard, param_shard])
            # simulate propagating grad state through dummy param, using data of allgather param
            dummy_param_with_grad_state = TracableCreateParameter.apply(
                allgather_param, dummy_param
            )
            out = dummy_param.sin()
            # Resize out dummy param, which now has the allgather data
            torch.ops.inductor.resize_storage_bytes_(dummy_param, 0)
            return out

        # Simulates the local shard of our param
        param_shard = torch.zeros(8, requires_grad=True)
        # The dummy, zero-sized allgathered param that autograd will actually compute gradients on
        dummy_param = torch.zeros(16, requires_grad=True)
        dummy_param.untyped_storage().resize_(0)

        fw_graph_cell = [None]
        compiled_f = aot_function(
            f,
            fw_compiler=make_boxed_compiler(
                partial(extract_graph, graph_cell=fw_graph_cell)
            ),
            bw_compiler=nop,
            decompositions={},
            keep_inference_input_mutations=True,
            dynamic=False,
        )
        out = compiled_f(dummy_param, param_shard)
        # Important stuff to point out:
        # (1) We save cat for backward (input to the sin()).
        #     While the original code was dummy_param.sin(),
        #     dummy_param actually contains the `cat` tensor due to the set_() call
        # (2) We emit a cat.resize_storage_(0) in the graph.
        #     After the set_(), cat is the actually data of dummy_param, which is what we call resize_() on
        self.assertExpectedInline(
            fw_graph_cell[0].code.strip(),
            """\
def forward(self, primals_1, primals_2):
    cat = torch.ops.aten.cat.default([primals_2, primals_2]);  primals_2 = None
    sin = torch.ops.aten.sin.default(cat)
    resize_storage_bytes_ = torch.ops.inductor.resize_storage_bytes_.default(cat, 0);  resize_storage_bytes_ = None
    set_ = torch.ops.aten.set_.source_Tensor(primals_1, cat);  primals_1 = set_ = None
    return (sin, cat)""",
        )

    def test_input_mutation_storage_resize_before_set_(self):
        def f(a):
            with torch.no_grad():
                torch.ops.inductor.resize_storage_bytes_(a, 0)
                a.set_(torch.ones(2))

        inp = torch.zeros(8, requires_grad=True)

        compiled_f = aot_function(
            f,
            fw_compiler=nop,
            bw_compiler=nop,
            decompositions={},
            keep_inference_input_mutations=True,
            dynamic=False,
        )
        out = compiled_f(inp)

    # def test_input_mutation_storage_resize_not_supported(self):
    #     def f(a):
    #         a.mul_(2)
    #         torch.ops.inductor.resize_storage_bytes_(a, 0)
    #         return a

    #     inp = torch.zeros(8, requires_grad=True)

    #     with self.assertRaisesRegex(
    #         AssertionError, "the input has other mutations that we cannot"
    #     ):
    #         compiled_f = aot_function(
    #             f,
    #             fw_compiler=nop,
    #             bw_compiler=nop,
    #             decompositions={},
    #             keep_inference_input_mutations=True,
    #             dynamic=False,
    #         )
    #         out = compiled_f(inp)

    def test_input_output_aliase_custom_autograd_function(self):
        class Foo(torch.autograd.Function):
            @staticmethod
            def forward(ctx, x):
                return x

            @staticmethod
            def backward(ctx, gx):
                return gx * 0.5

        def f(x):
            return Foo.apply(x)

        inp = [torch.ones(2, 2, requires_grad=True)]
        self.verify_aot_autograd(f, inp, test_mutation=False)

    def test_input_mutation_requires_grad_detach(self):
        # Here, "a" requires grad, and gets mutated, so we append a copy_() to the end of the graph.
        # Its mutation doesn't take part in autograd though, because we mutated a detach'd view.
        # Need to make sure that this copy_() doesn't error, and doesn't participate in autograd either.
        def f(a):
            a.detach().mul_(2)
            return a + 3

        inp = [torch.ones(4, requires_grad=True)]
        self.verify_aot_autograd(f, inp, test_mutation=False)
        inp = [torch.ones(4, requires_grad=True)]
        # test_mutation=True will first do some compute on inp, so it is no longer an autograd leaf
        # by the time it becomes a graph input. Good to test both cases.
        self.verify_aot_autograd(f, inp, test_mutation=True)

    def test_input_mutation_hidden_from_autograd_aliasing(self):
        def f(a):
            a_alias = a.view(-1)
            with torch.no_grad():
                a_alias.mul_(2)
            return a + 1

        inp = [torch.ones(4, requires_grad=True)]
        # The important bit: we detected that the input mutation is safe
        # to include **inside** the graph, since it was under no_grad
        # (so all we need to do is use mark_dirty() on the input to bump the VC)
        fw_graph = self.verify_aot_autograd(
            f, inp, test_mutation=True, keep_inp_mutations=True
        )
        self.assertExpectedInline(
            fw_graph.code.strip(),
            """\
def forward(self, primals_1):
    view = torch.ops.aten.view.default(primals_1, [-1])
    mul = torch.ops.aten.mul.Tensor(view, 2);  view = None
    view_1 = torch.ops.aten.view.default(mul, [4]);  mul = None
    add = torch.ops.aten.add.Tensor(view_1, 1)
    copy_ = torch.ops.aten.copy_.default(primals_1, view_1);  primals_1 = view_1 = copy_ = None
    return (add,)""",
        )

    def test_input_mutation_requires_grad_no_grad(self):
        def f(a):
            with torch.no_grad():
                a.mul_(2)
            return a + 3

        inp = [torch.ones(4, requires_grad=True)]
        fw_graph = self.verify_aot_autograd(
            f, inp, test_mutation=True, keep_inp_mutations=True
        )
        # Even though the input requires_grad, we expect the keep the input mutation in the graph
        # (Even though this is a training graph!)
        self.assertExpectedInline(
            fw_graph.code.strip(),
            """\
def forward(self, primals_1):
    mul = torch.ops.aten.mul.Tensor(primals_1, 2)
    add = torch.ops.aten.add.Tensor(mul, 3)
    copy_ = torch.ops.aten.copy_.default(primals_1, mul);  primals_1 = mul = copy_ = None
    return (add,)""",
        )

    def test_input_mutation_requires_grad_no_grad_inference_graph(self):
        def f(a):
            with torch.no_grad():
                a.mul_(2)
                return a + 3

        inp = [torch.ones(4, requires_grad=True)]
        # Even though the input requires_grad, we expect the keep the input mutation in the graph
        fw_graph = self.verify_aot_autograd(
            f, inp, test_mutation=True, keep_inp_mutations=True
        )

        self.assertExpectedInline(
            fw_graph.code.strip(),
            """\
def forward(self, arg0_1):
    mul = torch.ops.aten.mul.Tensor(arg0_1, 2)
    add = torch.ops.aten.add.Tensor(mul, 3)
    copy_ = torch.ops.aten.copy_.default(arg0_1, mul);  arg0_1 = mul = copy_ = None
    return (add,)""",
        )

    def test_input_mutation_requires_grad_no_grad_detach_mixed(self):
        # Perform a mix of mutations on a:
        # 1 normal, 1 in no_grad, 1 on a detach'd tensor.
        # Only the first should participate in gradient computation.
        def f(a):
            a.detach().mul_(2)
            a.mul_(3)
            with torch.no_grad():
                a.mul_(4)
            return a + 5

        inp = [torch.ones(4, requires_grad=True)]
        fw_graph = self.verify_aot_autograd(f, inp, test_mutation=True)

    def test_input_mutation_metadata2(self):
        def f(a):
            a.transpose_(1, 0)
            a.mul_(2)
            return a + 1

        inp = [torch.ones(3, 3, requires_grad=True)]
        self.verify_aot_autograd(f, inp, test_mutation=True)
        inp = [torch.ones(3, 3, requires_grad=False)]
        self.verify_aot_autograd(f, inp, test_mutation=True)

    def test_input_mutation_batchnorm(self):
        def f(inpt, weight, bias, running_mean, running_var):
            # This is additionally a good test, because the input tensors that we mutate
            # are *also* saved for backwards.
            # This tests that what we save for the backward is actually cloned inputs,
            # and not the original inputs that got mutated.
            return torch._native_batch_norm_legit(
                inpt, weight, bias, running_mean, running_var, True, 0.5, 1e-5
            )

        def create_inp(req_grad):
            return [
                torch.ones(2, 5, 5, 5, requires_grad=req_grad),
                torch.ones(5, requires_grad=req_grad),
                torch.ones(5, requires_grad=req_grad),
                torch.ones(5),
                torch.ones(5),
            ]

        from torch._decomp import get_decompositions

        # This simulates what inductor does (running the fw + bw decompositions)
        decompositions = get_decompositions(
            [
                torch.ops.aten._native_batch_norm_legit_functional,
                torch.ops.aten.native_batch_norm_backward,
            ]
        )
        self.verify_aot_autograd(
            f, create_inp(True), test_mutation=True, decompositions=decompositions
        )
        self.verify_aot_autograd(
            f, create_inp(False), test_mutation=True, decompositions=decompositions
        )

    def test_batchnorm_inference(self):
        inp = [
            torch.ones(2, 5, 5, 5, requires_grad=True),
            torch.ones(5, requires_grad=True),
            torch.ones(5, requires_grad=True),
            torch.ones(5),
            torch.ones(5),
        ]

        m = torch.nn.BatchNorm2d(4, 4)
        m.eval()
        fw_graph_cell = [None]
        inp = torch.ones(4, 4, 4, 4)
        fw_graph_cell = [None]
        compiled_m = aot_module(
            m,
            fw_compiler=partial(extract_graph, graph_cell=fw_graph_cell),
            bw_compiler=nop,
            keep_inference_input_mutations=True,
        )
        inp = torch.ones(4, 4, 4, 4)
        with torch.no_grad():
            out = compiled_m(inp)
        # expectation: there are no copy_() calls in the decomposed batch norm when running under training=False (eval mode)
        code = fw_graph_cell[0].code.strip()
        self.assertTrue("copy_" not in str(code))

    def test_input_output_view_simple(self):
        def f(a):
            return a.view(-1)

        inp = [torch.ones(2, 2, requires_grad=False).add(1)]
        self.verify_aot_autograd(f, inp, test_mutation=True)
        inp = [torch.ones(2, 2, requires_grad=True).add(1)]
        fw_graph = self.verify_aot_autograd(f, inp, test_mutation=True)
        # Outputs that alias inputs are pulled out of the graph entirely, so we don't compile anything here
        self.assertExpectedInline(
            fw_graph.code.strip(),
            """\
def forward(self, arg0_1):
    view = torch.ops.aten.view.default(arg0_1, [-1]);  arg0_1 = None
    return (view,)""",
        )

    def test_input_output_view_mutate_multiple(self):
        def f(a, b, c):
            a.mul_(2)
            c.mul_(3)
            return b.view(2, 2), c.view(2, 2)

        def create_inp(req_grad):
            return [
                torch.ones(2, 2, requires_grad=req_grad).add(1),
                torch.ones(2, 2, requires_grad=req_grad).add(1),
                torch.ones(2, 2, requires_grad=req_grad).add(1),
            ]

        self.verify_aot_autograd(f, create_inp(False), test_mutation=True)
        fw_graph = self.verify_aot_autograd(f, create_inp(True), test_mutation=True)
        # The original function returned two outputs, both of which aliased inputs.
        # We expect two outputs in the functional graph, a_updated and c_updated.
        # The actual aliased outputs themselves aren't in the compiled forward graph;
        # Instead, they're generated outside of  the graph.
        self.assertExpectedInline(
            fw_graph.code.strip(),
            """\
def forward(self, primals_1, primals_2, primals_3):
    clone = torch.ops.aten.clone.default(primals_1);  primals_1 = None
    clone_1 = torch.ops.aten.clone.default(primals_3);  primals_3 = None
    mul = torch.ops.aten.mul.Tensor(clone, 2);  clone = None
    mul_1 = torch.ops.aten.mul.Tensor(clone_1, 3);  clone_1 = None
    view = torch.ops.aten.view.default(primals_2, [2, 2]);  primals_2 = None
    view_2 = torch.ops.aten.view.default(mul_1, [2, 2])
    return (mul, mul_1, view, view_2)""",
        )

    def test_input_output_view_metadata_mutate_multiple(self):
        def f(a, b, c):
            b.mul_(3)
            c.t_()
            return a.view(2, 2), b.view(2, 2), c.view(2, 2)

        def create_inp(req_grad):
            return [
                torch.ones(2, 2, requires_grad=req_grad).add(1),
                torch.ones(2, 2, requires_grad=req_grad).add(1),
                torch.ones(2, 2, requires_grad=req_grad).add(1),
            ]

        self.verify_aot_autograd(f, create_inp(False), test_mutation=True)
        fw_graph = self.verify_aot_autograd(f, create_inp(True), test_mutation=True)
        # Important thing to check here: of the three inputs:
        # Only the b.mul_(3) should show up in the graph (we functionalize it and return it).
        # Everything else that does not show up in the graph includes:
        # - The metadata mutation on c (we do it outside the graph)
        # - All 3 original fw outputs, which are aliases of inputs (we regenerate them outside of the graph)
        self.assertExpectedInline(
            fw_graph.code.strip(),
            """\
def forward(self, primals_1, primals_2, primals_3):
    clone = torch.ops.aten.clone.default(primals_2);  primals_2 = None
    view = torch.ops.aten.view.default(primals_3, [2, 2]);  primals_3 = None
    mul = torch.ops.aten.mul.Tensor(clone, 3);  clone = None
    t = torch.ops.aten.t.default(view);  view = None
    view_1 = torch.ops.aten.view.default(primals_1, [2, 2]);  primals_1 = None
    view_3 = torch.ops.aten.view.default(t, [2, 2])
    view_4 = torch.ops.aten.view.default(mul, [2, 2])
    return (mul, t, view_1, view_4, view_3)""",
        )

    def test_input_mutation_and_output_view(self):
        def f(a):
            a.add_(1)
            return a.view(-1)

        inp = [torch.ones(2, 2, requires_grad=False).add(1)]
        self.verify_aot_autograd(f, inp, test_mutation=True)
        inp = [torch.ones(2, 2, requires_grad=True).add(1)]
        fw_graph = self.verify_aot_autograd(f, inp, test_mutation=True)
        # Here, total # of outputs is 1 because:
        # - num_mutated_inps = 1 (a_updated)
        # - num_fw_outputs = 0 (the output is an alias of the input, so we move it outside the compiled fw)
        self.assertExpectedInline(
            fw_graph.code.strip(),
            """\
def forward(self, primals_1):
    clone = torch.ops.aten.clone.default(primals_1);  primals_1 = None
    add = torch.ops.aten.add.Tensor(clone, 1);  clone = None
    view_1 = torch.ops.aten.view.default(add, [-1])
    return (add, view_1)""",
        )

    def test_input_mutation_output_view_multiple(self):
        def f(a, b, c, d):
            b.transpose_(1, 0)
            c.add_(1)
            return d + 1, b.diagonal(), a + c

        def create_inp(req_grad):
            return [
                torch.arange(4, requires_grad=req_grad, dtype=torch.float32)
                .view(2, 2)
                .add(1),
                torch.arange(4, requires_grad=req_grad, dtype=torch.float32)
                .view(2, 2)
                .add(1),
                torch.ones(2, 2, requires_grad=req_grad).add(1),
                torch.ones(2, 2, requires_grad=req_grad).add(1),
            ]

        self.verify_aot_autograd(f, create_inp(False), test_mutation=True)
        fw_graph = self.verify_aot_autograd(f, create_inp(True), test_mutation=True)
        self.assertExpectedInline(
            fw_graph.code.strip(),
            """\
def forward(self, primals_1, primals_2, primals_3, primals_4):
    view = torch.ops.aten.view.default(primals_2, [2, 2]);  primals_2 = None
    clone = torch.ops.aten.clone.default(primals_3);  primals_3 = None
    transpose = torch.ops.aten.transpose.int(view, 1, 0);  view = None
    add = torch.ops.aten.add.Tensor(clone, 1);  clone = None
    add_1 = torch.ops.aten.add.Tensor(primals_4, 1);  primals_4 = None
    diagonal = torch.ops.aten.diagonal.default(transpose)
    add_2 = torch.ops.aten.add.Tensor(primals_1, add);  primals_1 = None
    return (transpose, add, add_1, diagonal, add_2)""",
        )

    def test_output_aliases_intermediate_single(self):
        def f(a):
            out = torch.mul(a, 3)
            return out.view(-1)

        inp = [torch.ones(3, 3, requires_grad=False)]
        self.verify_aot_autograd(f, inp, test_mutation=True)
        inp = [torch.ones(3, 3, requires_grad=True)]
        fw_graph = self.verify_aot_autograd(f, inp, test_mutation=True)
        # In AOTAutograd, we are obligated to make the compiled forward directly return `out`,
        # and reconstruct `out.view(-1)` as a fresh output.
        self.assertExpectedInline(
            fw_graph.code.strip(),
            """\
def forward(self, primals_1):
    mul = torch.ops.aten.mul.Tensor(primals_1, 3);  primals_1 = None
    view = torch.ops.aten.view.default(mul, [-1]);  mul = None
    return (view,)""",
        )

    def test_output_aliases_input_multi_output_view_should_raise_autograd_error(self):
        def f1(a):
            return list(a.unbind(0))

        f1_compiled = aot_function(f1, nop)

        inp1 = torch.ones(3, 3, requires_grad=True).clone()
        inp2 = torch.ones(3, 3, requires_grad=True).clone()
        inp3 = torch.ones(3, 3, requires_grad=True).clone()

        with self.assertRaisesRegex(
            RuntimeError, "Such functions do not allow the output views"
        ):
            out_test1 = f1_compiled(inp1)
            # This raises a runtime error from autograd in eager mode
            out_test1[0].mul_(2)

        with self.assertRaisesRegex(
            RuntimeError, "Such functions do not allow the output views"
        ):
            out_test2 = f1_compiled(inp2)
            inp2.mul_(2)
            # In eager mode, if we mutate a tensor, any multi-output-view aliases
            # get their grad_fn replaced with error nodes, so accessing grad_fn should error
            grad_fn = out_test2[0].grad_fn

        with self.assertRaisesRegex(
            RuntimeError, "Such functions do not allow the output views"
        ):
            out_test3 = f1_compiled(inp3)
            out_test1[0].detach().mul_(2)
            # The above case also applies to detached aliases (they turn the multi-output-view
            # alias's grad_fns into error nodes)
            grad_fn = out_test2[0].grad_fn

    def test_output_aliases_input_multi_output_view(self):
        # All aliased outs are from multi-output views, so AOTAutograd will hide the aliasing from autograd.
        def f1(a):
            return list(a.unbind(0))

        inp = torch.ones(3, 3, requires_grad=True)
        inp_ref = torch.ones(3, 3, requires_grad=True)
        f1_compiled = aot_function(f1, nop)

        out_ref = f1(inp_ref)
        out_test = f1_compiled(inp)
        # Assert that we get CompiledFunctionBackward in the backward graph,
        # and not AsStridedBackward. No view-regeneration necessary for this mult-output view case.
        # See Note: [AOTAutograd: differentiable outputs that alias each other from a multi-output view call]
        self.assertTrue(
            all("CompiledFunctionBackward" in str(o.grad_fn) for o in out_test)
        )

        sum(out_ref).sum().backward()
        sum(out_test).sum().backward()
        self.assertEqual(inp_ref.grad, inp.grad)

        # Several of the outputs are from multi-output views.
        # However: they are part of the same alias set as "a", and "a.view(out.shape)",
        # which are both user-visible.
        # AOTAutograd will not try to be smart here and hide the aliasing relationships from autograd.
        # Instead, it will perform its "output aliases input" logic, and regenerate all aliases.
        def f3(a):
            return *list(a.unbind(0)), a.view(a.shape)

        inp = torch.ones(3, 3, requires_grad=True)
        inp_ref = torch.ones(3, 3, requires_grad=True)
        f3_compiled = aot_function(f3, nop)

        inp_ref_clone = inp_ref.clone()
        inp_clone = inp.clone()
        out_ref = f3(inp_ref_clone)
        out_test = f3_compiled(inp_clone)
        self.assertTrue(all("UnbindBackward" in str(o.grad_fn) for o in out_test[:3]))

        # The last output is not from a multi-output view, so autograd will let us mutate it.
        out_ref[-1].mul_(2)
        out_test[-1].mul_(2)
        # Also mutate the input, which should affect the aliased output.
        inp_ref_clone.view(-1).mul_(3)
        inp_clone.view(-1).mul_(3)
        # Do backward
        (inp_ref + out_ref[-1]).sum().backward()
        (inp + out_test[-1]).sum().backward()
        self.assertEqual(inp_ref.grad, inp.grad)

    def test_output_aliases_intermediate_multi_output_view(self):
        # All aliased outs are from multi-output views, so AOTAutograd will hide the aliasing from autograd.
        def f1(a):
            out = torch.mul(a, 3)
            return list(out.unbind(0))

        inp = torch.ones(3, 3, requires_grad=True)
        inp_ref = torch.ones(3, 3, requires_grad=True)
        f1_compiled = aot_function(f1, nop)

        out_ref = f1(inp_ref)
        out_test = f1_compiled(inp)
        # Assert that we get CompiledFunctionBackward in the backward graph,
        # and not AsStridedBackward. No view-regeneration necessary for this mult-output view case.
        # See Note: [AOTAutograd: differentiable outputs that alias each other from a multi-output view call]
        self.assertTrue(
            all("CompiledFunctionBackward" in str(o.grad_fn) for o in out_test)
        )

        sum(out_ref).sum().backward()
        sum(out_test).sum().backward()
        self.assertEqual(inp_ref.grad, inp.grad)

        # All aliased outs but one are from multi-output views, so AOTAutograd will hide the aliasing from autograd.
        def f2(a):
            out = torch.mul(a, 3)
            return *list(out.unbind(0)), out

        inp = torch.ones(3, 3, requires_grad=True)
        inp_ref = torch.ones(3, 3, requires_grad=True)
        f2_compiled = aot_function(f2, nop)

        out_ref = f2(inp_ref)
        out_test = f2_compiled(inp)
        # Assert that we get CompiledFunctionBackward in the backward graph,
        # and not AsStridedBackward. No view-regeneration necessary for this mult-output view case.
        # See Note: [AOTAutograd: differentiable outputs that alias each other from a multi-output view call]
        self.assertTrue(
            all("CompiledFunctionBackward" in str(o.grad_fn) for o in out_test)
        )

        # The last output is not from a multi-output view, so autograd will let us mutate it.
        out_ref[-1].mul_(2)
        out_test[-1].mul_(2)
        out_ref[-1].sum().backward()
        out_test[-1].sum().backward()
        self.assertEqual(inp_ref.grad, inp.grad)

        # All aliased outs but one are from multi-output views, so AOTAutograd will hide the aliasing from autograd.
        def f3(a):
            out = torch.mul(a, 3)
            return *list(out.unbind(0)), out.view(out.shape)

        inp = torch.ones(3, 3, requires_grad=True)
        inp_ref = torch.ones(3, 3, requires_grad=True)
        f3_compiled = aot_function(f3, nop)

        out_ref = f3(inp_ref)
        out_test = f3_compiled(inp)
        # Assert that we get CompiledFunctionBackward in the backward graph,
        # and not AsStridedBackward. No view-regeneration necessary for this mult-output view case.
        # See Note: [AOTAutograd: differentiable outputs that alias each other from a multi-output view call]
        self.assertTrue(
            all("CompiledFunctionBackward" in str(o.grad_fn) for o in out_test)
        )

        # The last output is not from a multi-output view, so autograd will let us mutate it.
        out_ref[-1].mul_(2)
        out_test[-1].mul_(2)
        out_ref[-1].sum().backward()
        out_test[-1].sum().backward()
        self.assertEqual(inp_ref.grad, inp.grad)

        # There are 5 outputs that all alias each other.
        # 3 of them come from multi-output views, but the other 3 are "ordinary" aliases.
        # Therefore, AOTAutograd will not attempt the multi-output-view optimization,
        # and apply the intermediate_base logic to all aliases.
        # (In theory we could probably get AOTAutograd to only apply the intermediate base
        # logic to the last 2 outputs and not the first 3. We should probably
        # just do the graph partitioning defined in this doc instead though).
        # https://docs.google.com/document/d/1DlfFq8TKbuAn2zyJxLfoW-X1qkkm5PLdHFtySo03QAk/edit
        def f4(a):
            out = torch.mul(a, 3)
            # also return the graph intermediate directly,
            # which will force AOTAutograd to do the "intermediate base" logic.
            # (Why? The user can mutate "out", which should change the autograd metadata
            #  of the other aliased outputs)
            return *list(out.unbind(0)), out, out.view(out.shape)

        inp = torch.ones(3, 3, requires_grad=True)
        inp_ref = torch.ones(3, 3, requires_grad=True)
        f4_compiled = aot_function(f4, nop)

        out_ref = f4(inp_ref)
        out_test = f4_compiled(inp)
        # Mutate the last output of f4 (autograd will allow this, since it is not a multi-output view,
        # as long as *only* the non-multi-output views participate in the backward)
        # Note: We could probably try to hide **only** the multi-output views from autograd here
        # and only do the intermediate base logic for the last two aliases.
        # Longer term solution of graph partitioning is probably cleaner though (see the note).
        out_ref[-1].mul_(2)
        out_test[-1].mul_(2)

        out_ref_sum = out_ref[-1] + out_ref[-2]
        out_test_sum = out_test[-1] + out_test[-2]
        out_ref_sum.sum().backward()
        out_test_sum.sum().backward()
        self.assertEqual(inp_ref.grad, inp.grad)

    def test_output_aliases_intermediate_mutation_linear(self):
        def f(x):
            return (x + 1).view(-1)

        inp = [torch.ones(3, 3, requires_grad=True)]
        # use inductor's decomps (which will e.g. turn _unsafe_view() into view())
        from torch._inductor.decomposition import decompositions

        f_compiled = aot_function(f, nop, decompositions=decompositions)

        out_ref = f(*inp)
        out_test = f_compiled(*inp)

        out_ref.mul_(2)
        out_test.mul_(2)
        self.assertEqual(out_ref, out_test)

    def test_output_aliases_intermediate_no_grad(self):
        def f(a, b):
            out = torch.mul(a, 3)
            # First output is an alias of an intermediate that doesn't require grad
            return out.view(-1), b.add(1)

        inp = [torch.ones(3, 3), torch.ones(3, 3, requires_grad=False)]
        self.verify_aot_autograd(f, inp, test_mutation=True)
        inp = [torch.ones(3, 3), torch.ones(3, 3, requires_grad=True)]
        fw_graph = self.verify_aot_autograd(f, inp, test_mutation=True)
        # important bit: we don't bother generating an intermediate base as an output in the graph,
        # because the intermediate base itself didn't require gradients.
        # (the only problematic case is when both the base and the aliasesed output require gradients).
        self.assertExpectedInline(
            fw_graph.code.strip(),
            """\
def forward(self, primals_1, primals_2):
    mul = torch.ops.aten.mul.Tensor(primals_1, 3);  primals_1 = None
    view = torch.ops.aten.view.default(mul, [-1]);  mul = None
    add = torch.ops.aten.add.Tensor(primals_2, 1);  primals_2 = None
    return (view, add)""",
        )

    def test_output_aliases_intermediate_returned_multiple_times(self):
        def f(a):
            out = torch.mul(a, 3)
            out_view = out.view(-1)
            return out, out_view, out

        inp = [torch.ones(3, 3, requires_grad=False)]
        self.verify_aot_autograd(f, inp, test_mutation=True)
        inp = [torch.ones(3, 3, requires_grad=True)]
        fw_graph = self.verify_aot_autograd(f, inp, test_mutation=True)

    def test_output_aliases_intermediate_multiple(self):
        def f(a):
            out = torch.mul(a, 3)
            # AOTAutograd should manually generate these two output views in the epilogue.
            return out.view(-1), out.view(-1)

        inp = [torch.ones(3, 3, requires_grad=False)]
        self.verify_aot_autograd(f, inp, test_mutation=True)
        inp = [torch.ones(3, 3, requires_grad=True)]
        fw_graph = self.verify_aot_autograd(f, inp, test_mutation=True)
        self.assertExpectedInline(
            fw_graph.code.strip(),
            """\
def forward(self, primals_1):
    mul = torch.ops.aten.mul.Tensor(primals_1, 3);  primals_1 = None
    view = torch.ops.aten.view.default(mul, [-1])
    view_1 = torch.ops.aten.view.default(mul, [-1])
    return (view, view_1, mul)""",
        )

    def test_output_aliases_intermediate_and_returned(self):
        def f(a):
            out = torch.mul(a, 3)
            # AOTAutograd should manually generate the first output (a view of an intermediate)
            # but not the second (which is itself the intermediate for the first)
            return out.view(-1), out

        inp = [torch.ones(3, 3, requires_grad=False)]
        self.verify_aot_autograd(f, inp, test_mutation=True)
        inp = [torch.ones(3, 3, requires_grad=True)]
        fw_graph = self.verify_aot_autograd(f, inp, test_mutation=True)
        self.assertExpectedInline(
            fw_graph.code.strip(),
            """\
def forward(self, primals_1):
    mul = torch.ops.aten.mul.Tensor(primals_1, 3);  primals_1 = None
    view = torch.ops.aten.view.default(mul, [-1])
    return (view, mul)""",
        )

    def test_output_aliases_intermediate_and_returned_flipped(self):
        def f(a):
            out = torch.mul(a, 3)
            # AOTAutograd should manually generate the first output (a view of an intermediate)
            # but not the second (which is itself the intermediate for the first)
            return out, out.view(-1)

        inp = [torch.ones(3, 3, requires_grad=False)]
        self.verify_aot_autograd(f, inp, test_mutation=True)
        inp = [torch.ones(3, 3, requires_grad=True)]
        fw_graph = self.verify_aot_autograd(f, inp, test_mutation=True)
        self.assertExpectedInline(
            fw_graph.code.strip(),
            """\
def forward(self, primals_1):
    mul = torch.ops.aten.mul.Tensor(primals_1, 3);  primals_1 = None
    view = torch.ops.aten.view.default(mul, [-1])
    return (mul, view)""",
        )

    def test_output_aliases_intermediate_and_returned_different_grad(self):
        def f(a):
            out = torch.mul(a, 3)
            # AOTAutograd should manually generate the first output (a view of an intermediate)
            # but not the second (which is itself the intermediate for the first)
            return out.view(-1), out, out[0].detach()

        inp = [torch.ones(3, 3, requires_grad=False)]
        self.verify_aot_autograd(f, inp, test_mutation=True)
        inp = [torch.ones(3, 3, requires_grad=True)]
        fw_graph = self.verify_aot_autograd(f, inp, test_mutation=True)
        self.assertExpectedInline(
            fw_graph.code.strip(),
            """\
def forward(self, primals_1):
    mul = torch.ops.aten.mul.Tensor(primals_1, 3);  primals_1 = None
    view = torch.ops.aten.view.default(mul, [-1])
    select = torch.ops.aten.select.int(mul, 0, 0)
    detach = torch.ops.aten.detach.default(select);  select = None
    detach_1 = torch.ops.aten.detach.default(detach);  detach = None
    detach_2 = torch.ops.aten.detach.default(detach_1);  detach_1 = None
    return (view, mul, detach_2)""",
        )

    def test_output_aliases_intermediate_inplace_view(self):
        def f(a):
            out = torch.mul(a, 3)
            out.t_()
            return out

        inp = [torch.ones(2, 4, requires_grad=True)]

        # TODO: fix this test.
        # See https://github.com/pytorch/pytorch/issues/90507
        # self.verify_aot_autograd(f, inp, test_mutation=True)

    def test_output_aliases_intermediate_inplace_view_with_detach(self):
        def f(a):
            out = torch.mul(a, 3)
            out.t_()
            out.detach_()
            # Thanks to the detach_() AOT Autograd doesn't need to do anything.
            # `out` will show up as having OutputType.non_alias,
            # and ._is_view() == False
            return out, a + 1

        inp = [torch.ones(2, 4, requires_grad=False)]
        self.verify_aot_autograd(f, inp, test_mutation=True)
        inp = [torch.ones(2, 4, requires_grad=True)]
        fw_graph = self.verify_aot_autograd(f, inp, test_mutation=True)
        self.assertExpectedInline(
            fw_graph.code.strip(),
            """\
def forward(self, primals_1):
    mul = torch.ops.aten.mul.Tensor(primals_1, 3)
    t = torch.ops.aten.t.default(mul);  mul = None
    add = torch.ops.aten.add.Tensor(primals_1, 1);  primals_1 = None
    return (t, add)""",
        )

    def test_output_aliases_intermediate_inplace_view_and_view(self):
        def f(a):
            out = torch.mul(a, 3)
            out_view = out.unsqueeze(0)
            out.t_()
            out_view2 = out.unsqueeze(0)
            return out_view, out, out_view2

        inp = [torch.ones(2, 4, requires_grad=True)]

        # TODO: fix this test.
        # See <github issue link>
        # self.verify_aot_autograd(f, inp, test_mutation=True)

    def test_output_aliases_intermediate_multiple_mixed(self):
        def f(a):
            out1 = torch.mul(a, 3)
            out2 = torch.mul(a, 4)
            # AOTAutograd should manually generate these two output views in the epilogue.
            return out1.view(-1), out2.transpose(1, 0), out1.transpose(1, 0)

        inp = [torch.ones(3, 3, requires_grad=False)]
        self.verify_aot_autograd(f, inp, test_mutation=True)
        inp = [torch.ones(3, 3, requires_grad=True)]
        fw_graph = self.verify_aot_autograd(f, inp, test_mutation=True)
        self.assertExpectedInline(
            fw_graph.code.strip(),
            """\
def forward(self, primals_1):
    mul = torch.ops.aten.mul.Tensor(primals_1, 3)
    mul_1 = torch.ops.aten.mul.Tensor(primals_1, 4);  primals_1 = None
    view = torch.ops.aten.view.default(mul, [-1])
    transpose = torch.ops.aten.transpose.int(mul_1, 1, 0);  mul_1 = None
    transpose_1 = torch.ops.aten.transpose.int(mul, 1, 0)
    return (view, transpose, transpose_1, mul)""",
        )

    def test_output_all_alias_types(self):
        # There are 3 types of aliasing that require us to return metadata in the compiled fw:
        # (1) outputs that are views of inputs
        # (2) outputs that are views of intermediates
        # (3) inputs that get metadata mutations
        # test all 3 of them here
        def f(a):
            a.transpose_(1, 0)
            tmp = a.mul(2)
            return tmp.squeeze(), tmp.transpose(1, 0), a.unsqueeze(0)

        def inp_callable(req_grad):
            x = torch.ones(1, 2, 4, requires_grad=req_grad).clone()
            return [(x,), (x,)]

        self.verify_aot_autograd(
            f, partial(inp_callable, req_grad=False), test_mutation=True
        )
        fw_graph = self.verify_aot_autograd(
            f, partial(inp_callable, req_grad=True), test_mutation=True
        )
        # TODO: make this test run with dynamic shapes so it is more meaningful
        # metadata output order: (a_updated_meta, out1_meta, out2_meta, out3_meta)
        self.assertExpectedInline(
            fw_graph.code.strip(),
            """\
def forward(self, primals_1):
    view = torch.ops.aten.view.default(primals_1, [1, 2, 4]);  primals_1 = None
    transpose = torch.ops.aten.transpose.int(view, 1, 0);  view = None
    mul = torch.ops.aten.mul.Tensor(transpose, 2)
    squeeze = torch.ops.aten.squeeze.default(mul)
    transpose_1 = torch.ops.aten.transpose.int(mul, 1, 0)
    unsqueeze = torch.ops.aten.unsqueeze.default(transpose, 0)
    return (transpose, squeeze, transpose_1, unsqueeze, mul)""",
        )

    @parametrize("req_grad", [False, True])
    def test_subclass_metadata_mutation(self, req_grad):
        def f(a):
            a.transpose_(1, 0)
            tmp = a.mul(2)
            return tmp.transpose(1, 0)

        def inp_callable(req_grad):
            x = torch.ones(1, 2, 4, requires_grad=req_grad).clone()
            return [(x,), (x,)]

        # See https://github.com/pytorch/pytorch/issues/114975
        with self.assertRaisesRegex(
            RuntimeError,
            "Metadata mutations are currently not allowed on tensor subclasses",
        ):
            self.verify_aot_autograd(
                f,
                partial(inp_callable, req_grad=req_grad),
                test_mutation=True,
                make_inputs_subclasses=True,
            )

    def test_input_data_and_metadata_mutation(self):
        def f(a):
            a.t_()
            a[0].mul_(2)
            return a.view(a.shape)

        inp = [torch.ones(3, 3, requires_grad=False)]
        self.verify_aot_autograd(f, inp, test_mutation=True)
        inp = [torch.ones(3, 3, requires_grad=True)]
        fw_graph = self.verify_aot_autograd(f, inp, test_mutation=True)
        self.assertExpectedInline(
            fw_graph.code.strip(),
            """\
def forward(self, primals_1):
    clone = torch.ops.aten.clone.default(primals_1);  primals_1 = None
    t = torch.ops.aten.t.default(clone)
    select = torch.ops.aten.select.int(t, 0, 0);  t = None
    mul = torch.ops.aten.mul.Tensor(select, 2);  select = None
    t_1 = torch.ops.aten.t.default(clone);  clone = None
    select_scatter = torch.ops.aten.select_scatter.default(t_1, mul, 0, 0);  t_1 = mul = None
    t_2 = torch.ops.aten.t.default(select_scatter);  select_scatter = None
    t_4 = torch.ops.aten.t.default(t_2)
    t_6 = torch.ops.aten.t.default(t_2);  t_2 = None
    view_1 = torch.ops.aten.view.default(t_6, [3, 3]);  t_6 = None
    return (t_4, view_1)""",
        )

    def test_view_and_inplace_view(self):
        def f(a, b):
            a.t_()
            return b.view(b.shape), a.view(a.shape)

        def create_inp(req_grad):
            return [
                torch.ones(3, 3, requires_grad=req_grad),
                torch.ones(3, 3, requires_grad=req_grad),
            ]

        self.verify_aot_autograd(f, create_inp(False), test_mutation=True)
        fw_graph = self.verify_aot_autograd(f, create_inp(True), test_mutation=True)
        self.assertExpectedInline(
            fw_graph.code.strip(),
            """\
def forward(self, arg0_1, arg1_1):
    t = torch.ops.aten.t.default(arg0_1);  arg0_1 = None
    view = torch.ops.aten.view.default(arg1_1, [3, 3]);  arg1_1 = None
    view_1 = torch.ops.aten.view.default(t, [3, 3])
    return (t, view, view_1)""",
        )

    def test_view_detach(self):
        def f(a):
            tmp = a.detach()
            a.mul_(2)
            return a, tmp

        inp = [torch.ones(3, 3, requires_grad=True)]
        self.verify_aot_autograd(f, inp, test_mutation=True)
        inp = [torch.ones(3, 3, requires_grad=False)]
        self.verify_aot_autograd(f, inp, test_mutation=True)

    def test_input_inplace_requires_grad_true(self):
        def f(a, b):
            a.requires_grad_(True)
            return a.mul(3), b.mul(4)

        inp = [
            # First inp doesnt require grad, but we switch it on
            torch.ones(3, 3, requires_grad=False),
            torch.ones(3, 3, requires_grad=True),
        ]

        fw_graph = self.verify_aot_autograd(f, inp, test_mutation=True)
        self.assertExpectedInline(
            fw_graph.code.strip(),
            """\
def forward(self, primals_1, primals_2):
    mul = torch.ops.aten.mul.Tensor(primals_1, 3);  primals_1 = None
    mul_1 = torch.ops.aten.mul.Tensor(primals_2, 4);  primals_2 = None
    return (mul, mul_1)""",
        )

    # This is a torture test:
    # a and b get turned into a synthetic base in the compiled graph
    # One gets a data mutation, the other gets a metadata mutation.
    # We need to make sure that the metadata mutation gets propagated
    # back to the original input.
    @skipIfDynamoInput("Dynamo removes runtime error")
    def test_input_data_and_metadata_mutation_aliases_other_input(self):
        # a and b are aliased
        def f(a, b):
            a.mul_(2)
            b.t_()
            return a.mul(b)

        def inp_callable(req_grad):
            base = torch.ones(2, 2, requires_grad=req_grad)
            # Note: in our test, the add() is important because we need the graph inputs to be non-leaves so we can mutate them.
            x = base.add(1)
            inp1 = x[0]
            inp2 = x[0]
            return [base], [inp1, inp2]

        self.verify_aot_autograd(
            f, partial(inp_callable, req_grad=False), test_mutation=True
        )
        self.verify_aot_autograd(
            f, partial(inp_callable, req_grad=True), test_mutation=True
        )
        with self.assertRaisesRegex(
            RuntimeError,
            "Encountered aliased inputs that are mutated in the graph, but",
        ):
            self.verify_aot_autograd(
                f,
                partial(inp_callable, req_grad=False),
                test_mutation=True,
                make_inputs_subclasses=True,
            )
        with self.assertRaisesRegex(
            RuntimeError,
            "Encountered aliased inputs that are mutated in the graph, but",
        ):
            self.verify_aot_autograd(
                f,
                partial(inp_callable, req_grad=True),
                test_mutation=True,
                make_inputs_subclasses=True,
            )

    # https://github.com/pytorch/pytorch/issues/106456
    def test_input_mutation_noncontiguous(self):
        def f(a):
            a.mul_(2)
            return a + 1

        def inp_callable(req_grad):
            base = torch.ones(2, 2, requires_grad=req_grad)
            x = base.add(1)
            # create a non-contiguous view to pass as an input to the compiler
            inp = x[:, 0]
            return [base], [inp]

        self.verify_aot_autograd(
            f, partial(inp_callable, req_grad=False), test_mutation=True
        )
        self.verify_aot_autograd(
            f, partial(inp_callable, req_grad=True), test_mutation=True
        )
        with self.assertRaisesRegex(
            RuntimeError,
            "Mutations on non-contiguous inputs are currently not allowed on tensor subclasses",
        ):
            self.verify_aot_autograd(
                f,
                partial(inp_callable, req_grad=False),
                test_mutation=True,
                make_inputs_subclasses=True,
            )
        with self.assertRaisesRegex(
            RuntimeError,
            "Mutations on non-contiguous inputs are currently not allowed on tensor subclasses",
        ):
            self.verify_aot_autograd(
                f,
                partial(inp_callable, req_grad=True),
                test_mutation=True,
                make_inputs_subclasses=True,
            )

    def test_backward_mutation_data(self):
        class BwMutation(torch.autograd.Function):
            @staticmethod
            def forward(ctx, x):
                ctx.save_for_backward(x)
                return x.clone()

            @staticmethod
            def backward(ctx, grad_output):
                (x,) = ctx.saved_tensors
                # bw mutation
                x.mul_(2)
                return grad_output.clone()

        def f(a, b):
            out = BwMutation.apply(b)
            return a * out

        inp_no_grad = [
            torch.ones(3, 3, requires_grad=True),
            torch.ones(3, 3, requires_grad=False),
        ]

        # Mutation on buffer that does not require grad during the backward is allowed
        self.verify_aot_autograd(f, inp_no_grad, test_mutation=True)

        inp_grad = [
            torch.ones(3, 3, requires_grad=True),
            torch.ones(3, 3, requires_grad=True),
        ]
        self.verify_aot_autograd(f, inp_grad, test_mutation=True)

    def test_backward_mutation_metadata(self):
        class BwMutation(torch.autograd.Function):
            @staticmethod
            def forward(ctx, a, b):
                ctx.save_for_backward(b)
                return a.clone(), b.clone()

            @staticmethod
            def backward(ctx, grad_a, grad_b):
                (b,) = ctx.saved_tensors
                # bw metadata mutation
                b.transpose_(1, 0)
                return grad_a.clone(), grad_b.clone()

        def f(a, b):
            a_, b_ = BwMutation.apply(a, b)
            out = a_ * b_
            return out

        inp_no_grad = [
            torch.ones(3, 3, requires_grad=True),
            torch.ones(3, 3, requires_grad=False),
        ]

        with self.assertRaisesRegex(
            AssertionError, "input that had its metadata mutated in the backward"
        ):
            self.verify_aot_autograd(f, inp_no_grad, test_mutation=True)

    def test_backward_mutation_on_grad_out(self):
        class BwMutation(torch.autograd.Function):
            @staticmethod
            def forward(ctx, x):
                return x.clone()

            @staticmethod
            def backward(ctx, grad_output):
                grad_output.mul_(2)
                return grad_output.clone()

        def f(a, b):
            tmp = a * b
            out = BwMutation.apply(tmp)
            return out

        inp_grad = [
            torch.ones(3, 3, requires_grad=True),
            torch.ones(3, 3, requires_grad=True),
        ]
        f_compiled = aot_function(f, nop)
        with self.assertRaisesRegex(
            AssertionError, "input to the backward that was mutated during the backward"
        ):
            out = f_compiled(*inp_grad)

    def test_backward_mutation_forward_inputs(self):
        @torch.library.custom_op("_test::_clone", mutates_args={})
        def f(x: torch.Tensor, x1: torch.Tensor) -> torch.Tensor:
            return x.clone()

        def f_fake(x, x1):
            return torch.empty_like(x)

        def backward(ctx, grad):
            with torch.no_grad():
                ctx.x1.zero_()
            return grad * 2, None

        def setup_context(ctx, inputs, output):
            (x, x1) = inputs
            ctx.x = x
            ctx.x1 = x1

        f.register_fake(f_fake)
        f.register_autograd(backward, setup_context=setup_context)

        def fn(x: torch.Tensor, x1: torch.Tensor, x2: torch.Tensor) -> torch.Tensor:
            x2.mul_(5)
            return torch.ops._test._clone(x, x1) + x2

        inp_x, inp_x1, inp_x2 = (
            torch.randn(3, requires_grad=True),
            torch.randn(3, requires_grad=False),
            torch.randn(3, requires_grad=False),
        )

        ref_x, ref_x1, ref_x2 = inp_x.clone(), inp_x1.clone(), inp_x2.clone()
        ref_y = fn(ref_x, ref_x1, ref_x2)

        compiled_f = aot_function(fn, nop, keep_inference_input_mutations=True)

        x, x1, x2 = inp_x.clone(), inp_x1.clone(), inp_x2.clone()
        y = compiled_f(x, x1, x2)

        # Verify mutation in forward applied and mutation in backward is not in forward
        self.assertEqual(ref_x, x)
        self.assertEqual(ref_x1, x1)
        self.assertEqual(ref_x2, x2)
        self.assertEqual(ref_y, y)

        ref_y.sum().backward()
        y.sum().backward()

        # Verify mutations in backward applied
        self.assertEqual(ref_x, x)
        self.assertEqual(ref_x1, x1)
        self.assertEqual(ref_x2, x2)
        self.assertEqual(ref_y, y)

        self.assertEqual(ref_x.grad, x.grad)
        self.assertEqual(ref_x1.grad, x1.grad)
        self.assertEqual(ref_x2.grad, x2.grad)

    def test_backward_mutation_forward_inputs_create_graph(self):
        @torch.library.custom_op("_test::_clone_create_graph", mutates_args={})
        def f(x: torch.Tensor, x1: torch.Tensor) -> torch.Tensor:
            return x.clone()

        def f_fake(x, x1):
            return torch.empty_like(x)

        def backward(ctx, grad):
            with torch.no_grad():
                ctx.x1.zero_()
            return grad * 2, None

        def setup_context(ctx, inputs, output):
            (x, x1) = inputs
            ctx.x = x
            ctx.x1 = x1

        f.register_fake(f_fake)
        f.register_autograd(backward, setup_context=setup_context)

        def fn(x: torch.Tensor, x1: torch.Tensor) -> torch.Tensor:
            return torch.ops._test._clone_create_graph(x, x1)

        inp_x, inp_x1 = torch.randn(3, requires_grad=True), torch.randn(
            3, requires_grad=True
        )

        ref_x, ref_x1 = inp_x.clone(), inp_x1.clone()
        ref_y = f(ref_x, ref_x1)
        ref_y.sum().backward()
        x, x1 = inp_x.clone(), inp_x1.clone()
        compiled_f = aot_function(fn, nop)
        y = compiled_f(x, x1)
        loss = y.sum()
        with self.assertRaisesRegex(
            RuntimeError,
            "aot_autograd does not support input mutations with requires_grad in backward for create_graph=True",
        ):
            torch.autograd.grad(loss, inp_x, create_graph=True)
        # Not checking equality of ref and x as Exception is expected

    # Partially addresses https://github.com/pytorch/pytorch/issues/106457
    def test_input_mutation_false_aliasing(self):
        def f(a, b):
            a.mul_(3)
            b.mul_(2)
            return a.clone().view(-1) + b.clone().view(-1)

        # No overlap, contiguous
        def inp_callable1(req_grad):
            base = torch.ones(4, 4, requires_grad=req_grad)
            x = base.add(1)
            # create two views that share storage, but are actually non-overlapping
            a = x[0:2]
            b = x[2:4]
            return [base], [a, b]

        fw_graph = self.verify_aot_autograd(
            f, partial(inp_callable1, req_grad=False), test_mutation=True
        )
        self.verify_aot_autograd(
            f, partial(inp_callable1, req_grad=True), test_mutation=True
        )
        self.verify_aot_autograd(
            f,
            partial(inp_callable1, req_grad=False),
            test_mutation=True,
            make_inputs_subclasses=True,
        )
        # Input mutations on subclasses with training graphs fail backward guards today.
        with self.assertRaisesRegex(
            AssertionError,
            "attempted to compile the backward with incorrect subclass metadata",
        ):
            self.verify_aot_autograd(
                f,
                partial(inp_callable1, req_grad=True),
                test_mutation=True,
                make_inputs_subclasses=True,
            )

        # Important characteristic: the graph takes in 2 inputs!
        # That shows that we didn't try to run our complicated synthetic base logic,
        # because we successfully detected false aliasing across the two inputs.
        self.assertExpectedInline(
            fw_graph.code.strip(),
            """\
def forward(self, arg0_1, arg1_1):
    mul = torch.ops.aten.mul.Tensor(arg0_1, 3);  arg0_1 = None
    mul_1 = torch.ops.aten.mul.Tensor(arg1_1, 2);  arg1_1 = None
    clone = torch.ops.aten.clone.default(mul)
    view = torch.ops.aten.view.default(clone, [-1]);  clone = None
    clone_1 = torch.ops.aten.clone.default(mul_1)
    view_1 = torch.ops.aten.view.default(clone_1, [-1]);  clone_1 = None
    add = torch.ops.aten.add.Tensor(view, view_1);  view = view_1 = None
    return (mul, mul_1, add)""",
        )

        # No overlap, non-contiguous: first tensor ends before second tensor start
        def inp_callable2(req_grad):
            base = torch.ones(256, requires_grad=req_grad)
            x = base.add(1)
            a = x.as_strided((4, 4), (8, 1), storage_offset=0)
            b = x.as_strided((4, 4), (8, 1), storage_offset=28)
            return [base], [a, b]

        # No overlap, non-contiguous: tensors are perfectly interleaved
        def inp_callable3(req_grad):
            base = torch.ones(4, 4, requires_grad=req_grad)
            x = base.add(1)
            a = x[:, 0:2]
            b = x[:, 2:4]
            return [base], [a, b]

        # No overlap, non-contiguous
        def inp_callable4(req_grad):
            base = torch.ones(256, requires_grad=req_grad)
            x = base.add(1)
            a = x.as_strided((4, 4), (9, 1), storage_offset=0)
            b = x.as_strided((4, 4), (9, 1), storage_offset=22)
            return [base], [a, b]

        # No overlap, non-contiguous
        def inp_callable5(req_grad):
            base = torch.ones(256, requires_grad=req_grad)
            x = base.add(1)
            a = x.as_strided((4, 4), (9, 1), storage_offset=0)
            b = x.as_strided((4, 4), (9, 1), storage_offset=23)
            return [base], [a, b]

        # No overlap, non-contiguous
        def inp_callable6(req_grad):
            base = torch.ones(256, requires_grad=req_grad)
            x = base.add(1)
            # a's last element is at offset 195 (24 total elements)
            a = x.as_strided((2, 4, 3), (110, 24, 4), storage_offset=5)
            # b's first element is at offset 196: no overlap
            b = x[196 : 196 + a.numel()]
            return [base], [a, b]

        # overlap! non-contiguous
        def inp_callable_overlap1(req_grad):
            base = torch.ones(256, requires_grad=req_grad)
            x = base.add(1)
            a = x.as_strided((4, 4), (9, 1), storage_offset=0)
            b = x.as_strided((4, 4), (9, 1), storage_offset=24)
            return [base], [a, b]

        # overlap! non-contiguous
        def inp_callable_overlap2(req_grad):
            base = torch.ones(256, requires_grad=req_grad)
            x = base.add(1)
            a = x.as_strided((4, 4), (9, 1), storage_offset=0)
            b = x.as_strided((4, 4), (9, 1), storage_offset=25)
            return [base], [a, b]

        # overlap! non-contiguous
        def inp_callable_overlap3(req_grad):
            base = torch.ones(256, requires_grad=req_grad)
            x = base.add(1)
            # a's last element is at offset 195 (24 total elements)
            a = x.as_strided((2, 4, 3), (110, 24, 4), storage_offset=5)
            # b's first element is at offset 195: overlap!
            b = x[195 : 195 + a.numel()]
            return [base], [a, b]

        fw_graph2 = self.verify_aot_autograd(
            f, partial(inp_callable2, req_grad=False), test_mutation=True
        )
        fw_graph3 = self.verify_aot_autograd(
            f, partial(inp_callable3, req_grad=False), test_mutation=True
        )
        fw_graph4 = self.verify_aot_autograd(
            f, partial(inp_callable4, req_grad=False), test_mutation=True
        )
        fw_graph5 = self.verify_aot_autograd(
            f, partial(inp_callable5, req_grad=False), test_mutation=True
        )
        fw_graph6 = self.verify_aot_autograd(
            f, partial(inp_callable6, req_grad=False), test_mutation=True
        )

        fw_graph_overlap1 = self.verify_aot_autograd(
            f, partial(inp_callable_overlap2, req_grad=False), test_mutation=True
        )
        fw_graph_overlap2 = self.verify_aot_autograd(
            f, partial(inp_callable_overlap1, req_grad=False), test_mutation=True
        )

        # All non-overlap graphs should be the same since we detected false aliasing
        self.assertEqual(str(fw_graph.code), str(fw_graph2.code))
        self.assertEqual(str(fw_graph.code), str(fw_graph3.code))
        self.assertEqual(str(fw_graph.code), str(fw_graph4.code))
        self.assertEqual(str(fw_graph.code), str(fw_graph5.code))
        self.assertEqual(str(fw_graph.code), str(fw_graph6.code))

        # All overlap graphs should be the same since we detected real aliasing
        self.assertNotEqual(str(fw_graph.code), str(fw_graph_overlap1.code))
        self.assertNotEqual(str(fw_graph.code), str(fw_graph_overlap2.code))
        self.assertTrue("as_strided_scatter" in str(fw_graph_overlap1.code))
        self.assertTrue("as_strided_scatter" in str(fw_graph_overlap2.code))

    @unittest.skipIf(not torch.cuda.is_available(), "CUDA is unavailable")
    def test_mem_leak_from_save_for_bw(self):
        # See a full diagnosis at this issue: https://github.com/pytorch/pytorch/issues/94990
        # Note [Detaching saved tensors in AOTAutograd]
        # This program creates a ref-cycle. Long term, we should fix this ref cycle
        # (since it can arise, naturally albeit rarely, from uses of autograd.Function).
        # But AOTAutograd makes it more likely to show up from tracing user programs,
        # so we deal with it by manually detaching the tensors that we save for backward.
        # This is completely wrong and would give wrong results if we were to do double backward.
        # Fortunately today, double backward is explicitly banned in AOTAutograd.
        def f(a, b):
            add = a + a
            split = torch.functional.split(add, [4, 4], dim=1)
            getitem_2 = split[1]
            unsqueeze = getitem_2.unsqueeze(-1)
            mul = unsqueeze * b
            return (getitem_2, mul)

        f_compiled = aot_function(f, nop)
        inps = [
            torch.ones(8, 8, device="cuda", requires_grad=True),
            torch.ones(1, 4, 1, device="cuda", requires_grad=True),
        ]
        mem_before = torch.cuda.memory_allocated()
        f_compiled(*inps)
        mem_after = torch.cuda.memory_allocated()
        self.assertTrue(mem_after == mem_before)

    def test_output_aliases_multiple_inputs_get_correct_one(self):
        # a and b are aliased, but have different shapes
        # The first output should view off the first input, the 2nd output should view off the 2nd input
        def f(a, b):
            return a.view(a.shape), b.view(b.shape)

        def inp_callable(req_grad):
            base = torch.ones(2, 2, requires_grad=req_grad)
            # Note: in our test, the add() is important because we need the graph inputs to be non-leaves so we can mutate them.
            x = base.mul(2)
            inp1 = x.view(-1)
            inp2 = x[0]
            return [base], [inp1, inp2]

        self.verify_aot_autograd(
            f, partial(inp_callable, req_grad=False), test_mutation=True
        )
        self.verify_aot_autograd(
            f, partial(inp_callable, req_grad=True), test_mutation=True
        )
        self.verify_aot_autograd(
            f,
            partial(inp_callable, req_grad=False),
            test_mutation=True,
            make_inputs_subclasses=True,
        )
        self.verify_aot_autograd(
            f,
            partial(inp_callable, req_grad=True),
            test_mutation=True,
            make_inputs_subclasses=True,
        )

    def test_input_mutation_aliases_other_input(self):
        def f(a, b):
            a.add_(1)
            return a + b

        def inp_callable(req_grad):
            base = torch.ones(4, 2, requires_grad=req_grad)
            # Note: in our test, the add() is important because we need the graph inputs to be non-leaves so we can mutate them.
            x = base.add(1)
            inp1 = x[0]
            inp2 = x[0]
            return [base], [inp1, inp2]

        self.verify_aot_autograd(
            f, partial(inp_callable, req_grad=False), test_mutation=True
        )
        fw_graph = self.verify_aot_autograd(
            f, partial(inp_callable, req_grad=True), test_mutation=True
        )
        # Important parts of the graph:
        # - the compiled graph takes in a base, and we generate a and b (the views) off of the base
        # - clone() is still in the graph, because we need to call grad() on the original (non-mutated) inputs
        # - We re-generate the views *after* the clone, to preserve view relationships.
        self.assertExpectedInline(
            fw_graph.code.strip(),
            """\
def forward(self, primals_1):
    clone = torch.ops.aten.clone.default(primals_1);  primals_1 = None
    as_strided = torch.ops.aten.as_strided.default(clone, [2], [1], 0)
    add = torch.ops.aten.add.Tensor(as_strided, 1);  as_strided = None
    as_strided_scatter = torch.ops.aten.as_strided_scatter.default(clone, add, [2], [1], 0);  clone = add = None
    as_strided_2 = torch.ops.aten.as_strided.default(as_strided_scatter, [2], [1], 0)
    as_strided_5 = torch.ops.aten.as_strided.default(as_strided_scatter, [2], [1], 0)
    add_1 = torch.ops.aten.add.Tensor(as_strided_2, as_strided_5);  as_strided_2 = as_strided_5 = None
    return (as_strided_scatter, add_1)""",
        )  # noqa: B950

    def test_input_mutation_aliases_other_input2(self):
        def f(a, b):
            a.add_(1)
            return a + b

        def inp_callable(req_grad):
            base = torch.ones(2, 2, requires_grad=req_grad)
            x = base.add(1)
            inp1 = x[0]
            # Here, one of the aliased inputs is the base itself
            inp2 = x
            return [base], [inp1, inp2]

        self.verify_aot_autograd(
            f, partial(inp_callable, req_grad=False), test_mutation=True
        )
        fw_graph = self.verify_aot_autograd(
            f, partial(inp_callable, req_grad=True), test_mutation=True
        )
        self.assertExpectedInline(
            fw_graph.code.strip(),
            """\
def forward(self, primals_1):
    clone = torch.ops.aten.clone.default(primals_1);  primals_1 = None
    as_strided = torch.ops.aten.as_strided.default(clone, [2], [1], 0)
    add = torch.ops.aten.add.Tensor(as_strided, 1);  as_strided = None
    as_strided_scatter = torch.ops.aten.as_strided_scatter.default(clone, add, [2], [1], 0);  clone = add = None
    as_strided_2 = torch.ops.aten.as_strided.default(as_strided_scatter, [2], [1], 0)
    as_strided_5 = torch.ops.aten.as_strided.default(as_strided_scatter, [2, 2], [2, 1], 0)
    add_1 = torch.ops.aten.add.Tensor(as_strided_2, as_strided_5);  as_strided_2 = as_strided_5 = None
    return (as_strided_scatter, add_1)""",
        )  # noqa: B950

    def test_input_mutation_aliases_and_output_alias(self):
        def f(a, b):
            # Here, we need to take care:that because and b are aliased
            # since a and b are aliased, we generate a view off of "updated b"
            a.add_(1)
            return b.view(b.shape)

        def inp_callable(req_grad):
            base = torch.ones(2, 2, requires_grad=req_grad)
            x = base.add(1)
            return [base], [x.view(-1), x.view(-1)]

        self.verify_aot_autograd(
            f, partial(inp_callable, req_grad=False), test_mutation=True
        )
        fw_graph = self.verify_aot_autograd(
            f, partial(inp_callable, req_grad=True), test_mutation=True
        )
        self.assertExpectedInline(
            fw_graph.code.strip(),
            """\
def forward(self, primals_1):
    clone = torch.ops.aten.clone.default(primals_1);  primals_1 = None
    as_strided = torch.ops.aten.as_strided.default(clone, [4], [1], 0)
    add = torch.ops.aten.add.Tensor(as_strided, 1);  as_strided = None
    as_strided_scatter = torch.ops.aten.as_strided_scatter.default(clone, add, [4], [1], 0);  clone = add = None
    as_strided_8 = torch.ops.aten.as_strided.default(as_strided_scatter, [4], [1], 0)
    view_1 = torch.ops.aten.view.default(as_strided_8, [4]);  as_strided_8 = None
    return (as_strided_scatter, view_1)""",
        )  # noqa: B950

    def test_input_aliased_with_mutation_output_alias(self):
        def f(a, b, c):
            # a and c alias
            c.mul_(2)
            # The main thing we're testing here is that
            # (1) We need to reconstruct c.view(-1) from the 3rd input to the forward
            # (2) But we need to be careful to do this *before* converting aliased inputs into synthetic bases.
            #     The original fw takes in 3 args, but the compiled fw takes in only 2 args.
            return b.add(1), c.view(-1)

        def inp_callable(req_grad):
            base1 = torch.ones(2, 2, requires_grad=req_grad)
            base2 = torch.ones(2, 2, requires_grad=req_grad)
            x = base1.add(1)
            y = base2.add(1)
            return [base1, base2], [x.view(-1), y, x.view(-1)]

        self.verify_aot_autograd(
            f, partial(inp_callable, req_grad=False), test_mutation=True
        )
        fw_graph = self.verify_aot_autograd(
            f, partial(inp_callable, req_grad=True), test_mutation=True
        )
        self.assertExpectedInline(
            fw_graph.code.strip(),
            """\
def forward(self, primals_1, primals_2):
    clone = torch.ops.aten.clone.default(primals_1);  primals_1 = None
    as_strided_1 = torch.ops.aten.as_strided.default(clone, [4], [1], 0)
    mul = torch.ops.aten.mul.Tensor(as_strided_1, 2);  as_strided_1 = None
    as_strided_scatter = torch.ops.aten.as_strided_scatter.default(clone, mul, [4], [1], 0);  clone = mul = None
    add = torch.ops.aten.add.Tensor(primals_2, 1);  primals_2 = None
    as_strided_7 = torch.ops.aten.as_strided.default(as_strided_scatter, [4], [1], 0)
    view_1 = torch.ops.aten.view.default(as_strided_7, [-1]);  as_strided_7 = None
    return (as_strided_scatter, add, view_1)""",
        )  # noqa: B950

    def test_input_metadata_mutation_aliases(self):
        def f(a, b):
            # a and b alias, and we do a metadata mutation on a
            # Since we're not mutating data, then b isn't affected at all.
            # We expect aot autograd to not bother with constructing a synthetic base.
            a.t_()
            return a + b

        def inp_callable(req_grad):
            base = torch.ones(2, 2, requires_grad=req_grad)
            x = base.add(1)
            return [base], [x.view(-1), x.view(-1)]

        self.verify_aot_autograd(
            f, partial(inp_callable, req_grad=False), test_mutation=True
        )
        fw_graph = self.verify_aot_autograd(
            f, partial(inp_callable, req_grad=True), test_mutation=True
        )
        # Expectation: fwd() takes in 2 args, and we don't construct a synthetic base.
        self.assertExpectedInline(
            fw_graph.code.strip(),
            """\
def forward(self, primals_1, primals_2):
    t = torch.ops.aten.t.default(primals_1);  primals_1 = None
    add = torch.ops.aten.add.Tensor(t, primals_2);  t = primals_2 = None
    return (add,)""",
        )

    def test_input_mutation_aliases_and_none_require_gradients(self):
        def f(a, b, c):
            # a and b alias, but neither require gradients (so they don't have a _base)
            # aot autograd should construct the synthetic base from `torch.Tensor(a.storage())`
            a.mul_(2)
            return b + 1, c + 1

        def inp_callable(req_grad):
            base = torch.ones(2, 2)
            c_arg = torch.ones(2, 2, requires_grad=req_grad)
            x = base.add(1)
            return [base, c_arg], [x.view(-1), x.view(-1), c_arg]

        self.verify_aot_autograd(
            f, partial(inp_callable, req_grad=False), test_mutation=True
        )

        with self.assertRaisesRegex(
            RuntimeError, "is a tensor subclass. This is not supported today"
        ):
            self.verify_aot_autograd(
                f,
                partial(inp_callable, req_grad=False),
                test_mutation=True,
                make_inputs_subclasses=True,
            )

        fw_graph = self.verify_aot_autograd(
            f, partial(inp_callable, req_grad=True), test_mutation=True
        )
        self.assertExpectedInline(
            fw_graph.code.strip(),
            """\
def forward(self, primals_1, primals_2):
    as_strided = torch.ops.aten.as_strided.default(primals_1, [4], [1], 0)
    mul = torch.ops.aten.mul.Tensor(as_strided, 2);  as_strided = None
    as_strided_scatter = torch.ops.aten.as_strided_scatter.default(primals_1, mul, [4], [1], 0);  primals_1 = mul = None
    as_strided_3 = torch.ops.aten.as_strided.default(as_strided_scatter, [4], [1], 0)
    add = torch.ops.aten.add.Tensor(as_strided_3, 1);  as_strided_3 = None
    add_1 = torch.ops.aten.add.Tensor(primals_2, 1);  primals_2 = None
    return (as_strided_scatter, add, add_1)""",
        )  # noqa: B950

    @skipIfDynamoInput("Fails with dynamo")
    def test_input_mutation_aliases_bases_out_of_order(self):
        # This tests our calling convention: if b and d are aliased, then the outer calling convention
        # that we send to the compiled forward becomes:
        # (b_d_base, a, c)
        # Importantly, even though a and c alias in our test, neither inputs are mutated,
        # So we don't need to do the base construction / deconstruction
        def f(a, b, c, d):
            b.add_(1)
            d.unsqueeze_(0)
            return a + c + d, b.view(-1)

        def inp_callable(req_grad):
            base1 = torch.ones(2, 2, requires_grad=req_grad)
            base2 = torch.ones(2, 2, requires_grad=req_grad)
            x1 = base1.add(1)
            x2 = base2.add(1)
            # a and c alias, b and d alias
            return [base1, base2], [x1.view(-1), x2.view(-1), x1.view(-1), x2.view(-1)]

        self.verify_aot_autograd(
            f, partial(inp_callable, req_grad=False), test_mutation=True
        )

        with self.assertRaisesRegex(
            RuntimeError,
            "Metadata mutations are currently not allowed on tensor subclasses",
        ):
            self.verify_aot_autograd(
                f,
                partial(inp_callable, req_grad=False),
                test_mutation=True,
                make_inputs_subclasses=True,
            )

        fw_graph = self.verify_aot_autograd(
            f, partial(inp_callable, req_grad=True), test_mutation=True
        )
        # 3 graph inputs: (b_d_base, a, c)
        # 2 returns: (b_updated, a+c+d)
        # (there are 2 original fw outs, but one is a view of b so it's not part of the graph)
        # (there are also 2 input mutations, but one is a metadata-only mutation so the compiled forward doesn't return it)
        self.assertExpectedInline(
            fw_graph.code.strip(),
            """\
def forward(self, primals_1, primals_2, primals_3):
    clone = torch.ops.aten.clone.default(primals_1);  primals_1 = None
    as_strided = torch.ops.aten.as_strided.default(clone, [4], [1], 0)
    add = torch.ops.aten.add.Tensor(as_strided, 1);  as_strided = None
    as_strided_scatter = torch.ops.aten.as_strided_scatter.default(clone, add, [4], [1], 0);  clone = add = None
    add_1 = torch.ops.aten.add.Tensor(primals_2, primals_3);  primals_2 = primals_3 = None
    as_strided_5 = torch.ops.aten.as_strided.default(as_strided_scatter, [4], [1], 0)
    unsqueeze_1 = torch.ops.aten.unsqueeze.default(as_strided_5, 0);  as_strided_5 = None
    add_2 = torch.ops.aten.add.Tensor(add_1, unsqueeze_1);  add_1 = None
    as_strided_14 = torch.ops.aten.as_strided.default(as_strided_scatter, [4], [1], 0)
    view_2 = torch.ops.aten.view.default(as_strided_14, [-1]);  as_strided_14 = None
    return (as_strided_scatter, add_2, view_2, unsqueeze_1)""",
        )  # noqa: B950

    @unittest.skipIf(not torch.cuda.is_available(), "CUDA is unavailable")
    def test_synthetic_base_base_attribute_is_none(self):
        def f(a, b):
            a.add_(1)
            return a + b

        def inp_callable():
            base = torch.ones(4, 4, device="cuda")
            # detach() so that none of the inputs have a ._base attribute.
            a = base[0].detach()
            b = base[1].detach()
            base2 = torch.ones(2, 2, requires_grad=True)
            return [base], [a, b]

        self.verify_aot_autograd(f, inp_callable, test_mutation=True)

    def test_input_mutation_alias_everything(self):
        # Mondo test that tests a combination of:
        # input is mutated, that aliases another input (so we make a synthetic base)
        # an output is an alias of another output
        # an output is an alias of an intermediate
        # a and c are aliased
        def f(a, b, c):
            c.mul_(2)  # mutates c
            b.t_()  # metadata mutate b
            tmp = a + c
            out1 = tmp.view(-1)
            out2 = b.t()
            out3 = out1.unsqueeze(0)
            # out1 and out3 are aliases of an intermediate, and alias each other!
            # out2 aliases an input, so we don't return it
            return out1, out2, out3

        def inp_callable(req_grad):
            base1 = torch.ones(2, 2, requires_grad=req_grad)
            base2 = torch.ones(2, 2, requires_grad=req_grad)
            # Note: in our test, the add() is important because we need the graph inputs to be non-leaves so we can mutate them.
            base1_ = base1.add(1)
            base2_ = base2.add(1)
            a = base1_.view(-1)
            b = base2_
            c = base1_.view(-1)
            return [base1, base2], [a, b, c]

        self.verify_aot_autograd(
            f, partial(inp_callable, req_grad=False), test_mutation=True
        )
        fw_graph = self.verify_aot_autograd(
            f, partial(inp_callable, req_grad=True), test_mutation=True
        )
        # Expected:
        # - 2 inputs in the forward: synthetic_base_a_c, b
        # - 1 output in the forward: "tmp"
        #   out2 is an alias of an input, and will be generated off of b outside of the compiled fn
        #   out1 and out3 are aliases of tmp, that we generate outside of the compiled function
        self.assertExpectedInline(
            fw_graph.code.strip(),
            """\
def forward(self, primals_1, primals_2):
    clone = torch.ops.aten.clone.default(primals_1);  primals_1 = None
    view = torch.ops.aten.view.default(primals_2, [2, 2]);  primals_2 = None
    as_strided_1 = torch.ops.aten.as_strided.default(clone, [4], [1], 0)
    mul = torch.ops.aten.mul.Tensor(as_strided_1, 2);  as_strided_1 = None
    as_strided_scatter = torch.ops.aten.as_strided_scatter.default(clone, mul, [4], [1], 0);  clone = mul = None
    as_strided_2 = torch.ops.aten.as_strided.default(as_strided_scatter, [4], [1], 0)
    t = torch.ops.aten.t.default(view);  view = None
    as_strided_5 = torch.ops.aten.as_strided.default(as_strided_scatter, [4], [1], 0)
    add = torch.ops.aten.add.Tensor(as_strided_5, as_strided_2);  as_strided_5 = as_strided_2 = None
    view_1 = torch.ops.aten.view.default(add, [-1])
    t_1 = torch.ops.aten.t.default(t)
    unsqueeze = torch.ops.aten.unsqueeze.default(view_1, 0)
    return (as_strided_scatter, t, view_1, t_1, unsqueeze, add)""",
        )  # noqa: B950

    def test_dynamic_shape_output_not_in_bw_graph(self):
        def f(x):
            return [x + 1, x.shape[0]]

        inp = torch.ones(5, requires_grad=True)
        bw_graph_cell = [None]
        compiled_f = aot_function(
            f,
            fw_compiler=nop,
            bw_compiler=partial(extract_graph, graph_cell=bw_graph_cell),
            decompositions={},
            keep_inference_input_mutations=False,
            dynamic=True,
        )
        out = compiled_f(inp)
        out[0].sum().backward()
        # The important bit: the forward fn returns 2 outputs,
        # but one of them is a symint so we should only see
        # 1 grad_output as an input to the backward graph.
        # (Otherwise, autograd will plumb a None as the value of the grad_output,
        # which causes inductor to complain).
        self.assertExpectedInline(
            bw_graph_cell[0].code.strip(),
            """\
def forward(self, tangents_1):
    return (tangents_1,)""",
        )

    def test_no_grad_input_output(self):
        def f(a, b):
            return a.cos(), b.cos(), a * b

        inp_thunks = [
            lambda: torch.randn(5, requires_grad=True),
            lambda: torch.randn(5, requires_grad=False),
        ]
        for inps in itertools.product(inp_thunks, repeat=2):
            inps = [i() for i in inps]
            self.verify_aot_autograd(f, inps)

    def test_some_output_requires_grad_input_doesnt(self):
        def f(a, b):
            a_view = a.view(-1)
            a_view.requires_grad_(True)
            return a_view

        inp = [torch.randn(3, 3), torch.randn(3, 3, requires_grad=True)]
        self.verify_aot_autograd(f, inp)

    def test_some_outputs_dont_require_grad_view(self):
        def f(a, b):
            return a.detach(), b

        inp = [
            torch.randn(3, 3, requires_grad=True),
            torch.randn(3, 3, requires_grad=True),
        ]
        self.verify_aot_autograd(f, inp)

    def test_some_outputs_dont_require_grad_non_view(self):
        def f(a, b):
            return a.add(1).detach(), b

        inp = [
            torch.randn(3, 3, requires_grad=True),
            torch.randn(3, 3, requires_grad=True),
        ]
        self.verify_aot_autograd(f, inp)

    def test_inner_grad(self):
        def foo(x):
            y = torch.exp(x)
            z = torch.autograd.grad(y, x)
            return z

        inps = [torch.randn((), requires_grad=True)]
        self.verify_aot_autograd(foo, inps)

    def test_grad_context(self):
        def foo(x):
            return x * 2

        inps = [torch.randn((), requires_grad=True)]
        graph_size = None

        def get_graph_size(fx_g, _):
            nonlocal graph_size
            graph_size = len(fx_g.graph.nodes)
            return fx_g

        f = aot_function(foo, nop, get_graph_size)
        with torch.set_grad_enabled(False):
            f(*inps)
        self.assertIsNone(graph_size)

        f = aot_function(foo, nop, get_graph_size)
        with torch.set_grad_enabled(True):
            out = f(*inps)
            self.assertIsNone(graph_size)
            out.sum().backward()
            self.assertTrue(graph_size > 2)

    def test_output_dict(self):
        def f(x):
            return {"a": x, "b": x}

        inp = [torch.randn(3, 3, requires_grad=True)]
        self.verify_aot_autograd(f, inp)

        def f(x, y):
            return {"a": x, "b": y + x}

        inp = [torch.randn(3, requires_grad=True), torch.randn(3)]
        self.verify_aot_autograd(f, inp)

        def f(x):
            new_d = {}
            for k in x:
                new_d[k] = x[k] * 2
            return new_d

        a = torch.randn(3, requires_grad=True)
        b = torch.randn(3, requires_grad=True)

        def inp_callable():
            inps = [{"a": a, "b": b}]
            return inps, inps

        self.verify_aot_autograd(f, inp_callable)

    def test_module(self):
        mod = nn.Sequential(nn.Linear(32, 32), nn.ReLU())
        compiled_mod = compiled_module(mod, nop, nop)
        inp = torch.randn(32, 32)
        ref_out = mod(inp)
        ref_out.sum().backward()
        ref_grads = sorted([(name, p.grad) for name, p in mod.named_parameters()])
        out = compiled_mod(inp)
        out.sum().backward()
        grads = sorted([(name, p.grad) for name, p in mod.named_parameters()])
        self.assertEqual((out, grads), (ref_out, ref_grads))

    def test_batchnorm(self):
        mod = compiled_module(nn.BatchNorm2d(4), nop, nop)
        x = torch.ones(1, 4, 2, 2)
        mod(x).sum().backward()

    def test_list_codegen(self):
        def list_nop(f, _):
            def g(inps):
                return f(*inps)

            g._boxed_call = True
            return g

        def f(a, b, c):
            return a.sin() * b.cos() * c.sin()

        f = aot_function(f, list_nop)
        inp = [torch.randn(5, requires_grad=True) for _ in range(3)]
        f(*inp).sum().backward()

    @patch("torch._functorch.aot_autograd.AOT_COUNTER", new_callable=itertools.count)
    def test_compilation_context(self, counter):
        def f(x):
            return x.sin().sin()

        count = []

        def compiler(fx_g, _):
            context = get_aot_compilation_context()
            count.append((context[0], len(fx_g.graph.nodes)))
            return fx_g

        f = aot_function(f, compiler)
        out = f(torch.randn(5, requires_grad=True))
        f = aot_function(f, compiler)
        f(torch.randn(5))
        out.sum().backward()
        self.assertExpectedInline(
            str(count),
            """[(['0_forward'], 4), (['1_inference'], 4), (['0_backward'], 8)]""",
        )

    def test_dupe_arg(self):
        def f(x, y):
            return x + y

        x = torch.randn(3, 3, requires_grad=True)
        self.verify_aot_autograd(f, [x, x])

    def test_dupe_arg_torture(self):
        def f(x, y):
            x.t_()
            y.unsqueeze_(0)
            return x + y

        x = torch.randn(3, 3, requires_grad=True).clone()
        self.verify_aot_autograd(f, [x, x])

    # See https://github.com/pytorch/pytorch/issues/100224
    def test_dupe_arg_returned_as_output(self):
        def f(a, b, a_):
            a[0].add_(1)
            return a_

        f_compiled = aot_function(f, nop)
        a = torch.ones(2)
        b = torch.ones(2)
        out_ref = f(a, b, a)

        a2 = torch.ones(2)
        b2 = torch.ones(2)
        out_test = f_compiled(a2, b2, a2)

        self.assertEqual(out_ref, out_test)
        self.assertEqual(a, a2)

    @patch("torch._functorch.aot_autograd.AOT_COUNTER", new_callable=itertools.count)
    @patch("torch._functorch.config.debug_assert", True)
    def test_invalid_dupe_left_bias(self, counter):
        # This test checks that, just because only the first
        # argument did a metadata mutation, we still correctly
        # switch to strategy 2 (deduplicate)
        # See: https://github.com/pytorch/pytorch/pull/89896#discussion_r1036224447
        class F(torch.nn.Module):
            def forward(self, x, y):
                x.t_()
                return (x + y,)

        x = torch.randn(3, 3, requires_grad=True).clone()
        y = torch.randn(3, 3, requires_grad=True)
        self.verify_aot_autograd(F(), [x, x])

        fxx = aot_module_simplified(F(), (x, x), nop)
        self.assertExpectedRaisesInline(
            AssertionError,
            lambda: fxx(x, y),
            """At compilation time, graph 2 was compiled under the assumption that input 1 would be a duplicate of input 0, but at runtime this was not the case.  This indicates a guard bug in AOTAutograd or Dynamo, please file a bug to PyTorch.""",  # noqa: B950
        )

    @patch("torch._functorch.aot_autograd.AOT_COUNTER", new_callable=itertools.count)
    @patch("torch._functorch.config.debug_assert", True)
    def test_invalid_dupe(self, counter):
        self._test_invalid_dupe(counter, fake=False)

    # See Note: Dynamo recompilation guarding invalid grad for why this test exists
    @patch("torch._functorch.aot_autograd.AOT_COUNTER", new_callable=itertools.count)
    @patch("torch._functorch.config.debug_assert", True)
    def test_invalid_dupe_fake(self, counter):
        self._test_invalid_dupe(counter, fake=True)

    def _test_invalid_dupe(self, counter, fake):
        class F(torch.nn.Module):
            def forward(self, x, y):
                x.unsqueeze_(0)
                y.unsqueeze_(0)
                return (x + y,)

        x = torch.randn(3, 3, requires_grad=True).clone()
        y = torch.randn(3, 3, requires_grad=True).clone()

        if fake:
            shape_env = ShapeEnv()
            fake_mode = FakeTensorMode(shape_env=shape_env)

            fake_x = fake_mode.from_tensor(x)
            fake_y = fake_mode.from_tensor(y)

        if fake:
            fxy = aot_module_simplified(F(), (fake_x, fake_y), nop)
        else:
            fxy = aot_module_simplified(F(), (x, y), nop)

        fxy(x, y)
        x = torch.randn(3, 3, requires_grad=True).clone()
        y = torch.randn(3, 3, requires_grad=True).clone()
        fxy(x, x)  # is ok!

        if fake:
            fxx = aot_module_simplified(F(), (fake_x, fake_x), nop)
        else:
            fxx = aot_module_simplified(F(), (x, x), nop)

        x = torch.randn(3, 3, requires_grad=True).clone()
        y = torch.randn(3, 3, requires_grad=True).clone()
        fxx(x, x)
        # Note This should not raise! Once we have guards in place here,
        # we will have this working correctly, as it should recompile.
        x = torch.randn(3, 3, requires_grad=True).clone()
        y = torch.randn(3, 3, requires_grad=True).clone()
        self.assertExpectedRaisesInline(
            AssertionError,
            lambda: fxx(x, y),
            """At compilation time, graph 1 was compiled under the assumption that input 1 would be a duplicate of input 0, but at runtime this was not the case.  This indicates a guard bug in AOTAutograd or Dynamo, please file a bug to PyTorch.""",  # noqa: B950
        )

    @patch("torch._functorch.aot_autograd.AOT_COUNTER", new_callable=itertools.count)
    @patch("torch._functorch.config.debug_assert", True)
    def test_invalid_requires_grad(self, counter):
        self._test_invalid_requires_grad(counter, fake=False)

    # See Note: Dynamo recompilation guarding invalid grad for why this test exists
    @patch("torch._functorch.aot_autograd.AOT_COUNTER", new_callable=itertools.count)
    @patch("torch._functorch.config.debug_assert", True)
    def test_invalid_requires_grad_fake(self, counter):
        self._test_invalid_requires_grad(counter, fake=True)

    def _test_invalid_requires_grad(self, counter, fake):
        class F(torch.nn.Module):
            def forward(self, x, y):
                return (x + y,)

        x = torch.randn(3, 3, requires_grad=True)
        y = torch.randn(3, 3, requires_grad=True)
        z = torch.randn(3, 3, requires_grad=False)

        if fake:
            shape_env = ShapeEnv()
            fake_mode = FakeTensorMode(shape_env=shape_env)

            fake_x = fake_mode.from_tensor(x)
            fake_y = fake_mode.from_tensor(y)
            fake_z = fake_mode.from_tensor(z)

        if fake:
            fxy = aot_module_simplified(F(), (fake_x, fake_y), nop)
        else:
            fxy = aot_module_simplified(F(), (x, y), nop)

        compare_equal_outs_and_grads(self, F(), fxy, (x, y))
        compare_equal_outs_and_grads(self, F(), fxy, (x, z))

        if fake:
            fxz = aot_module_simplified(F(), (fake_x, fake_z), nop)
        else:
            fxz = aot_module_simplified(F(), (x, z), nop)

        compare_equal_outs_and_grads(self, F(), fxz, (x, z))

        self.assertExpectedRaisesInline(
            AssertionError,
            lambda: fxz(x, y),
            """At compilation time, graph 1 was compiled under the assumption that input 1 would not require grad, but at runtime this was not the case.  This indicates a guard bug in AOTAutograd or Dynamo, please file a bug to PyTorch.""",  # noqa: B950
        )

    def test_custom_autograd(self):
        class CustomFn(torch.autograd.Function):
            @staticmethod
            def forward(ctx, x):
                return x.clone()

            @staticmethod
            def backward(ctx, grad_output):
                return grad_output + 1

        def f(x):
            return CustomFn.apply(x)

        self.verify_aot_autograd(f, [torch.randn(3)])

    @unittest.skipIf(not torch.cuda.is_available(), "CUDA is unavailable")
    def test_autocast_disable_guard(self):
        with torch._C._DisableAutocast():
            x = torch.rand([4, 4]).cuda()
            y = x @ x
            self.assertEqual(y.dtype, torch.float32)

    @unittest.skipIf(not torch.cuda.is_available(), "CUDA is unavailable")
    def test_nonidempotent_amp(self):
        def f(self_s_emb, add_3):
            einsum_2 = torch.functional.einsum("ah,th->t", self_s_emb, add_3)
            log_softmax_2 = einsum_2.log_softmax(-1)
            return (log_softmax_2,)

        args = [
            torch.rand((1, 256), dtype=torch.float32, device="cuda"),
            torch.rand((30, 256), dtype=torch.float16, device="cuda"),
        ]
        with torch.cuda.amp.autocast(enabled=True):
            self.verify_aot_autograd(f, args)

        args = [e.requires_grad_(True) for e in args]
        with torch.cuda.amp.autocast(enabled=True):
            self.verify_aot_autograd(f, args)

    @unittest.skipIf(not torch.cuda.is_available(), "CUDA is unavailable")
    @unittest.skipIf(not torch.backends.cudnn.is_available(), "CUDNN is unavailable")
    @skipIfRocm  # https://github.com/pytorch/pytorch/issues/96560
    def test_batch_norm_amp(self):
        device = "cuda"
        input_dtype = torch.float16
        param_dtype = torch.float32
        weight, bias = (
            torch.ones(64, device=device, dtype=param_dtype, requires_grad=True)
            for _ in range(2)
        )
        running_mean, running_var = (
            torch.ones(64, device=device, dtype=param_dtype) for _ in range(2)
        )

        def bn(x):
            return torch.ops.aten.cudnn_batch_norm(
                x,
                weight,
                bias,
                running_mean,
                running_var,
                False,
                0.1,
                1e-05,
            )

        inp = torch.ones(
            torch.Size([16, 64, 112, 112]), dtype=input_dtype, device=device
        )

        ref = bn(inp)
        cudnn_batch_norm_decomp = torch._decomp.get_decompositions(
            {torch.ops.aten.cudnn_batch_norm}
        )
        aot_fn = make_fx(bn, decomposition_table=cudnn_batch_norm_decomp)(inp)
        res = aot_fn(inp)
        for a, b in zip(ref, res):
            assert torch.allclose(a, b)

    def test_output_op_depending_on_symint(self):
        """
        It won't be obvious from reading this test what it's testing for.  We should probably make it into a more
        focused unit test.

        An issue with the following program was the expand op would end up depending on a symint whose proxy was
        incorrectly associated with one of the grad tensors rather than input tensors.  It broke partitioner logic
        and the net result was aot_function failed to produce a function and threw an exception instead.
        """
        inp = torch.randn(5, requires_grad=True)

        def f(x):
            return x.expand(x.shape)

        # TODO(whc) make this work (test setup is wrong somehow)
        # joint_forward_backward = create_joint_forward_backward(f)
        # out = f(inp)
        # joint_inputs =  ([inp], [out.detach().contiguous()])
        # fx_g = make_fx(joint_forward_backward)(*joint_inputs)
        # TODO: assert outputs of fwd graph trace to correct symint

        # e2e test that fails without symint clone fix
        af = aot_function(
            f,
            nop,
            partition_fn=partial(
                min_cut_rematerialization_partition, compiler="inductor"
            ),
            dynamic=True,
        )
        out = af(inp)
        self.assertEqual(out, f(inp))

    def test_inference_mode(self):
        m = torch.nn.Linear(4, 4)
        inp = torch.randn(4, 4)

        aot_mod = aot_module(m, fw_compiler=nop)

        with torch.inference_mode():
            out_ref = m(inp)
            out_test = aot_mod(inp)
        self.assertEqual(out_ref, out_test)

    def test_default_partitioner_saves_symints_not_tensors_for_bw(self):
        """
        In this test, the important thing is that primals_1 is **only** needed in the backward
        in order to grab its sizes.
        We need to assert that what we save for the backward are the tensor's sizes, and not the tensor itself.

        The way this test is set up, it will actually fail if we try to save the input tensor for backward.
        Why?
        b.masked_fill_(c, 0) has a backward that requires knowing a's sizes
        b.masked_fill_(c, 0) **also** mutates a (because b and a are aliased)
        The autograd engine yells at us if we save "a" for backward, and then try to mutate it.
        """
        inp = torch.randn(2, 2, requires_grad=True)

        def f(a):
            b = a[0]
            c = torch.ones_like(b, dtype=torch.bool)
            d = b.masked_fill_(c, 0)
            return d

        compiled_f = aot_function(f, nop, dynamic=True)
        inp_ref = torch.ones(2, 2, requires_grad=True)
        inp_test = torch.ones(2, 2, requires_grad=True)

        out_ref = f(inp_ref.clone())
        out_test = compiled_f(inp_test.clone())

        self.assertEqual(out_ref, out_test)

        out_ref.sum().backward()
        out_test.sum().backward()

        self.assertEqual(inp_ref.grad, inp_test.grad)

    def test_buffer_copied_in_graph(self):
        class MyModel(torch.nn.Module):
            def __init__(self) -> None:
                super().__init__()
                self.buf = torch.nn.Buffer(torch.zeros(1))
                self.w1 = torch.nn.Parameter(torch.zeros(1))
                self.w2 = torch.nn.Parameter(torch.zeros(1))

            def forward(self, x):
                self.buf.add_(1)
                return (self.w1 * x * self.w2).sum() + self.buf.sum()

        model_for_eager = MyModel()
        model_for_compile = copy.deepcopy(model_for_eager)

        fw_graph_cell = [None]
        compiled_f = aot_module(
            model_for_compile,
            fw_compiler=make_boxed_compiler(
                partial(extract_graph, graph_cell=fw_graph_cell)
            ),
            bw_compiler=nop,
            keep_inference_input_mutations=True,
        )
        inp_ref = torch.ones(1, requires_grad=True)
        inp_test = torch.ones(1, requires_grad=True)

        out_ref = model_for_eager(inp_ref.clone())
        out_test = compiled_f(inp_test.clone())

        self.assertExpectedInline(
            fw_graph_cell[0].code.strip(),
            """\
def forward(self, primals_1, primals_2, primals_3, primals_4):
    add = torch.ops.aten.add.Tensor(primals_3, 1)
    mul = torch.ops.aten.mul.Tensor(primals_1, primals_4)
    mul_1 = torch.ops.aten.mul.Tensor(mul, primals_2)
    sum_1 = torch.ops.aten.sum.default(mul_1);  mul_1 = None
    sum_2 = torch.ops.aten.sum.default(add)
    add_1 = torch.ops.aten.add.Tensor(sum_1, sum_2);  sum_1 = sum_2 = None
    copy_ = torch.ops.aten.copy_.default(primals_3, add);  primals_3 = add = copy_ = None
    return (add_1, primals_1, primals_2, primals_4, mul)""",
        )

        self.assertEqual(out_ref, out_test)

        out_ref.sum().backward()
        out_test.sum().backward()

        eager_grads = [p.grad for _, p in model_for_eager.named_parameters()]
        compile_grads = [p.grad for _, p in model_for_compile.named_parameters()]

        self.assertEqual(eager_grads, compile_grads)
        self.assertEqual(inp_ref.grad, inp_test.grad)

    def test_buffer_copied_in_graph_with_different_shapes(self):
        class MyModel(torch.nn.Module):
            def __init__(self) -> None:
                super().__init__()
                self.buf = torch.nn.Buffer(torch.ones(4, 4))
                self.w = torch.nn.Parameter(
                    torch.Tensor([[4, 5], [1, 2], [6, 7], [8, 9]])
                )

            def forward(self, x):
                self.buf.add_(1)
                return (self.w @ x).sum() + self.buf.sum()

        model_for_eager = MyModel()
        model_for_compile = copy.deepcopy(model_for_eager)

        fw_graph_cell = [None]
        compiled_f = aot_module(
            model_for_compile,
            fw_compiler=make_boxed_compiler(
                partial(extract_graph, graph_cell=fw_graph_cell)
            ),
            bw_compiler=nop,
            keep_inference_input_mutations=True,
        )
        inp_ref = torch.ones(2, 4, requires_grad=True)
        inp_test = torch.ones(2, 4, requires_grad=True)

        out_ref = model_for_eager(inp_ref.clone())
        out_test = compiled_f(inp_test.clone())

        self.assertExpectedInline(
            fw_graph_cell[0].code.strip(),
            """\
def forward(self, primals_1, primals_2, primals_3):
    add = torch.ops.aten.add.Tensor(primals_2, 1)
    mm = torch.ops.aten.mm.default(primals_1, primals_3)
    sum_1 = torch.ops.aten.sum.default(mm);  mm = None
    sum_2 = torch.ops.aten.sum.default(add)
    add_1 = torch.ops.aten.add.Tensor(sum_1, sum_2);  sum_1 = sum_2 = None
    copy_ = torch.ops.aten.copy_.default(primals_2, add);  primals_2 = add = copy_ = None
    return (add_1, primals_1, primals_3)""",
        )
        self.assertEqual(out_ref, out_test)

        out_ref.sum().backward()
        out_test.sum().backward()

        eager_grads = [p.grad for _, p in model_for_eager.named_parameters()]
        compile_grads = [p.grad for _, p in model_for_compile.named_parameters()]

        self.assertEqual(eager_grads, compile_grads)

        self.assertEqual(inp_ref.grad, inp_test.grad)

    def test_buffer_batch_norm(self):
        class MyModel(torch.nn.Module):
            def __init__(self) -> None:
                super().__init__()
                self.m = torch.nn.BatchNorm1d(100)

            def forward(self, x):
                return self.m(x)

        model_for_eager = MyModel()
        model_for_compile = copy.deepcopy(model_for_eager)

        fw_graph_cell = [None]
        bw_graph_cell = [None]
        compiled_f = aot_module(
            model_for_compile,
            fw_compiler=make_boxed_compiler(
                partial(extract_graph, graph_cell=fw_graph_cell)
            ),
            bw_compiler=make_boxed_compiler(
                partial(extract_graph, graph_cell=bw_graph_cell)
            ),
            keep_inference_input_mutations=True,
        )
        inp_ref = torch.ones(20, 100, requires_grad=True)
        inp_test = torch.ones(20, 100, requires_grad=True)

        out_ref = model_for_eager(inp_ref.clone())
        out_test = compiled_f(inp_test.clone())

        self.assertExpectedInline(
            fw_graph_cell[0].code.strip(),
            """\
def forward(self, primals_1, primals_2, primals_3, primals_4, primals_5, primals_6):
    add = torch.ops.aten.add.Tensor(primals_5, 1)
    _native_batch_norm_legit_functional = torch.ops.aten._native_batch_norm_legit_functional.default(primals_6, primals_1, primals_2, primals_3, primals_4, True, 0.1, 1e-05);  primals_2 = None
    getitem = _native_batch_norm_legit_functional[0]
    getitem_1 = _native_batch_norm_legit_functional[1]
    getitem_2 = _native_batch_norm_legit_functional[2]
    getitem_3 = _native_batch_norm_legit_functional[3]
    getitem_4 = _native_batch_norm_legit_functional[4];  _native_batch_norm_legit_functional = None
    copy_ = torch.ops.aten.copy_.default(primals_3, getitem_3);  primals_3 = copy_ = None
    copy__1 = torch.ops.aten.copy_.default(primals_4, getitem_4);  primals_4 = copy__1 = None
    copy__2 = torch.ops.aten.copy_.default(primals_5, add);  primals_5 = add = copy__2 = None
    return (getitem, primals_1, primals_6, getitem_1, getitem_2, getitem_3, getitem_4)""",  # noqa: B950
        )

        self.assertEqual(out_ref, out_test)

        out_ref.sum().backward()
        out_test.sum().backward()

        eager_grads = [p.grad for _, p in model_for_eager.named_parameters()]
        compile_grads = [p.grad for _, p in model_for_compile.named_parameters()]
        self.assertEqual(eager_grads, compile_grads)

        self.assertExpectedInline(
            bw_graph_cell[0].code.strip(),
            """\
def forward(self, primals_1, primals_6, getitem_1, getitem_2, getitem_3, getitem_4, tangents_1):
    native_batch_norm_backward = torch.ops.aten.native_batch_norm_backward.default(tangents_1, primals_6, primals_1, getitem_3, getitem_4, getitem_1, getitem_2, True, 1e-05, [True, True, True]);  tangents_1 = primals_6 = primals_1 = getitem_3 = getitem_4 = getitem_1 = getitem_2 = None
    getitem_5 = native_batch_norm_backward[0]
    getitem_6 = native_batch_norm_backward[1]
    getitem_7 = native_batch_norm_backward[2];  native_batch_norm_backward = None
    return (getitem_6, getitem_7, None, None, None, getitem_5)""",  # noqa: B950
        )

        self.assertEqual(inp_ref.grad, inp_test.grad)

    def test_new_inp_requires_grad_now(self):
        def f(x, y):
            return x.add_(y)

        fw_graph_cell = [None]
        bw_graph_cell = [None]
        compiled_f = aot_function(
            f,
            fw_compiler=make_boxed_compiler(
                partial(extract_graph, graph_cell=fw_graph_cell)
            ),
            bw_compiler=make_boxed_compiler(
                partial(extract_graph, graph_cell=bw_graph_cell)
            ),
            keep_inference_input_mutations=True,
        )

        inp_ref = (
            torch.ones(20, 100, requires_grad=False),
            torch.ones(20, 100, requires_grad=True),
        )
        inp_test = (
            torch.ones(20, 100, requires_grad=False),
            torch.ones(20, 100, requires_grad=True),
        )

        out_ref = f(*inp_ref)
        out_test = compiled_f(*inp_test)

        # There is no copy_ method
        self.assertExpectedInline(
            fw_graph_cell[0].code.strip(),
            """\
def forward(self, primals_1, primals_2):
    clone = torch.ops.aten.clone.default(primals_1);  primals_1 = None
    add = torch.ops.aten.add.Tensor(clone, primals_2);  clone = primals_2 = None
    return (add, add)""",
        )  # noqa: B950

        self.assertEqual(out_ref, out_test)

        out_ref.sum().backward()
        out_test.sum().backward()

        self.assertExpectedInline(
            bw_graph_cell[0].code.strip(),
            """\
def forward(self, tangents_1):
    return (None, tangents_1)""",
        )  # noqa: B950

    def test_real_weights_in_symbolic_mode(self):
        from functorch.experimental import functionalize

        class M(torch.nn.Module):
            def __init__(self) -> None:
                super().__init__()
                self.linear = torch.nn.Linear(5, 5)

            def forward(self, x):
                x = self.linear(x)
                return x

        m = M().eval()

        inp = torch.randn(2, 5)

        gm = make_fx(m, tracing_mode="symbolic", _allow_non_fake_inputs=True)(inp)
        self.assertEqual(gm(torch.ones(2, 5)), m(torch.ones(2, 5)))

        gm_functionalized = make_fx(
            functionalize(
                gm,
            ),
            tracing_mode="symbolic",
            _allow_non_fake_inputs=True,
        )(inp)
        self.assertEqual(gm_functionalized(torch.ones(2, 5)), m(torch.ones(2, 5)))

        inp_count = 0
        for node in gm.graph.nodes:
            if node.op == "placeholder":
                inp_count += 1

        # No more param lifting
        self.assertEqual(inp_count, 1)

        inp_count = 0
        for node in gm_functionalized.graph.nodes:
            if node.op == "placeholder":
                inp_count += 1

        # No more param lifting
        self.assertEqual(inp_count, 1)

        with self.assertRaisesRegex(
            Exception, "Please convert all Tensors to FakeTensors"
        ):
            make_fx(m, tracing_mode="symbolic", _allow_non_fake_inputs=False)(
                torch.randn(2, 5)
            )

    def test_real_weights_in_symbolic_mode_with_inplace_ops(self):
        class M(torch.nn.Module):
            def __init__(self) -> None:
                super().__init__()
                self.buffer = torch.nn.Buffer(torch.ones(4, 5))

            def forward(self, x):
                y = self.buffer.add_(3)
                y.resize_([20])
                assert y.shape == self.buffer.shape
                return x.sum() + self.buffer.sum()

        m = M().eval()
        inp = torch.randn(2, 5)
        # inplace mutation on attr is not allowed
        with self.assertRaisesRegex(Exception, "Can't call metadata"):
            make_fx(m, tracing_mode="symbolic", _allow_non_fake_inputs=True)(inp)

    def _compile_and_erase_bases(self, *output_view_indices):
        # Overrides _base and _view_func tensor attributes, so as to avoid the view-replay
        # execution path when reconstructing views.
        class NoViewReplayTensor(torch.Tensor):
            @property
            def _base(self):
                return None

            @property
            def _view_func(self):
                return None

        # Wraps the outputs that are views of the FX graph 'g' with NoViewReplayTensor,
        # since they are the only ones that will get reconstructed.
        def wrapper(g, *args, **kwargs):
            outs = list(g(*args, **kwargs))
            for i in output_view_indices:
                outs[i] = NoViewReplayTensor(outs[i])
            return tuple(outs)

        return lambda f: aot_function(f, fw_compiler=lambda g, _: partial(wrapper, g))

    def test_output_aliases_input_view_meta_replay(self):
        @self._compile_and_erase_bases(0)
        def f(a):
            return a.view(-1)

        inp = torch.ones(2, 2, requires_grad=True)
        out = f(inp)

        self.assertIsNotNone(out.grad_fn)
        self.assertExpectedInline(
            str(out.grad_fn.__class__), """<class 'ViewBackward0'>"""
        )

    def test_output_aliases_intermediate_view_meta_replay(self):
        @self._compile_and_erase_bases(0, 1)
        def f(a):
            b = a.clone()
            return b.view(-1), b.view(-1)

        inp = torch.ones(2, 2, requires_grad=True)
        out1, out2 = f(inp)

        self.assertIsNotNone(out1.grad_fn)
        self.assertExpectedInline(
            str(out1.grad_fn.__class__), """<class 'ViewBackward0'>"""
        )

        self.assertIsNotNone(out2.grad_fn)
        self.assertExpectedInline(
            str(out2.grad_fn.__class__), """<class 'ViewBackward0'>"""
        )

    def test_output_aliases_output_view_meta_replay(self):
        @self._compile_and_erase_bases(1)
        def f(a):
            b = a.add(10)
            return b, b.view(-1)

        inp = torch.ones(2, 2, requires_grad=True)
        out1, out2 = f(inp)

        self.assertEqual(out1.untyped_storage(), out2.untyped_storage())
        self.assertIsNotNone(out2.grad_fn)
        self.assertExpectedInline(
            str(out2.grad_fn.__class__), """<class 'ViewBackward0'>"""
        )

    @skipIfTorchDynamo()
    @patch("torch._dynamo.config.assume_static_by_default", False)
    def test_dynamic_output_aliases_input_view_meta_replay(self):
        # - torch.compile: using it so we can have a SymInt in the FX graph.
        # - Compiling with inductor, so that tensor._base isn't tracked.
        #
        # This should force the use of as_strided in the view reconstruction path.
        # The first 2 view-replay paths won't be taken because:
        #   - target_functional_tensor will be symbolic (_functionalize_is_symbolic call)
        #   - tensor._base will be None
        @torch.compile(backend="inductor")
        def f(a, sz):
            return a.view(sz), a.view(-1)

        inp = torch.ones(2, 2, requires_grad=True)
        out1, out2 = f(inp, (4,))

        self.assertIsNotNone(out1.grad_fn)
        self.assertExpectedInline(
            str(out1.grad_fn.__class__), """<class 'AsStridedBackward0'>"""
        )

        self.assertIsNotNone(out2.grad_fn)
        self.assertExpectedInline(
            str(out2.grad_fn.__class__), """<class 'ViewBackward0'>"""
        )


def extract_graph(fx_g, _, graph_cell):
    graph_cell[0] = fx_g
    return fx_g


def get_ins_outs(fx_g):
    ins = []
    outs = []
    for n in fx_g.graph.nodes:
        if n.op == "placeholder":
            ins.append(n)
        elif n.op == "output":
            outs = tuple(n.args[0])
    return ins, outs


def get_num_ins_outs(fx_g):
    return tuple(len(i) for i in get_ins_outs(fx_g))


def get_fw_bw_graph(
    f, inps, partitioner=min_cut_rematerialization_partition, dynamic=False
):
    fw_graph_cell = [None]
    bw_graph_cell = [None]
    aot_function(
        f,
        fw_compiler=partial(extract_graph, graph_cell=fw_graph_cell),
        bw_compiler=partial(extract_graph, graph_cell=bw_graph_cell),
        partition_fn=partitioner,
        decompositions=default_decompositions,
        dynamic=dynamic,
    )(*inps).sum().backward()
    return (fw_graph_cell[0], bw_graph_cell[0])


class TestMod(torch.nn.Module):
    def __init__(self, fn):
        super().__init__()
        self.p = torch.nn.Parameter(torch.ones(2, requires_grad=True))
        self.fn = fn

    def forward(self, *args):
        return self.fn(self.p, *args)


class TestAOTExport(AOTTestCase):
    def test_aot_export_ban_dropout_mut_pre_dispatch(self):
        def fn(p, x):
            y = torch.ops.aten.dropout.default(x, 0.1, train=False)
            y.add_(1)
            return (y,)

        mod = TestMod(fn)
        inp = torch.randn(2, 2)

        with self.assertRaisesRegex(
            RuntimeError, "cannot mutate tensors with frozen storage"
        ):
            aot_export_module(mod, [inp], trace_joint=False, pre_dispatch=True)

        gm, _ = aot_export_module(mod, [inp], trace_joint=False, pre_dispatch=False)
        self.assertExpectedInline(
            str(gm.code).strip(),
            """\
def forward(self, arg0_1, arg1_1):
    clone = torch.ops.aten.clone.default(arg1_1);  arg1_1 = None
    add = torch.ops.aten.add.Tensor(clone, 1);  clone = None
    return (add,)""",
        )

        fw_graph_cell = [None]
        bw_graph_cell = [None]

        compiled_outs = aot_function(
            fn,
            fw_compiler=partial(extract_graph, graph_cell=fw_graph_cell),
            bw_compiler=partial(extract_graph, graph_cell=bw_graph_cell),
            partition_fn=default_partition,
            decompositions=default_decompositions,
            dynamic=True,
        )(*inp)
        fw_graph = fw_graph_cell[0]
        bw_graph = bw_graph_cell[0]

        self.assertExpectedInline(
            str(fw_graph.code).strip(),
            """\
def forward(self, arg0_1, arg1_1):
    clone = torch.ops.aten.clone.default(arg1_1);  arg1_1 = None
    add = torch.ops.aten.add.Tensor(clone, 1);  clone = None
    return (add,)""",
        )

    def test_aot_export_predispatch_func_simple(self):
        def fn(p, x):
            y = x + 2
            with torch.no_grad():
                y.add_(2)
            return (x * 2 + y,)

        mod = TestMod(fn)
        inp = torch.randn(2, 2)

        with torch.no_grad():
            gm, _ = aot_export_module(mod, [inp], trace_joint=False, pre_dispatch=True)
        self.assertExpectedInline(
            str(gm.code).strip(),
            """\
def forward(self, arg0_1, arg1_1):
    add = torch.ops.aten.add.Tensor(arg1_1, 2)
    _set_grad_enabled = torch._C._set_grad_enabled(False);  _set_grad_enabled = None
    add_1 = torch.ops.aten.add.Tensor(add, 2);  add = None
    _set_grad_enabled_1 = torch._C._set_grad_enabled(False);  _set_grad_enabled_1 = None
    mul = torch.ops.aten.mul.Tensor(arg1_1, 2);  arg1_1 = None
    add_2 = torch.ops.aten.add.Tensor(mul, add_1);  mul = add_1 = None
    return (add_2,)""",
        )

    def test_aot_export_predispatch_func_composite_implicit(self):
        def fn(p, x):
            with torch.enable_grad():
                y = x @ x
            y.add_(2)
            return (x.sum() + y.sum(),)

        mod = TestMod(fn)
        inp = torch.randn(2, 2)

        with torch.no_grad():
            gm, _ = aot_export_module(mod, [inp], trace_joint=False, pre_dispatch=True)
        self.assertExpectedInline(
            str(gm.code).strip(),
            """\
def forward(self, arg0_1, arg1_1):
    _set_grad_enabled = torch._C._set_grad_enabled(True);  _set_grad_enabled = None
    matmul = torch.ops.aten.matmul.default(arg1_1, arg1_1)
    _set_grad_enabled_1 = torch._C._set_grad_enabled(False);  _set_grad_enabled_1 = None
    add = torch.ops.aten.add.Tensor(matmul, 2);  matmul = None
    sum_1 = torch.ops.aten.sum.default(arg1_1);  arg1_1 = None
    sum_2 = torch.ops.aten.sum.default(add);  add = None
    add_1 = torch.ops.aten.add.Tensor(sum_1, sum_2);  sum_1 = sum_2 = None
    return (add_1,)""",
        )

    def test_aot_export_predispatch_composite_implicit_inplace(self):
        def fn(x, p):
            return (torch.ops.aten.absolute_.default(x.clone()),)

        mod = TestMod(fn)
        inp = torch.randn(2, 2)

        gm, _ = aot_export_module(mod, [inp], trace_joint=False, pre_dispatch=True)
        self.assertExpectedInline(
            str(gm.code).strip(),
            """\
def forward(self, arg0_1, arg1_1):
    clone = torch.ops.aten.clone.default(arg0_1);  arg0_1 = None
    abs_1 = torch.ops.aten.abs.default(clone);  clone = None
    return (abs_1,)""",
        )

    def test_aot_export_predispatch_composite_implicit_linear(self):
        class MM(torch.nn.Module):
            def __init__(self) -> None:
                super().__init__()
                self.linear = torch.nn.Linear(2, 2)

            def forward(self, x):
                return (self.linear(x),)

        mod = MM()
        inp = torch.randn(2, 2)

        gm, _ = aot_export_module(mod, [inp], trace_joint=False, pre_dispatch=True)
        self.assertExpectedInline(
            str(gm.code).strip(),
            """\
def forward(self, arg0_1, arg1_1, arg2_1):
    linear = torch.ops.aten.linear.default(arg2_1, arg0_1, arg1_1);  arg2_1 = arg0_1 = arg1_1 = None
    return (linear,)""",
        )

    @unittest.expectedFailure
    def test_aot_export_predispatch_outdtype(self):
        class M(torch.nn.Module):
            def __init__(self, weight):
                super().__init__()
                self.weight = weight

            def forward(self, x):
                y = x + 2
                y.add_(5)
                return (
                    out_dtype(torch.ops.aten.mm.default, torch.int32, y, self.weight),
                )

        weight = torch.randint(-128, 127, (5, 5), dtype=torch.int8)
        mod = M(weight)
        inp = torch.randint(-128, 127, (5, 5), dtype=torch.int8)

        gm, _ = aot_export_module(mod, [inp], trace_joint=False, pre_dispatch=True)
        self.assertExpectedInline(
            str(gm.code).strip(),
            """\
def forward(self, arg0_1, arg1_1):
    _set_grad_enabled = torch._C._set_grad_enabled(True);  _set_grad_enabled = None
    mm = torch.ops.aten.mm.default(arg1_1, arg1_1)
    _set_grad_enabled_1 = torch._C._set_grad_enabled(False);  _set_grad_enabled_1 = None
    add = torch.ops.aten.add.Tensor(mm, 2);  mm = None
    sum_1 = torch.ops.aten.sum.default(arg1_1);  arg1_1 = None
    sum_2 = torch.ops.aten.sum.default(add);  add = None
    add_1 = torch.ops.aten.add.Tensor(sum_1, sum_2);  sum_1 = sum_2 = None
    return (add_1,)""",
        )

    def test_aot_export_predispatch_func_view(self):
        def fn(p, x):
            y = x @ x
            y.add_(2)
            return (x.sum() + y.view(1, 4).sum(),)

        mod = TestMod(fn)
        inp = torch.randn(2, 2)

        gm, _ = aot_export_module(mod, [inp], trace_joint=False, pre_dispatch=True)
        self.assertExpectedInline(
            str(gm.code).strip(),
            """\
def forward(self, arg0_1, arg1_1):
    matmul = torch.ops.aten.matmul.default(arg1_1, arg1_1)
    add = torch.ops.aten.add.Tensor(matmul, 2);  matmul = None
    sum_1 = torch.ops.aten.sum.default(arg1_1);  arg1_1 = None
    view_1 = torch.ops.aten.view.default(add, [1, 4]);  add = None
    sum_2 = torch.ops.aten.sum.default(view_1);  view_1 = None
    add_1 = torch.ops.aten.add.Tensor(sum_1, sum_2);  sum_1 = sum_2 = None
    return (add_1,)""",
        )

    def test_aot_export_predispatch_buffer_mutation_metadata(self):
        class Foo(torch.nn.Module):
            def __init__(self) -> None:
                super().__init__()
                self.foo = torch.nn.Buffer(torch.zeros(2, 2))

            def forward(self, x):
                self.foo.add_(4)
                return (x.sum() + self.foo.sum(),)

        inp = torch.randn(2, 2)

        gm, graph_sig = aot_export_module(
            Foo(), [inp], trace_joint=False, pre_dispatch=True
        )
        self.assertExpectedInline(
            str(gm.code).strip(),
            """\
def forward(self, arg0_1, arg1_1):
    add = torch.ops.aten.add.Tensor(arg0_1, 4);  arg0_1 = None
    sum_1 = torch.ops.aten.sum.default(arg1_1);  arg1_1 = None
    sum_2 = torch.ops.aten.sum.default(add)
    add_1 = torch.ops.aten.add.Tensor(sum_1, sum_2);  sum_1 = sum_2 = None
    return (add, add_1)""",
        )
        eager_mod = Foo()
        output_1, output_2 = gm(torch.zeros(2, 2), inp)
        eager_output = eager_mod(inp)
        self.assertTrue(torch.allclose(output_2, eager_output[0]))

        _, output_2 = gm(output_1, inp)
        eager_output = eager_mod(inp)
        self.assertTrue(torch.allclose(output_2, eager_output[0]))
        self.assertTrue("foo" in graph_sig.buffers)
        self.assertTrue(graph_sig.inputs_to_buffers["arg0_1"] == "foo")

    def test_aot_export_predispatch_with_autograd_op(self):
        def foo(p, x):
            with torch.enable_grad():
                y = x + 5
                y.add_(5)
                y.add_(7)
                return (x.cos() + y.sin(),)

        inp = torch.randn(2, 2)
        mod = TestMod(foo)

        with torch.no_grad():
            gm, _ = aot_export_module(mod, [inp], trace_joint=False, pre_dispatch=True)
        self.assertExpectedInline(
            str(gm.code).strip(),
            """\
def forward(self, arg0_1, arg1_1):
    _set_grad_enabled = torch._C._set_grad_enabled(True);  _set_grad_enabled = None
    add = torch.ops.aten.add.Tensor(arg1_1, 5)
    add_1 = torch.ops.aten.add.Tensor(add, 5);  add = None
    add_2 = torch.ops.aten.add.Tensor(add_1, 7);  add_1 = None
    cos = torch.ops.aten.cos.default(arg1_1);  arg1_1 = None
    sin = torch.ops.aten.sin.default(add_2);  add_2 = None
    add_3 = torch.ops.aten.add.Tensor(cos, sin);  cos = sin = None
    _set_grad_enabled_1 = torch._C._set_grad_enabled(False);  _set_grad_enabled_1 = None
    return (add_3,)""",
        )

    @unittest.skipIf(IS_WINDOWS, "Windows isn't supported for this case")
    @unittest.skipIf(
        not torchdynamo.is_dynamo_supported(), "TorchDynamo is not supported"
    )
    def test_aot_export_predispatch_with_cond_nested(self):
        class M(torch.nn.Module):
            def __init__(self) -> None:
                super().__init__()

            def forward(self, x):
                def true_fn(x):
                    y = x.sin()
                    y.add_(5)

                    def true_true_fn(x):
                        y = x.sin()
                        y.add_(7)
                        return y.sin()

                    def true_false_fn(x):
                        return x.cos()

                    return torch.cond(
                        y.cos().sum() > 5, true_true_fn, true_false_fn, [y.cos()]
                    )

                def false_fn(x):
                    z = x.cos()
                    z.add_(6)
                    return z.sin()

                a = torch.cond(x.sum() > 4, true_fn, false_fn, [x])
                return (a + 3, a + 4)

        inp = torch.randn(2, 2)
        gm, _ = aot_export_module(M(), [inp], trace_joint=False, pre_dispatch=True)
        self.assertExpectedInline(
            str(gm.code).strip(),
            """\
def forward(self, arg0_1):
    sum_1 = torch.ops.aten.sum.default(arg0_1)
    gt = torch.ops.aten.gt.Scalar(sum_1, 4);  sum_1 = None
    true_graph_0 = self.true_graph_0
    false_graph_0 = self.false_graph_0
    cond = torch.ops.higher_order.cond(gt, true_graph_0, false_graph_0, [arg0_1]);  gt = true_graph_0 = false_graph_0 = arg0_1 = None
    getitem = cond[0];  cond = None
    add = torch.ops.aten.add.Tensor(getitem, 3)
    add_1 = torch.ops.aten.add.Tensor(getitem, 4);  getitem = None
    return (add, add_1)""",  # noqa: B950
        )

        self.assertExpectedInline(
            str(gm.true_graph_0.code).strip(),
            """\
def forward(self, arg0_1):
    sin = torch.ops.aten.sin.default(arg0_1);  arg0_1 = None
    add = torch.ops.aten.add.Tensor(sin, 5);  sin = None
    cos = torch.ops.aten.cos.default(add)
    sum_1 = torch.ops.aten.sum.default(cos);  cos = None
    gt = torch.ops.aten.gt.Scalar(sum_1, 5);  sum_1 = None
    cos_1 = torch.ops.aten.cos.default(add);  add = None
    true_graph_0 = self.true_graph_0
    false_graph_0 = self.false_graph_0
    cond = torch.ops.higher_order.cond(gt, true_graph_0, false_graph_0, [cos_1]);  gt = true_graph_0 = false_graph_0 = cos_1 = None
    getitem = cond[0];  cond = None
    return (getitem,)""",  # noqa: B950
        )

        self.assertExpectedInline(
            str(gm.true_graph_0.true_graph_0.code).strip(),
            """\
def forward(self, arg0_1):
    sin = torch.ops.aten.sin.default(arg0_1);  arg0_1 = None
    add = torch.ops.aten.add.Tensor(sin, 7);  sin = None
    sin_1 = torch.ops.aten.sin.default(add);  add = None
    return (sin_1,)""",
        )

    @unittest.skipIf(IS_WINDOWS, "Windows isn't supported for this case")
    @unittest.skipIf(
        not torchdynamo.is_dynamo_supported(), "TorchDynamo is not supported"
    )
    def test_aot_export_predispatch_map_1(self):
        class M(torch.nn.Module):
            def __init__(self) -> None:
                super().__init__()

            def forward(self, x, y):
                def true_fn(x, r):
                    y = x.sin()
                    y.add_(5)
                    return y.cos() + r.sum()

                def false_fn(x, r):
                    z = x.cos()

                    def f(x, y):
                        a = x.cos()
                        a.add_(5)
                        return a + y

                    return (
                        z
                        + control_flow.map(f, z, r).sum()
                        + control_flow.map(f, z, r).sum()
                    )

                a = torch.cond(x.sum() > 4, true_fn, false_fn, [x, y])
                return (a + 3, a + 4)

        inps = [torch.randn(2, 2), torch.ones(2)]
        gm, _ = aot_export_module(M(), inps, trace_joint=False, pre_dispatch=True)
        self.assertExpectedInline(
            str(gm.code).strip(),
            """\
def forward(self, arg0_1, arg1_1):
    sum_1 = torch.ops.aten.sum.default(arg0_1)
    gt = torch.ops.aten.gt.Scalar(sum_1, 4);  sum_1 = None
    true_graph_0 = self.true_graph_0
    false_graph_0 = self.false_graph_0
    cond = torch.ops.higher_order.cond(gt, true_graph_0, false_graph_0, [arg0_1, arg1_1]);  gt = true_graph_0 = false_graph_0 = arg0_1 = arg1_1 = None
    getitem = cond[0];  cond = None
    add = torch.ops.aten.add.Tensor(getitem, 3)
    add_1 = torch.ops.aten.add.Tensor(getitem, 4);  getitem = None
    return (add, add_1)""",  # noqa: B950
        )
        self.assertExpectedInline(
            str(gm.true_graph_0.code).strip(),
            """\
def forward(self, arg0_1, arg1_1):
    sin = torch.ops.aten.sin.default(arg0_1);  arg0_1 = None
    add = torch.ops.aten.add.Tensor(sin, 5);  sin = None
    cos = torch.ops.aten.cos.default(add);  add = None
    sum_1 = torch.ops.aten.sum.default(arg1_1);  arg1_1 = None
    add_1 = torch.ops.aten.add.Tensor(cos, sum_1);  cos = sum_1 = None
    return (add_1,)""",
        )
        self.assertExpectedInline(
            str(gm.false_graph_0.code).strip(),
            """\
def forward(self, arg0_1, arg1_1):
    cos = torch.ops.aten.cos.default(arg0_1);  arg0_1 = None
    select = torch.ops.aten.select.int(cos, 0, 0);  select = None
    body_graph_0 = self.body_graph_0
    map_impl = torch.ops.higher_order.map_impl(body_graph_0, [cos], [arg1_1]);  body_graph_0 = None
    getitem = map_impl[0];  map_impl = None
    sum_1 = torch.ops.aten.sum.default(getitem);  getitem = None
    add = torch.ops.aten.add.Tensor(cos, sum_1);  sum_1 = None
    select_1 = torch.ops.aten.select.int(cos, 0, 0);  select_1 = None
    body_graph_1 = self.body_graph_1
    map_impl_1 = torch.ops.higher_order.map_impl(body_graph_1, [cos], [arg1_1]);  body_graph_1 = cos = arg1_1 = None
    getitem_1 = map_impl_1[0];  map_impl_1 = None
    sum_2 = torch.ops.aten.sum.default(getitem_1);  getitem_1 = None
    add_1 = torch.ops.aten.add.Tensor(add, sum_2);  add = sum_2 = None
    return (add_1,)""",
        )
        self.assertExpectedInline(
            str(gm.false_graph_0.body_graph_0.code).strip(),
            """\
def forward(self, arg0_1, arg1_1):
    cos = torch.ops.aten.cos.default(arg0_1);  arg0_1 = None
    add = torch.ops.aten.add.Tensor(cos, 5);  cos = None
    add_1 = torch.ops.aten.add.Tensor(add, arg1_1);  add = arg1_1 = None
    return (add_1,)""",
        )

    def test_aot_export_predispatch_map_2(self):
        class M(torch.nn.Module):
            def __init__(self) -> None:
                super().__init__()

            def forward(self, x, y):
                z = x.cos()

                def f(x, y):
                    a = x.cos()
                    a.add_(5)
                    return a + y

                return (z + control_flow.map(f, z, y).sum(),)

        inps = [torch.randn(2, 2), torch.ones(2)]
        gm, _ = aot_export_module(M(), inps, trace_joint=False, pre_dispatch=True)
        self.assertExpectedInline(
            str(gm.code).strip(),
            """\
def forward(self, arg0_1, arg1_1):
    cos = torch.ops.aten.cos.default(arg0_1);  arg0_1 = None
    body_graph_0 = self.body_graph_0
    map_impl = torch.ops.higher_order.map_impl(body_graph_0, [cos], [arg1_1]);  body_graph_0 = arg1_1 = None
    getitem = map_impl[0];  map_impl = None
    sum_1 = torch.ops.aten.sum.default(getitem);  getitem = None
    add = torch.ops.aten.add.Tensor(cos, sum_1);  cos = sum_1 = None
    return (add,)""",
        )  # noqa: B950
        self.assertExpectedInline(
            str(gm.body_graph_0.code).strip(),
            """\
def forward(self, arg0_1, arg1_1):
    cos = torch.ops.aten.cos.default(arg0_1);  arg0_1 = None
    add = torch.ops.aten.add.Tensor(cos, 5);  cos = None
    add_1 = torch.ops.aten.add.Tensor(add, arg1_1);  add = arg1_1 = None
    return [add_1]""",
        )

    @unittest.skipIf(IS_WINDOWS, "Windows isn't supported for this case")
    @unittest.skipIf(
        not torchdynamo.is_dynamo_supported(), "TorchDynamo is not supported"
    )
    def test_aot_export_predispatch_with_cond(self):
        class M(torch.nn.Module):
            def __init__(self) -> None:
                super().__init__()

            def forward(self, x):
                def true_fn(x):
                    y = x.sin()
                    z = torch.ops.aten.linear.default(y, torch.randn(2, 2))
                    z.add_(5)
                    return z.cos()

                def false_fn(x):
                    z = x.cos()
                    z.add_(6)
                    return z.sin()

                a = torch.cond(x.sum() > 4, true_fn, false_fn, [x])
                return (a + 3, a + 4)

        inp = torch.randn(2, 2)
        gm, _ = aot_export_module(M(), [inp], trace_joint=False, pre_dispatch=True)
        self.assertExpectedInline(
            str(gm.code).strip(),
            """\
def forward(self, arg0_1):
    sum_1 = torch.ops.aten.sum.default(arg0_1)
    gt = torch.ops.aten.gt.Scalar(sum_1, 4);  sum_1 = None
    true_graph_0 = self.true_graph_0
    false_graph_0 = self.false_graph_0
    cond = torch.ops.higher_order.cond(gt, true_graph_0, false_graph_0, [arg0_1]);  gt = true_graph_0 = false_graph_0 = arg0_1 = None
    getitem = cond[0];  cond = None
    add = torch.ops.aten.add.Tensor(getitem, 3)
    add_1 = torch.ops.aten.add.Tensor(getitem, 4);  getitem = None
    return (add, add_1)""",  # noqa: B950
        )
        self.assertExpectedInline(
            str(gm.true_graph_0.code).strip(),
            """\
def forward(self, arg0_1):
    sin = torch.ops.aten.sin.default(arg0_1);  arg0_1 = None
    randn = torch.ops.aten.randn.default([2, 2], device = device(type='cpu'), pin_memory = False)
    linear = torch.ops.aten.linear.default(sin, randn);  sin = randn = None
    add = torch.ops.aten.add.Tensor(linear, 5);  linear = None
    cos = torch.ops.aten.cos.default(add);  add = None
    return (cos,)""",
        )

    def test_aot_export_predispatch_conv_and_bn(self):
        class ConvBatchnorm(torch.nn.Module):
            def __init__(self) -> None:
                super().__init__()
                self.conv = torch.nn.Conv2d(1, 3, 1, 1)
                self.bn = torch.nn.BatchNorm2d(3)

            def forward(self, x):
                x = self.conv(x)
                x = self.bn(x)
                return (x,)

        mod = ConvBatchnorm()
        mod.train()
        inp = torch.randn(1, 1, 3, 3)

        gm, _ = aot_export_module(mod, [inp], trace_joint=False, pre_dispatch=True)
        self.assertExpectedInline(
            str(gm.code).strip(),
            """\
def forward(self, arg0_1, arg1_1, arg2_1, arg3_1, arg4_1, arg5_1, arg6_1, arg7_1):
    conv2d = torch.ops.aten.conv2d.default(arg7_1, arg0_1, arg1_1);  arg7_1 = arg0_1 = arg1_1 = None
    add = torch.ops.aten.add.Tensor(arg6_1, 1);  arg6_1 = None
    _native_batch_norm_legit_functional = torch.ops.aten._native_batch_norm_legit_functional.default(conv2d, arg2_1, arg3_1, arg4_1, arg5_1, True, 0.1, 1e-05);  conv2d = arg2_1 = arg3_1 = arg4_1 = arg5_1 = None
    getitem = _native_batch_norm_legit_functional[0]
    getitem_3 = _native_batch_norm_legit_functional[3]
    getitem_4 = _native_batch_norm_legit_functional[4];  _native_batch_norm_legit_functional = None
    return (getitem_3, getitem_4, add, getitem)""",  # noqa: B950
        )

    def test_aot_export_predispatch_reshape(self):
        class Reshape(torch.nn.Module):
            def forward(self, x):
                y = x.reshape(4, 4)
                return (y.sum(),)

        mod = Reshape()
        inp = torch.randn(2, 8)

        gm, _ = aot_export_module(mod, [inp], trace_joint=False, pre_dispatch=True)
        self.assertExpectedInline(
            str(gm.code).strip(),
            """\
def forward(self, arg0_1):
    view = torch.ops.aten.view.default(arg0_1, [4, 4]);  arg0_1 = None
    sum_1 = torch.ops.aten.sum.default(view);  view = None
    return (sum_1,)""",
        )  # noqa: B950

    def test_aot_export_predispatch_contiguous(self):
        class Cont(torch.nn.Module):
            def forward(self, x):
                y = torch.ops.aten.contiguous.default(x)
                return (y.sum(),)

        mod = Cont()
        inp = torch.randn(2, 8)

        gm, _ = aot_export_module(mod, [inp], trace_joint=False, pre_dispatch=True)
        self.assertExpectedInline(
            str(gm.code).strip(),
            """\
def forward(self, arg0_1):
    sum_1 = torch.ops.aten.sum.default(arg0_1);  arg0_1 = None
    return (sum_1,)""",
        )  # noqa: B950

    def test_aot_export_module_joint(self):
        class ConvBatchnormRelu(torch.nn.Module):
            def __init__(self) -> None:
                super().__init__()
                self.conv = torch.nn.Conv2d(1, 3, 1, 1)
                self.bn = torch.nn.BatchNorm2d(3)

            def forward(self, x):
                x = self.conv(x)
                x = self.bn(x)
                user_out = torch.nn.functional.relu(x)
                loss = user_out.sum()
                return loss, user_out.detach()

        mod = ConvBatchnormRelu()
        mod.train()
        inp = torch.randn(1, 1, 3, 3)
        o_ref = mod(inp)
        fx_g, signature = aot_export_module(
            mod, [inp], trace_joint=True, output_loss_index=0
        )
        # Some important characteristics of the exported graph below:
        # 8 arguments: 2 params from conv, 2 params from batchnorm, 2 buffers from 1 batchnorm, 1 user input
        # 9 outputs: 3 mutated buffers (from batchnorm), 2 user outputs and 4 gradients (since there were 4 parameters)
        for node in fx_g.graph.nodes:
            node.meta.pop("stack_trace", None)
        self.assertExpectedInline(
            fx_g.print_readable(print_output=False),
            """\
class <lambda>(torch.nn.Module):
    def forward(self, arg0_1: "f32[3, 1, 1, 1]", arg1_1: "f32[3]", arg2_1: "f32[3]", arg3_1: "f32[3]", arg4_1: "f32[3]", arg5_1: "f32[3]", arg6_1: "i64[]", arg7_1: "f32[1, 1, 3, 3]"):
        # No stacktrace found for following nodes
        convolution: "f32[1, 3, 3, 3]" = torch.ops.aten.convolution.default(arg7_1, arg0_1, arg1_1, [1, 1], [0, 0], [1, 1], False, [0, 0], 1);  arg1_1 = None
        add: "i64[]" = torch.ops.aten.add.Tensor(arg6_1, 1);  arg6_1 = None
        _native_batch_norm_legit_functional = torch.ops.aten._native_batch_norm_legit_functional.default(convolution, arg2_1, arg3_1, arg4_1, arg5_1, True, 0.1, 1e-05);  arg3_1 = arg4_1 = arg5_1 = None
        getitem: "f32[1, 3, 3, 3]" = _native_batch_norm_legit_functional[0]
        getitem_1: "f32[3]" = _native_batch_norm_legit_functional[1]
        getitem_2: "f32[3]" = _native_batch_norm_legit_functional[2]
        getitem_3: "f32[3]" = _native_batch_norm_legit_functional[3]
        getitem_4: "f32[3]" = _native_batch_norm_legit_functional[4];  _native_batch_norm_legit_functional = None
        relu: "f32[1, 3, 3, 3]" = torch.ops.aten.relu.default(getitem);  getitem = None
        detach: "f32[1, 3, 3, 3]" = torch.ops.aten.detach.default(relu);  detach = None
        detach_1: "f32[1, 3, 3, 3]" = torch.ops.aten.detach.default(relu)
        detach_2: "f32[1, 3, 3, 3]" = torch.ops.aten.detach.default(detach_1);  detach_1 = None
        detach_3: "f32[1, 3, 3, 3]" = torch.ops.aten.detach.default(detach_2);  detach_2 = None
        detach_4: "f32[1, 3, 3, 3]" = torch.ops.aten.detach.default(detach_3);  detach_3 = None
        sum_1: "f32[]" = torch.ops.aten.sum.default(relu)
        detach_5: "f32[1, 3, 3, 3]" = torch.ops.aten.detach.default(relu);  relu = None
        detach_6: "f32[1, 3, 3, 3]" = torch.ops.aten.detach.default(detach_5);  detach_5 = None
        detach_7: "f32[1, 3, 3, 3]" = torch.ops.aten.detach.default(detach_6);  detach_6 = None
        detach_8: "f32[1, 3, 3, 3]" = torch.ops.aten.detach.default(detach_7);  detach_7 = None
        detach_9: "f32[1, 3, 3, 3]" = torch.ops.aten.detach.default(detach_8);  detach_8 = None
        detach_10: "f32[1, 3, 3, 3]" = torch.ops.aten.detach.default(detach_9);  detach_9 = None
        ones_like: "f32[]" = torch.ops.aten.ones_like.default(sum_1, pin_memory = False, memory_format = torch.preserve_format)
        expand: "f32[1, 3, 3, 3]" = torch.ops.aten.expand.default(ones_like, [1, 3, 3, 3]);  ones_like = None
        detach_11: "f32[1, 3, 3, 3]" = torch.ops.aten.detach.default(detach_4);  detach_4 = None
        detach_12: "f32[1, 3, 3, 3]" = torch.ops.aten.detach.default(detach_11);  detach_11 = None
        detach_13: "f32[1, 3, 3, 3]" = torch.ops.aten.detach.default(detach_12);  detach_12 = None
        detach_14: "f32[1, 3, 3, 3]" = torch.ops.aten.detach.default(detach_13);  detach_13 = None
        threshold_backward: "f32[1, 3, 3, 3]" = torch.ops.aten.threshold_backward.default(expand, detach_14, 0);  expand = detach_14 = None
        native_batch_norm_backward = torch.ops.aten.native_batch_norm_backward.default(threshold_backward, convolution, arg2_1, getitem_3, getitem_4, getitem_1, getitem_2, True, 1e-05, [True, True, True]);  threshold_backward = convolution = arg2_1 = getitem_1 = getitem_2 = None
        getitem_5: "f32[1, 3, 3, 3]" = native_batch_norm_backward[0]
        getitem_6: "f32[3]" = native_batch_norm_backward[1]
        getitem_7: "f32[3]" = native_batch_norm_backward[2];  native_batch_norm_backward = None
        convolution_backward = torch.ops.aten.convolution_backward.default(getitem_5, arg7_1, arg0_1, [3], [1, 1], [0, 0], [1, 1], False, [0, 0], 1, [False, True, True]);  getitem_5 = arg7_1 = arg0_1 = None
        getitem_8 = convolution_backward[0];  getitem_8 = None
        getitem_9: "f32[3, 1, 1, 1]" = convolution_backward[1]
        getitem_10: "f32[3]" = convolution_backward[2];  convolution_backward = None
        return (getitem_3, getitem_4, add, sum_1, detach_10, getitem_9, getitem_10, getitem_6, getitem_7)
        """,  # noqa: B950
        )

        self.assertExpectedInline(
            str(signature.parameters),
            """['conv.weight', 'conv.bias', 'bn.weight', 'bn.bias']""",
        )
        self.assertExpectedInline(
            str(signature.buffers),
            """['bn.running_mean', 'bn.running_var', 'bn.num_batches_tracked']""",
        )
        self.assertExpectedInline(str(signature.user_inputs), """['arg7_1']""")
        self.assertExpectedInline(
            str(signature.inputs_to_parameters),
            """{'arg0_1': 'conv.weight', 'arg1_1': 'conv.bias', 'arg2_1': 'bn.weight', 'arg3_1': 'bn.bias'}""",
        )  # noqa: B950
        self.assertExpectedInline(
            str(signature.inputs_to_buffers),
            """{'arg4_1': 'bn.running_mean', 'arg5_1': 'bn.running_var', 'arg6_1': 'bn.num_batches_tracked'}""",
        )  # noqa: B950
        self.assertExpectedInline(
            str(signature.buffers_to_mutate),
            """{'getitem_3': 'bn.running_mean', 'getitem_4': 'bn.running_var', 'add': 'bn.num_batches_tracked'}""",
        )  # noqa: B950
        self.assertExpectedInline(
            str(signature.backward_signature.gradients_to_parameters),
            """{'getitem_9': 'conv.weight', 'getitem_10': 'conv.bias', 'getitem_6': 'bn.weight', 'getitem_7': 'bn.bias'}""",
        )  # noqa: B950
        self.assertExpectedInline(
            str(signature.backward_signature.gradients_to_user_inputs), """{}"""
        )
        self.assertExpectedInline(
            str(signature.backward_signature.loss_output), """getitem_3"""
        )

        # Also check the inference graph
        # Main important thing here is that there are 5 total outputs: 3 total mutated buffers (from batchnorm), 2 user outputs.
        fx_g_inference, signature_inference = aot_export_module(
            mod, [inp], trace_joint=False
        )
        for node in fx_g_inference.graph.nodes:
            node.meta.pop("stack_trace", None)
        self.assertExpectedInline(
            fx_g_inference.print_readable(print_output=False),
            """\
class <lambda>(torch.nn.Module):
    def forward(self, arg0_1: "f32[3, 1, 1, 1]", arg1_1: "f32[3]", arg2_1: "f32[3]", arg3_1: "f32[3]", arg4_1: "f32[3]", arg5_1: "f32[3]", arg6_1: "i64[]", arg7_1: "f32[1, 1, 3, 3]"):
        # No stacktrace found for following nodes
        convolution: "f32[1, 3, 3, 3]" = torch.ops.aten.convolution.default(arg7_1, arg0_1, arg1_1, [1, 1], [0, 0], [1, 1], False, [0, 0], 1);  arg7_1 = arg0_1 = arg1_1 = None
        add: "i64[]" = torch.ops.aten.add.Tensor(arg6_1, 1);  arg6_1 = None
        _native_batch_norm_legit_functional = torch.ops.aten._native_batch_norm_legit_functional.default(convolution, arg2_1, arg3_1, arg4_1, arg5_1, True, 0.1, 1e-05);  convolution = arg2_1 = arg3_1 = arg4_1 = arg5_1 = None
        getitem: "f32[1, 3, 3, 3]" = _native_batch_norm_legit_functional[0]
        getitem_3: "f32[3]" = _native_batch_norm_legit_functional[3]
        getitem_4: "f32[3]" = _native_batch_norm_legit_functional[4];  _native_batch_norm_legit_functional = None
        relu: "f32[1, 3, 3, 3]" = torch.ops.aten.relu.default(getitem);  getitem = None
        sum_1: "f32[]" = torch.ops.aten.sum.default(relu)
        detach: "f32[1, 3, 3, 3]" = torch.ops.aten.detach.default(relu);  relu = None
        detach_1: "f32[1, 3, 3, 3]" = torch.ops.aten.detach.default(detach);  detach = None
        detach_2: "f32[1, 3, 3, 3]" = torch.ops.aten.detach.default(detach_1);  detach_1 = None
        return (getitem_3, getitem_4, add, sum_1, detach_2)
        """,  # noqa: B950
        )
        # Some important characteristics of the exported graph below:
        # 8 arguments: 2 params from conv, 2 params from batchnorm, 2 buffers from 1 batchnorm, 1 user input
        # 9 outputs: 2 mutated buffers (from batchnorm), 2 user outputs and 4 gradients (since there were 4 parameters)

    def test_aot_export_simplified_basic(self):
        def f(x, y):
            return x * y, y * y.detach()

        x = torch.randn(2, requires_grad=True)
        y = torch.randn(2, requires_grad=True)

        f_graph_fw = aot_export_joint_simple(f, [x, y], trace_joint=False)
        out_ref = f(x, y)
        # No calling convention changes necessary to invoke the traced graph
        out_test = f_graph_fw(x, y)
        self.assertEqual(out_ref, out_test)

        # Now test the backward
        x = torch.randn(2, requires_grad=True)
        y = torch.randn(2, requires_grad=True)
        x2 = x.clone().detach().requires_grad_(True)
        y2 = y.clone().detach().requires_grad_(True)
        x3 = x.clone().detach().requires_grad_(True)
        y3 = y.clone().detach().requires_grad_(True)
        f_graph_joint = aot_export_joint_simple(f, [x, y], trace_joint=True)
        num_fw_outputs = 2
        fw_g, bw_g = default_partition(
            f_graph_joint, [x, y], num_fwd_outputs=num_fw_outputs
        )
        out_ref2 = f(x2, y2)
        fw_outs = fw_g(x3, y3)
        out_test2, activations = fw_outs[:num_fw_outputs], fw_outs[num_fw_outputs:]
        self.assertEqual(out_ref2, out_test2)

        # Test running the traced backward graph with a mocked-up grad_output
        grad_outs = [torch.ones_like(x) for x in out_ref2]
        grads_ref = torch.autograd.grad(out_ref2, [x2, y2], grad_outputs=grad_outs)
        grads_test = bw_g(*activations, *grad_outs)
        for g_ref, g_test in zip(grads_ref, grads_test):
            self.assertEqual(g_ref, g_test)

    def test_aot_export_metadata_mutation_banned(self):
        def fn(p, x):
            x.t_()
            return (x * 2,)

        mod = TestMod(fn)
        inp = torch.randn(2, 4)
        with self.assertRaisesRegex(
            RuntimeError, "Found an input that received a metadata mutation"
        ):
            aot_export_joint_simple(fn, [mod.p, inp], trace_joint=False)
            aot_export_joint_simple(fn, [mod.p, inp], trace_joint=True)
            aot_export_module(mod, [inp], trace_joint=False)

    def test_aot_export_forward_mutation_no_buffer_mut(self):
        class M(torch.nn.Module):
            def __init__(self) -> None:
                super().__init__()
                self.buffer1 = torch.nn.Buffer(torch.ones(6, 4))

            def forward(self, x):
                x.add_(4)
                return (x.cos().sum() + self.buffer1.sum(),)

        mod = M()
        inp = torch.ones(6, 4)
        gm, sig = aot_export_module(mod, [inp], trace_joint=False)
        self.assertExpectedInline(
            str(gm.code).strip(),
            """\
def forward(self, arg0_1, arg1_1):
    add = torch.ops.aten.add.Tensor(arg1_1, 4);  arg1_1 = None
    cos = torch.ops.aten.cos.default(add)
    sum_1 = torch.ops.aten.sum.default(cos);  cos = None
    sum_2 = torch.ops.aten.sum.default(arg0_1);  arg0_1 = None
    add_1 = torch.ops.aten.add.Tensor(sum_1, sum_2);  sum_1 = sum_2 = None
    return (add, add_1)""",
        )  # noqa: B950
        self.assertEqual(sig.user_inputs_to_mutate, {"add": "arg1_1"})

    def test_aot_export_forward_mutation_multiple_mut(self):
        class M(torch.nn.Module):
            def __init__(self) -> None:
                super().__init__()
                self.buffer1 = torch.nn.Buffer(torch.ones(6, 4))

            def forward(self, x, y):
                y.add_(4)
                self.buffer1.add_(5)
                return (
                    x.cos().sum() + y.sin().sum(),
                    self.buffer1.sum(),
                )

        mod = M()
        inp = [torch.ones(6, 4), torch.zeros(6, 4)]
        gm, sig = aot_export_module(mod, inp, trace_joint=False)
        self.assertExpectedInline(
            str(gm.code).strip(),
            """\
def forward(self, arg0_1, arg1_1, arg2_1):
    add = torch.ops.aten.add.Tensor(arg2_1, 4);  arg2_1 = None
    add_1 = torch.ops.aten.add.Tensor(arg0_1, 5);  arg0_1 = None
    cos = torch.ops.aten.cos.default(arg1_1);  arg1_1 = None
    sum_1 = torch.ops.aten.sum.default(cos);  cos = None
    sin = torch.ops.aten.sin.default(add)
    sum_2 = torch.ops.aten.sum.default(sin);  sin = None
    add_2 = torch.ops.aten.add.Tensor(sum_1, sum_2);  sum_1 = sum_2 = None
    sum_3 = torch.ops.aten.sum.default(add_1)
    return (add_1, add, add_2, sum_3)""",
        )  # noqa: B950
        self.assertEqual(sig.user_inputs_to_mutate, {"add": "arg2_1"})
        self.assertEqual(sig.buffers_to_mutate, {"add_1": "buffer1"})

    def test_aot_export_input_mutation_on_input_requiring_grad_banned(self):
        class M(torch.nn.Module):
            def forward(self, x):
                x.add_(4)
                return (x,)

        mod = M()
        inp = torch.randn(2, requires_grad=True)
        with self.assertRaisesRegex(
            RuntimeError,
            "Found a graph input that requires gradients, and received a mutation",
        ):
            aot_export_module(mod, [inp], trace_joint=False)

    def test_aot_export_input_mutation_on_parameter_banned(self):
        def fn(p, x):
            p.mul_(2)
            return (p + x,)

        mod = TestMod(fn)
        inp = torch.randn(2)
        with self.assertRaisesRegex(
            RuntimeError,
            "Found a graph input that requires gradients, and received a mutation",
        ):
            aot_export_joint_simple(fn, [mod.p, inp], trace_joint=False)
            aot_export_joint_simple(fn, [mod.p, inp], trace_joint=True)
            aot_export_module(mod, [inp], trace_joint=False)

    def test_aot_export_synthetic_bases_banned(self):
        def fn(p, x, y):
            x.mul_(2)
            return (x + y,)

        mod = TestMod(fn)
        inp = torch.randn(2)
        inp2 = inp.view(-1)
        with self.assertRaisesRegex(
            RuntimeError, "Encountered aliased inputs that are mutated"
        ):
            aot_export_joint_simple(fn, [mod.p, inp, inp2], trace_joint=False)
            aot_export_joint_simple(fn, [mod.p, inp, inp2], trace_joint=True)
            aot_export_module(mod, [inp, inp2], trace_joint=False)

    def test_aot_export_input_dupes_banned(self):
        def fn(p, x, y):
            x.mul_(2)
            return (x + y,)

        mod = TestMod(fn)
        inp = torch.randn(2)
        with self.assertRaisesRegex(
            RuntimeError, "Encountered duplicated inputs that are mutated in the graph"
        ):
            aot_export_joint_simple(fn, [mod.p, inp, inp], trace_joint=False)
            aot_export_joint_simple(fn, [mod.p, inp, inp], trace_joint=True)
            aot_export_module(mod, [inp, inp], trace_joint=False)

    def test_aot_export_multiple_outputs_require_grad_banned(self):
        def fn(p, x):
            out = p * x
            return out, out.sum()

        mod = TestMod(fn)
        inp = torch.randn(2)
        with self.assertRaisesRegex(
            RuntimeError,
            "Found an output of the forward that requires gradients, that was not",
        ):
            aot_export_module(mod, [inp], trace_joint=True, output_loss_index=1)

    @unittest.skipIf(IS_WINDOWS, "Windows isn't supported for this case")
    @unittest.skipIf(
        not torch._dynamo.is_dynamo_supported(), "Cond needs dynamo to run"
    )
    def test_aot_export_with_torch_cond(self):
        class M(torch.nn.Module):
            def __init__(self) -> None:
                super().__init__()

            def forward(self, x):
                def true_fn(x):
                    y = x + 4
                    y.add_(5)
                    return x.cos()

                def false_fn(x):
                    y = x + 5
                    y.add_(6)
                    return x.sin()

                a = torch.cond(x.sum() > 4, true_fn, false_fn, [x])
                return (a + 3, a + 4)

        inp = torch.randn(3, 4)
        gm, _ = aot_export_module(M(), (inp,), trace_joint=False)
        self.assertExpectedInline(
            gm.code.strip(),
            """\
def forward(self, arg0_1):
    sum_1 = torch.ops.aten.sum.default(arg0_1)
    gt = torch.ops.aten.gt.Scalar(sum_1, 4);  sum_1 = None
    true_graph_0 = self.true_graph_0
    false_graph_0 = self.false_graph_0
    cond = torch.ops.higher_order.cond(gt, true_graph_0, false_graph_0, [arg0_1]);  gt = true_graph_0 = false_graph_0 = arg0_1 = None
    getitem = cond[0];  cond = None
    add = torch.ops.aten.add.Tensor(getitem, 3)
    add_1 = torch.ops.aten.add.Tensor(getitem, 4);  getitem = None
    return (add, add_1)""",  # noqa: B950
        )

        self.assertExpectedInline(
            gm.true_graph_0.code.strip(),
            """\
def forward(self, arg0_1):
    add = torch.ops.aten.add.Tensor(arg0_1, 4)
    add_1 = torch.ops.aten.add.Tensor(add, 5);  add = add_1 = None
    cos = torch.ops.aten.cos.default(arg0_1);  arg0_1 = None
    return (cos,)""",
        )

        self.assertExpectedInline(
            gm.false_graph_0.code.strip(),
            """\
def forward(self, arg0_1):
    add = torch.ops.aten.add.Tensor(arg0_1, 5)
    add_1 = torch.ops.aten.add.Tensor(add, 6);  add = add_1 = None
    sin = torch.ops.aten.sin.default(arg0_1);  arg0_1 = None
    return (sin,)""",
        )

    def test_aot_export_simplified_pytrees_banned(self):
        def fn(inps):
            return (inps[0] + inps[1],)

        inp1 = torch.randn(2)
        inp2 = torch.randn(2)
        inps = [inp1, inp2]
        with self.assertRaisesRegex(
            RuntimeError,
            "aot_export_joint_simple requires individual inputs not to be pytrees",
        ):
            aot_export_joint_simple(fn, [inps], trace_joint=False)
            aot_export_joint_simple(fn, [inps], trace_joint=True)

    def test_aot_export_functionalized_rng_banned(self):
        def fn(p, x):
            return (p + x,)

        mod = TestMod(fn)
        inp = torch.randn(2)
        with patch(
            "functorch.compile.config.functionalize_rng_ops", True
        ), self.assertRaisesRegex(
            RuntimeError,
            "Functionalized RNG is not currently supported in the aot_export",
        ):
            aot_export_joint_simple(fn, [mod.p, inp], trace_joint=False)
            aot_export_joint_simple(fn, [mod.p, inp], trace_joint=True)
            aot_export_module(mod, [inp], trace_joint=False)

    def test_aot_export_unbacked_arg(self):
        class M(torch.nn.Module):
            def forward(self):
                full = torch.full((), 11)
                i0 = full.item()
                return (torch.full((i0,), 0),)

        gm, _ = aot_export_module(
            mod=M(), args=(), trace_joint=False, dynamic_shapes=True
        )
        self.assertExpectedInline(
            gm.code.strip(),
            """\
def forward(self):
    full = torch.ops.aten.full.default([], 11, device = device(type='cpu'), pin_memory = False)
    _local_scalar_dense = torch.ops.aten._local_scalar_dense.default(full);  full = None
    full_1 = torch.ops.aten.full.default([_local_scalar_dense], 0, device = device(type='cpu'), pin_memory = False);  _local_scalar_dense = None
    return (full_1,)""",  # noqa: B950
        )


class TestPartitioning(AOTTestCase):
    @unittest.skipIf(not USE_NETWORKX, "networkx not available")
    def test_recompute_partitioning(self):
        def fn(a, b):
            return torch.sin(torch.sin(a)) + b

        # Reference calculation
        ref_a = torch.rand(10, 10, requires_grad=True)
        ref_b = torch.rand(10, 10, requires_grad=True)
        ref = fn(ref_a, ref_b)
        ref.sum().backward()

        # Compiled function calculation
        res_a = ref_a.clone().detach().requires_grad_(True)
        res_b = ref_b.clone().detach().requires_grad_(True)

        def compile_fn(x, _):
            return x

        compiled_fn = compiled_function(
            fn, compile_fn, compile_fn, min_cut_rematerialization_partition
        )
        res = compiled_fn(res_a, res_b)
        res.sum().backward()
        assert torch.allclose(ref, res, atol=1e-3, rtol=1e-3)
        assert torch.allclose(ref_a.grad, res_a.grad, atol=1e-3, rtol=1e-3)
        assert torch.allclose(ref_b.grad, res_b.grad, atol=1e-3, rtol=1e-3)

    def test_meta_tensor_inplace_op(self):
        # Following module results in inplace ops while tracing. The test checks
        # that the meta tensor information is stored for inplace ops.
        class MockModule(torch.nn.Module):
            def __init__(self) -> None:
                super().__init__()
                self.weight = torch.nn.Parameter(
                    torch.randn(3072, 768, requires_grad=True)
                )
                self.bias = torch.nn.Parameter(torch.randn(3072, requires_grad=True))

            def forward(self, add_4):
                linear_4 = torch.nn.functional.linear(
                    add_4, self.weight, bias=self.bias
                )
                gelu = torch.nn.functional.gelu(linear_4)
                return gelu

        def check_meta_tensor(fx_g, _):
            for node in fx_g.graph.nodes:
                if node.op != "output":
                    assert "tensor_meta" in node.meta
            return fx_g

        inp0 = torch.randn(16, 128, 768, requires_grad=True)
        inputs = [
            inp0,
        ]
        mod = MockModule().to(device="cpu")
        aot_mod = aot_module(mod, fw_compiler=check_meta_tensor)
        aot_mod(*inputs)

    def test_default_partitioner_getitem(self):
        mod = nn.LayerNorm([10])

        def f(x, mod_weight, mod_bias):
            return torch.nn.functional.layer_norm(
                x, [10], mod_weight, mod_bias, eps=1e-6
            )

        fw_graph, bw_graph = get_fw_bw_graph(
            f,
            [torch.randn(3, 10, requires_grad=True), mod.weight, mod.bias],
            partitioner=default_partition,
        )
        self.assertEqual(get_num_ins_outs(fw_graph), (3, 6))
        self.assertEqual(get_num_ins_outs(bw_graph), (6, 3))

    @unittest.skipIf(not USE_NETWORKX, "networkx not available")
    def test_min_cut_partitioner_save_shape(self):
        def f(x):
            s = x.sum(dim=1)
            return s

        inp = [torch.ones([10, 10], requires_grad=True)]
        fw_graph, bw_graph = get_fw_bw_graph(f, inp, dynamic=True)
        _, fw_output = get_ins_outs(fw_graph)
        self.assertEqual(get_num_ins_outs(fw_graph), (1, 3))
        self.assertEqual(get_num_ins_outs(bw_graph), (3, 1))
        self.assertEqual(str(fw_output[0]), "sum_1")
        # make sure we don't do the suboptimal thing of saving the bigger primals input to sum,
        # rather than saving the sizes of the primals input for use in backward expand
        self.assertEqual(str(fw_output[1]), "sym_size_int")
        self.assertEqual(str(fw_output[2]), "sym_size_int_1")

        inp = [
            torch.randn(10, requires_grad=True),
            torch.randn((3, 10), requires_grad=True),
            torch.randn((2, 10), requires_grad=True),
        ]

        def f(a, b, c):
            # tried to test what happens if we save a size tuple in the graph;
            # turns out we never will due to how we trace, but this is probably
            # still a good test case for various size manipulations
            sb = torch.ops.aten.sym_size(b)
            sc = c.size()
            x = sb[0] + sc[0]
            a_sz = (x, a.size(0))
            return torch.cat([a.expand(a_sz), b, c])

        fw_graph, bw_graph = get_fw_bw_graph(f, inp, dynamic=True)
        self.assertEqual(get_num_ins_outs(fw_graph), (3, 4))
        self.assertEqual(get_num_ins_outs(bw_graph), (4, 3))
        _, outs = get_ins_outs(fw_graph)
        self.assertTrue(all(is_sym_node(n) for n in outs[1:]))

    def test_default_partitioner_output_tensor_shape_tensor(self):
        inp = [
            torch.randn(10, requires_grad=True),
            torch.randn((3, 10), requires_grad=True),
            torch.randn((2, 10), requires_grad=True),
            torch.randn((10, 1), requires_grad=True),
        ]

        def f(a, b, c, d):
            # Try to force symints intermixed with outputs in the function's returns
            sb = b.size()
            sc = c.size()
            x = sb[0] + sc[0]
            a_sz = (x, a.size(0))
            cat = torch.cat([a.expand(a_sz), b, c])
            mm = torch.mm(cat, d)
            mm2 = torch.mm(
                mm, a.view(mm.size(1), a.size(0))
            )  # this saves 4 new ints for backward. why?
            # and what do i have to do to make it save a tensor for backward?
            return cat, sb, c, mm2

        fw_graph_cell = [None]
        bw_graph_cell = [None]
        compiled_outs = aot_function(
            f,
            fw_compiler=partial(extract_graph, graph_cell=fw_graph_cell),
            bw_compiler=partial(extract_graph, graph_cell=bw_graph_cell),
            partition_fn=default_partition,
            decompositions=default_decompositions,
            dynamic=True,
        )(*inp)
        fw_graph = fw_graph_cell[0]
        (compiled_outs[0].sum() + compiled_outs[2].sum()).backward()
        bw_graph = bw_graph_cell[0]

        # in the fwd graph, 13 outs because:
        # - 5 original outputs (sb is a tuple, gets expanded to 2 symints)
        # - 8 saved outputs for backward: 5 tensors, 3 symints
        self.assertEqual(get_num_ins_outs(fw_graph), (4, 13))
        # in the bwd graph, 10 inputs (grad outs) because:
        # - The fwd graph had 13 outputs
        # - 1 was a view of an input, which gets regenerated outside of the graph
        #   and doesn't participate in the backward
        # - 2 user outs were symints (b.size()), which don't get tangents in the backward
        self.assertEqual(get_num_ins_outs(bw_graph), (10, 4))
        _, fw_graph_out_nodes = get_ins_outs(fw_graph)
        self.assertEqual(
            # fw outputs include b.size() which expands to 2 symints,
            #
            # TODO(whc)- are the saved-tensors/saved-symints correct here?
            # i just made the test pass based on what default partition did
            # Of the 5 original forward outputs, the 4th (c) is an input,
            # which won't show up in the compiled forward graph
            [False, True, True, False, False] + [False] * 4 + [True] * 4,
            [is_sym_node(n) for n in fw_graph_out_nodes],
        )

        real_outs = f(*inp)
        self.assertEqual(compiled_outs, real_outs)
        self.assertTrue(isinstance(real_outs[1], torch.Size))

        # TODO(whc) we should learn to return torch.Sizes
        self.assertFalse(isinstance(compiled_outs[1], torch.Size))

    @unittest.skipIf(not USE_NETWORKX, "networkx not available")
    def test_min_cut_partitioner_output_tensor_shape_tensor(self):
        inp = [
            torch.randn(10, requires_grad=True),
            torch.randn((3, 10), requires_grad=True),
            torch.randn((2, 10), requires_grad=True),
            torch.randn((10, 1), requires_grad=True),
        ]

        def f(a, b, c, d):
            # Try to force symints intermixed with outputs in the function's returns
            sb = b.size()
            sc = c.size()
            x = sb[0] + sc[0]
            a_sz = (x, a.size(0))
            cat = torch.cat([a.expand(a_sz), b, c])
            mm = torch.mm(cat, d)
            mm2 = torch.mm(
                mm, a.view(mm.size(1), a.size(0))
            )  # this saves 4 new ints for backward. why?
            # and what do i have to do to make it save a tensor for backward?
            return cat, sb, c, mm2

        fw_graph_cell = [None]
        bw_graph_cell = [None]
        compiled_outs = aot_function(
            f,
            fw_compiler=partial(extract_graph, graph_cell=fw_graph_cell),
            bw_compiler=partial(extract_graph, graph_cell=bw_graph_cell),
            partition_fn=min_cut_rematerialization_partition,
            decompositions=default_decompositions,
            dynamic=True,
        )(*inp)
        fw_graph = fw_graph_cell[0]
        (compiled_outs[0].sum() + compiled_outs[2].sum()).backward()
        bw_graph = bw_graph_cell[0]

        self.assertEqual(get_num_ins_outs(fw_graph), (4, 12))
        self.assertEqual(get_num_ins_outs(bw_graph), (9, 4))
        _, fw_graph_out_nodes = get_ins_outs(fw_graph)
        self.assertEqual(
            # fw outputs include b.size() which expands to 2 symints,
            # then 4 tensors (transposes of matricies used for mm) are saved
            # finally 3 symints are saved
            [False, True, True, False, False] + [False] * 4 + [True] * 3,
            [is_sym_node(n) for n in fw_graph_out_nodes],
        )

        real_outs = f(*inp)
        self.assertEqual(compiled_outs, real_outs)
        self.assertTrue(isinstance(real_outs[1], torch.Size))

        # TODO(whc) we should learn to return torch.Sizes
        self.assertFalse(isinstance(compiled_outs[1], torch.Size))

    @unittest.skipIf(not USE_NETWORKX, "networkx not available")
    def test_min_cut_partitioner(self):
        def f(x):
            return x.cos().cos().cos()

        fw_graph, bw_graph = get_fw_bw_graph(f, [torch.randn(3, requires_grad=True)])
        self.assertEqual(get_num_ins_outs(fw_graph), (1, 2))
        self.assertEqual(get_num_ins_outs(bw_graph), (2, 1))

        def f(a, b, c, d):
            x = a + b + c + d
            return x.cos().cos()

        fw_graph, bw_graph = get_fw_bw_graph(
            f, [torch.randn(3, requires_grad=True) for _ in range(4)]
        )
        self.assertEqual(get_num_ins_outs(fw_graph), (4, 2))
        self.assertEqual(get_num_ins_outs(bw_graph), (2, 4))

    def test_contiguous(self):
        # The test simulates the condition where transpose followed by view
        # happens in the backward pass.
        # https://discuss.pytorch.org/t/error-on-transpose-and-view/434
        def f(x):
            return x.view(2, 3).t()

        inp = torch.randn(6, requires_grad=True)
        out = aot_function(f, nop)(inp)
        torch.autograd.grad(out, inp, torch.randn(3, 2))

    def test_preserve_random(self):
        def fn(x):
            return torch.nn.functional.dropout(x, 0.5) + x

        x = torch.randn(4)

        torch.manual_seed(0)
        ref = fn(x)

        torch.manual_seed(0)
        aot_fn = aot_function(fn, nop)
        res = aot_fn(x)

        assert torch.allclose(ref, res)

    # https://github.com/pytorch/pytorch/issues/110666
    def test_generate_gives_inference_graph(self):
        # We expect this to give an inference graph
        def generate(x):
            with torch.no_grad():
                return torch.mul(x, x)

        inference_graph_cell = [None]
        inference_compiler = make_boxed_compiler(
            partial(extract_graph, graph_cell=inference_graph_cell)
        )
        aot_fn = aot_function(generate, nop, inference_compiler=inference_compiler)
        # Even though x requires grad, we should still get an inference graph
        x = torch.randn(4, requires_grad=True)
        res = aot_fn(x)
        self.assertTrue(inference_graph_cell[0] is not None)

    @unittest.skipIf(not torch.cuda.is_available(), "CUDA is unavailable")
    @unittest.skipIf(not USE_TORCHVISION, "test requires torchvision")
    def test_autocast(self):
        mod = torchvision.models.resnet18().cuda()
        mod.train()

        x = torch.randn(16, 3, 32, 32, device="cuda")
        aot_mod = memory_efficient_fusion(mod)

        # Ensure that AOT Autograd works with AMP
        with torch.cuda.amp.autocast(True):
            res = aot_mod(x)
        res.sum().backward()


class TestAOTDispatch(AOTTestCase):
    # Tests to add cases for (non-exhaustive list, mostly for my notes):
    # - subclass / mode introduced in the middle of the compiled fn
    # - various input mutation / intermediate base tests
    # - input mutation that changes a tensor into a subclass
    # - metadata mutation? (TBD)
    # - guard tests (fw guards *and* bw guards)
    # - subclass test involving _indices_of_inps_to_detach
    def test_aot_dispatch_simple(self):
        # a is a subclass, b is not
        def f(a, b):
            aa = torch.mul(a, 6)
            bb = torch.div(b, 2)
            return aa + bb

        a1_ref = torch.ones(3, 3, requires_grad=True)
        a2_ref = torch.ones(3, 3, requires_grad=True)
        a_ref = TwoTensor(a1_ref, a2_ref)
        b_ref = torch.ones(3, 3, requires_grad=True)

        a1_test = a1_ref.clone().detach().requires_grad_(True)
        a2_test = a2_ref.clone().detach().requires_grad_(True)
        a_test = TwoTensor(a1_test, a2_test)
        b_test = b_ref.clone().detach().requires_grad_(True)

        fw_graph_cell = [None]
        bw_graph_cell = [None]

        compiled_f = aot_function(
            f,
            fw_compiler=partial(extract_graph, graph_cell=fw_graph_cell),
            bw_compiler=partial(extract_graph, graph_cell=bw_graph_cell),
            partition_fn=min_cut_rematerialization_partition,
        )
        out_ref = f(a_ref, b_ref)
        out_test = compiled_f(a_test, b_test)

        # Output is a TwoTensor (check both inner tensors)
        self.assertEqual(out_ref.a, out_test.a)
        self.assertEqual(out_ref.b, out_test.b)

        out_ref.sum().backward()
        out_test.sum().backward()
        # Both grad_inputs are TwoTensor
        self.assertEqual(a_ref.grad.a, a_test.grad.a)
        self.assertEqual(a_ref.grad.b, a_test.grad.b)
        self.assertEqual(b_ref.grad.a, b_test.grad.a)
        self.assertEqual(b_ref.grad.b, b_test.grad.b)

        # Important pieces of the graph:
        # - mul() and div() show up twice, because we called them on a TwoTensor
        # - add() shows up once, because we called it on a plain Tensor
        # - The user forward() fn returns 1 output (the result of add),
        #   while the graph itself returns two outputs (add, add_1)
        # - add, add_1 correspond to the two inner dense tensors that will be wrapped
        # - into a single TwoTensor output.
        self.assertExpectedInline(
            fw_graph_cell[0].code.strip(),
            """\
def forward(self, primals_1, primals_2, primals_3):
    mul = torch.ops.aten.mul.Tensor(primals_1, 6);  primals_1 = None
    mul_1 = torch.ops.aten.mul.Tensor(primals_2, 6);  primals_2 = None
    div = torch.ops.aten.div.Tensor(primals_3, 2);  primals_3 = None
    add = torch.ops.aten.add.Tensor(mul, div);  mul = None
    add_1 = torch.ops.aten.add.Tensor(mul_1, div);  mul_1 = div = None
    return (add, add_1)""",
        )

        # Important pieces of the graph:
        # - 4 total dense outputs.
        #   This corresponds to the fact that each user fwd inpt (a, b)
        #   will get a gradient that is a TwoTensor subclass,
        #   so (mul_2, mul_3) will be wrapped into a.grad
        #   and (div_1, div_2) will be wrapped into b.grad
        # - 4 total dense outputs,
        self.assertExpectedInline(
            bw_graph_cell[0].code.strip(),
            """\
def forward(self, tangents_1, tangents_2):
    div_1 = torch.ops.aten.div.Tensor(tangents_1, 2)
    div_2 = torch.ops.aten.div.Tensor(tangents_2, 2)
    mul_2 = torch.ops.aten.mul.Tensor(tangents_1, 6);  tangents_1 = None
    mul_3 = torch.ops.aten.mul.Tensor(tangents_2, 6);  tangents_2 = None
    return (mul_2, mul_3, div_1, div_2)""",
        )

    def test_aot_dispatch_inference(self):
        # a is a subclass, b is not
        def f(a, b):
            aa = torch.mul(a, 6)
            bb = torch.div(b, 2)
            return aa + bb

        a1_ref = torch.ones(3, 3)
        a2_ref = torch.ones(3, 3)
        a_ref = TwoTensor(a1_ref, a2_ref)
        b_ref = torch.ones(3, 3)

        a1_test = a1_ref.clone()
        a2_test = a2_ref.clone()
        a_test = TwoTensor(a1_test, a2_test)
        b_test = b_ref.clone()

        compiled_f = aot_function(
            f,
            fw_compiler=nop,
            bw_compiler=nop,
            partition_fn=min_cut_rematerialization_partition,
        )
        out_ref = f(a_ref, b_ref)
        out_test = compiled_f(a_test, b_test)

        # Output is a TwoTensor (check both inner tensors)
        self.assertEqual(out_ref.a, out_test.a)
        self.assertEqual(out_ref.b, out_test.b)

    def test_aot_dispatch_incorrect_backward(self):
        # a is a subclass, b is not
        def f(a, b):
            aa = torch.mul(a, 2)
            bb = torch.add(b, 3)
            out_subclass = torch.div(aa, bb)
            out_reg = torch.add(b, b)
            # When creating the joint, we assume that the second grad_out
            # is not a subclass.
            # In the below test case though, we end up being wrong.
            # This would require re-tracing and recompiling the backward.
            return out_subclass, out_reg

        a1_ref = torch.ones(3, 3, requires_grad=True)
        a2_ref = torch.ones(3, 3, requires_grad=True)
        a_ref = TwoTensor(a1_ref, a2_ref)
        b_ref = torch.ones(3, 3, requires_grad=True)

        a1_test = a1_ref.clone().detach().requires_grad_(True)
        a2_test = a2_ref.clone().detach().requires_grad_(True)
        a_test = TwoTensor(a1_test, a2_test)
        b_test = b_ref.clone().detach().requires_grad_(True)

        compiled_f = aot_function(
            f,
            fw_compiler=nop,
            bw_compiler=nop,
            partition_fn=min_cut_rematerialization_partition,
        )
        out_ref = f(a_ref, b_ref)
        out_test = compiled_f(a_test, b_test)
        # First out is a TwoTensor, second is an ordinary tensor
        self.assertEqual(out_ref[0].a, out_test[0].a)
        self.assertEqual(out_ref[0].b, out_test[0].b)
        self.assertEqual(out_ref[1], out_test[1])

        # We compiled our graph assuming type(grad_out[1]) == torch.Tensor,
        # but we were wrong: in the below tests, it is a subclass.
        # This will eventually require a repartition + recompile
        with self.assertRaisesRegex(
            AssertionError,
            "incorrectly attempted to compile the backward with incorrect subclass metadata",
        ):
            (out_test[0] + out_test[1]).sum().backward()

    def test_aot_dispatch_output_alias(self):
        # a is a tensor, b is a TwoTensor
        def f(a, b):
            return b.view(b.shape), a * b

        b1_ref = torch.ones(3, 3, requires_grad=True)
        b2_ref = torch.ones(3, 3, requires_grad=True)
        b_ref = TwoTensor(b1_ref, b2_ref)
        a_ref = torch.ones(3, 3, requires_grad=True)

        b1_test = b1_ref.clone().detach().requires_grad_(True)
        b2_test = b2_ref.clone().detach().requires_grad_(True)
        b_test = TwoTensor(b1_test, b2_test)
        a_test = a_ref.clone().detach().requires_grad_(True)

        compiled_f = aot_function(
            f,
            fw_compiler=nop,
            bw_compiler=nop,
            partition_fn=min_cut_rematerialization_partition,
        )
        out_ref1, out_ref2 = f(a_ref, b_ref)
        out_test1, out_test2 = compiled_f(a_test, b_test)
        self.assertEqual(out_ref1, out_test1)
        self.assertEqual(out_ref2.a, out_test2.a)
        self.assertEqual(out_ref2.b, out_test2.b)

        (out_ref1 + out_ref2).sum().backward()
        (out_test1 + out_test2).sum().backward()
        # Both grad_inputs are TwoTensor
        self.assertEqual(a_ref.grad.a, a_test.grad.a)
        self.assertEqual(a_ref.grad.b, a_test.grad.b)
        self.assertEqual(b_ref.grad.a, b_test.grad.a)
        self.assertEqual(b_ref.grad.b, b_test.grad.b)

    def test_aot_dispatch_input_mutation(self):
        def f(a, b):
            a.mul_(2)
            b.mul_(3)
            return a + b

        b1_ref = torch.ones(3, 3, requires_grad=True)
        b2_ref = torch.ones(3, 3, requires_grad=True)
        b_ref_base = TwoTensor(b1_ref, b2_ref)
        a_ref_base = torch.ones(3, 3, requires_grad=True)
        b_ref = b_ref_base + 1
        a_ref = a_ref_base + 1

        b1_test = b1_ref.clone().detach().requires_grad_(True)
        b2_test = b2_ref.clone().detach().requires_grad_(True)
        b_test_base = TwoTensor(b1_test, b2_test)
        a_test_base = a_ref_base.clone().detach().requires_grad_(True)
        b_test = b_test_base + 1
        a_test = a_test_base + 1

        compiled_f = aot_function(
            f,
            fw_compiler=nop,
            bw_compiler=nop,
            partition_fn=min_cut_rematerialization_partition,
        )
        out_ref = f(a_ref, b_ref)
        out_test = compiled_f(a_test, b_test)
        self.assertEqual(out_ref.a, out_test.a)
        self.assertEqual(out_ref.b, out_test.b)

        # confirm input mutations worked
        self.assertEqual(a_test, a_ref)
        self.assertEqual(b_test.a, b_ref.a)
        self.assertEqual(b_test.b, b_ref.b)

        # NOTE: we need to use b in our gradient compute. Otherwise we will need to recompile teh backward.
        (b_ref * out_ref).sum().backward()
        (b_test * out_test).sum().backward()
        # Both grad_inputs are TwoTensor
        self.assertEqual(a_ref_base.grad.a, a_test_base.grad.a)
        self.assertEqual(a_ref_base.grad.b, a_test_base.grad.b)
        self.assertEqual(b_ref_base.grad.a, b_test_base.grad.a)
        self.assertEqual(b_ref_base.grad.b, b_test_base.grad.b)

    # NB: Metadata mutation for subclasses is currently broken and disabled
    # See https://github.com/pytorch/pytorch/issues/114975
    @unittest.expectedFailure
    def test_aot_dispatch_input_metadata_mutation(self):
        def f(a, b):
            a.t_()
            b.unsqueeze_(0)
            return a + b

        b1_ref = torch.arange(9, requires_grad=True, dtype=torch.float32).reshape(3, 3)
        b2_ref = torch.arange(9, requires_grad=True, dtype=torch.float32).reshape(3, 3)
        b_ref_base = TwoTensor(b1_ref, b2_ref)
        a_ref_base = (
            torch.arange(9, dtype=torch.float32)
            .reshape(3, 3)
            .detach()
            .requires_grad_(True)
        )
        b_ref = b_ref_base + 1
        a_ref = a_ref_base + 1

        b1_test = b1_ref.clone().detach().requires_grad_(True)
        b2_test = b2_ref.clone().detach().requires_grad_(True)
        b_test_base = TwoTensor(b1_test, b2_test)
        a_test_base = a_ref_base.clone().detach().requires_grad_(True)
        b_test = b_test_base + 1
        a_test = a_test_base + 1

        compiled_f = aot_function(
            f,
            fw_compiler=nop,
            bw_compiler=nop,
            partition_fn=min_cut_rematerialization_partition,
        )
        out_ref = f(a_ref, b_ref)
        out_test = compiled_f(a_test, b_test)
        self.assertEqual(out_ref.a, out_test.a)
        self.assertEqual(out_ref.b, out_test.b)

        # confirm input mutations worked
        self.assertEqual(a_test, a_ref)
        self.assertEqual(b_test.a, b_ref.a)
        self.assertEqual(b_test.b, b_ref.b)

        # NOTE: we need to use b in our gradient compute. Otherwise we will need to recompile the backward.
        (b_ref * out_ref).sum().backward()
        (b_test * out_test).sum().backward()
        # Both grad_inputs are TwoTensor
        self.assertEqual(a_ref_base.grad.a, a_test_base.grad.a)
        self.assertEqual(a_ref_base.grad.b, a_test_base.grad.b)
        self.assertEqual(b_ref_base.grad.a, b_test_base.grad.a)
        self.assertEqual(b_ref_base.grad.b, b_test_base.grad.b)

    # NB: Metadata mutation for subclasses is currently broken and disabled
    # See https://github.com/pytorch/pytorch/issues/114975
    @unittest.expectedFailure
    def test_aot_dispatch_input_data_and_metadata_mutation(self):
        def f(a, b):
            a.t_()
            b.unsqueeze_(0)
            a.mul_(2)
            b.mul_(3)
            return a + b

        b1_ref = torch.arange(9, requires_grad=True, dtype=torch.float32).reshape(3, 3)
        b2_ref = torch.arange(9, requires_grad=True, dtype=torch.float32).reshape(3, 3)
        b_ref_base = TwoTensor(b1_ref, b2_ref)
        a_ref_base = (
            torch.arange(9, dtype=torch.float32)
            .reshape(3, 3)
            .detach()
            .requires_grad_(True)
        )
        b_ref = b_ref_base + 1
        a_ref = a_ref_base + 1

        b1_test = b1_ref.clone().detach().requires_grad_(True)
        b2_test = b2_ref.clone().detach().requires_grad_(True)
        b_test_base = TwoTensor(b1_test, b2_test)
        a_test_base = a_ref_base.clone().detach().requires_grad_(True)
        b_test = b_test_base + 1
        a_test = a_test_base + 1

        compiled_f = aot_function(
            f,
            fw_compiler=nop,
            bw_compiler=nop,
            partition_fn=min_cut_rematerialization_partition,
        )
        out_ref = f(a_ref, b_ref)
        out_test = compiled_f(a_test, b_test)
        self.assertEqual(out_ref.a, out_test.a)
        self.assertEqual(out_ref.b, out_test.b)

        # confirm input mutations worked
        self.assertEqual(a_test, a_ref)
        self.assertEqual(b_test.a, b_ref.a)
        self.assertEqual(b_test.b, b_ref.b)

        # NOTE: we need to use b in our gradient compute. Otherwise we will need to recompile the backward.
        (b_ref * out_ref).sum().backward()
        (b_test * out_test).sum().backward()
        # Both grad_inputs are TwoTensor
        self.assertEqual(a_ref_base.grad.a, a_test_base.grad.a)
        self.assertEqual(a_ref_base.grad.b, a_test_base.grad.b)
        self.assertEqual(b_ref_base.grad.a, b_test_base.grad.a)
        self.assertEqual(b_ref_base.grad.b, b_test_base.grad.b)

    def test_aot_dispatch_input_mutation_and_output_alias(self):
        def f(a, b):
            a.mul_(2)
            b.mul_(3)
            return b.view(b.shape), a + b

        b1_ref = torch.arange(9, requires_grad=True, dtype=torch.float32).reshape(3, 3)
        b2_ref = torch.arange(9, requires_grad=True, dtype=torch.float32).reshape(3, 3)
        b_ref_base = TwoTensor(b1_ref, b2_ref)
        a_ref_base = (
            torch.arange(9, dtype=torch.float32)
            .reshape(3, 3)
            .detach()
            .requires_grad_(True)
        )
        b_ref = b_ref_base + 1
        a_ref = a_ref_base + 1

        b1_test = b1_ref.clone().detach().requires_grad_(True)
        b2_test = b2_ref.clone().detach().requires_grad_(True)
        b_test_base = TwoTensor(b1_test, b2_test)
        a_test_base = a_ref_base.clone().detach().requires_grad_(True)
        b_test = b_test_base + 1
        a_test = a_test_base + 1

        compiled_f = aot_function(
            f,
            fw_compiler=nop,
            bw_compiler=nop,
            partition_fn=min_cut_rematerialization_partition,
        )
        out_ref1, out_ref2 = f(a_ref, b_ref)
        out_test1, out_test2 = compiled_f(a_test, b_test)
        self.assertEqual(out_ref1.a, out_test1.a)
        self.assertEqual(out_ref1.b, out_test1.b)
        self.assertEqual(out_ref2.a, out_test2.a)
        self.assertEqual(out_ref2.b, out_test2.b)

        # confirm input mutations worked
        self.assertEqual(a_test, a_ref)
        self.assertEqual(b_test.a, b_ref.a)
        self.assertEqual(b_test.b, b_ref.b)

        (out_ref1 * out_ref2).sum().backward()
        (out_test1 * out_test2).sum().backward()
        # Both grad_inputs are TwoTensors
        self.assertEqual(a_ref_base.grad.a, a_test_base.grad.a)
        self.assertEqual(a_ref_base.grad.b, a_test_base.grad.b)

    def test_aot_dispatch_output_requires_grad_in_no_grad(self):
        def fn(x):
            out1 = x.sin()
            with torch.enable_grad():
                out2 = x.cos()
            return out1, out2

        inp_fns = [
            lambda: torch.ones(10, requires_grad=True),
            lambda: torch.ones(10, requires_grad=False),
        ]

        compiled_f = aot_function(fn, nop)
        for inp_fn in inp_fns:
            with torch.no_grad():
                ref_x = inp_fn()
                ref_out = fn(ref_x)
                x = inp_fn()
                out = compiled_f(x)
                for r, o in zip(ref_out, out):
                    self.assertEqual(r.requires_grad, o.requires_grad)
            if ref_x.requires_grad:
                with torch.enable_grad():
                    (ref_out[0] + ref_out[1]).sum().backward()
                    (out[0] + out[1]).sum().backward()
                    self.assertEqual(ref_x.grad, x.grad)
                    assert torch.allclose(ref_x.grad, x.grad, atol=1e-3, rtol=1e-3)

    def test_aot_dispatch_output_requires_grad_in_no_grad_views(self):
        # view-type ops preserve requires_grad even in no_grad.
        def fn(x):
            return x.view(-1), x.sin()

        inference_graph_cell = [None]
        inference_compiler = make_boxed_compiler(
            partial(extract_graph, graph_cell=inference_graph_cell)
        )
        compiled_fn = aot_function(fn, nop, inference_compiler=inference_compiler)

        inp_x0 = torch.ones(2, 3, requires_grad=True)
        # Clone in no_grad will make requires_grad=False tensors, keep clone outside of no_grad
        ref_x0 = inp_x0.clone()
        x0 = inp_x0.clone()
        with torch.no_grad():
            ref_out1, ref_out2 = fn(ref_x0)

            out1, out2 = compiled_fn(x0)
            # Assert that we executed inference graph
            self.assertTrue(inference_graph_cell[0] is not None)

            self.assertEqual(ref_out1.requires_grad, out1.requires_grad)
            self.assertEqual(ref_out2.requires_grad, out2.requires_grad)


class GradsNoForceContiguousContextManager(ContextDecorator):
    def __enter__(self):
        # flake8: noqa: TOR901
        self.lib = torch.library.Library("_mylib", "FRAGMENT")
        self.d = {
            torch.channels_last: 0,
            torch.contiguous_format: 0,
        }

        self.lib.define("foo(Tensor x) -> Tensor")
        self.lib.define("foo2(Tensor x) -> Tensor")

        def foo_impl(a):
            return a.clone()

        def foo_meta(a):
            return a.clone()

        def foo2_impl(x):
            self.d[torch._prims_common.suggest_memory_format(x)] += 1
            return x.clone()

        def foo2_meta(a):
            return a.clone()

        for backend in ["CPU", "CUDA"]:
            self.lib.impl("foo", foo_impl, backend)
            self.lib.impl("foo2", foo2_impl, backend)

        self.lib.impl("foo", foo_meta, "Meta")
        self.lib.impl("foo2", foo2_meta, "Meta")

        def foo_bwd(ctx, grad):
            torch.ops._mylib.foo2(grad)
            return grad.clone()

        torch.library.register_autograd("_mylib::foo", foo_bwd, lib=self.lib)

        from torch._higher_order_ops.effects import _EffectType, _register_effectful_op

        _register_effectful_op(torch.ops._mylib.foo.default, _EffectType.ORDERED)
        _register_effectful_op(torch.ops._mylib.foo2.default, _EffectType.ORDERED)

        return self

    def __exit__(self, type, value, tb):
        self.lib._destroy()
        return False

    def reset_counters(self):
        self.d = {
            torch.channels_last: 0,
            torch.contiguous_format: 0,
        }


class TestAOTModuleSimplified(AOTTestCase):
    def test_aot_module_simplified(self):
        class MockModule(torch.nn.Module):
            def __init__(self) -> None:
                super().__init__()
                self.linear = torch.nn.Linear(20, 30)

            def forward(self, x, y):
                return (self.linear(x) + y,)

        mod = MockModule()
        mod.zero_grad()

        x = torch.randn(128, 20, requires_grad=True)
        y = torch.randn(128, 30, requires_grad=True)
        inputs = [x, y]
        cloned_inputs = [x.detach().clone().requires_grad_(True) for x in inputs]

        ref = mod(*inputs)
        ref[0].sum().backward()

        compiled_f = aot_module_simplified(mod, cloned_inputs, nop)
        mod.zero_grad()
        res = compiled_f(*cloned_inputs)
        res[0].sum().backward()

        assert torch.allclose(ref[0], res[0])
        assert torch.allclose(inputs[0].grad, cloned_inputs[0].grad)
        assert torch.allclose(inputs[1].grad, cloned_inputs[1].grad)

    def test_aot_module_simplified_dynamic(self):
        class MockModule(torch.nn.Module):
            def __init__(self) -> None:
                super().__init__()
                self.linear = torch.nn.Linear(20, 30)

            def forward(self, x, y):
                return (self.linear(x) + y,)

        mod = MockModule()

        shape_env = ShapeEnv()
        fake_mode = FakeTensorMode(shape_env=shape_env)

        x = torch.randn(128, 20, requires_grad=True)
        y = torch.randn(128, 30, requires_grad=True)

        inputs = [x, y]
        fake_inputs = [fake_mode.from_tensor(x) for x in inputs]
        compiled_f = aot_module_simplified(mod, fake_inputs, nop)

        ref = mod(*inputs)
        ref[0].sum().backward()

        cloned_inputs = [x.detach().clone().requires_grad_(True) for x in inputs]
        res = compiled_f(*cloned_inputs)
        res[0].sum().backward()

        self.assertExpectedInline(
            shape_env.format_guards(),
            """\
 - Eq(s1, 20)
 - Eq(s2, 30)""",
        )

        assert torch.allclose(ref[0], res[0])
        assert torch.allclose(inputs[0].grad, cloned_inputs[0].grad)
        assert torch.allclose(inputs[1].grad, cloned_inputs[1].grad)

    # https://github.com/pytorch/pytorch/issues/105327
    def test_lift_fresh_copy_in_graph(self):
        class MyMod(torch.nn.Module):
            def forward(self, x):
                _tensor_constant0 = torch.tensor([1])
                lift_fresh_copy = torch.ops.aten.lift_fresh_copy.default(
                    _tensor_constant0
                )
                y = x.mul(lift_fresh_copy)
                return (y,)

        mod = MyMod()
        shape_env = ShapeEnv()
        fake_mode = FakeTensorMode(shape_env=shape_env)
        x = torch.ones(4, requires_grad=True)
        inputs = [x]
        fake_inputs = [fake_mode.from_tensor(x) for x in inputs]
        compiled_f = aot_module_simplified(mod, fake_inputs, nop)

        out_ref = mod(x)
        out_test = compiled_f(x)
        self.assertEqual(out_ref[0].detach(), out_test[0].detach())

    def test_inference_python_dispatcher(self):
        # Extracted from unet
        class MockModule(torch.nn.Module):
            def __init__(self) -> None:
                super().__init__()
                self.upsample = torch.nn.Upsample(
                    scale_factor=2, mode="bilinear", align_corners=True
                )

            def forward(self, x):
                return (self.upsample(x),)

        mod = MockModule()
        shape_env = ShapeEnv()
        fake_mode = FakeTensorMode(shape_env=shape_env)
        x = torch.randn(2, 512, 40, 59)  # NB: must not require grad
        inputs = [x]
        fake_inputs = [fake_mode.from_tensor(x) for x in inputs]
        compiled_f = aot_module_simplified(mod, fake_inputs, nop)

    def test_aot_module_simplified_preserves_stack_trace(self):
        class MockModule(torch.nn.Module):
            def __init__(self) -> None:
                super().__init__()
                self.linear = torch.nn.Linear(20, 30)

            def forward(self, x, y):
                z = self.linear(x)
                z = z + y
                z = z.relu()
                return (z,)

        tracer = torch.fx.Tracer()
        tracer.record_stack_traces = True
        graph = tracer.trace(MockModule())
        mod = torch.fx.GraphModule(tracer.root, graph)

        for node in mod.graph.nodes:
            if node.op == "output":
                continue
            self.assertTrue(node.stack_trace is not None)
            assert "test_aotdispatch.py" in node.stack_trace

        def assert_compiler(gm: torch.fx.GraphModule, _):
            for node in gm.graph.nodes:
                if node.op == "output" or node.op == "placeholder":
                    continue
                self.assertTrue(node.stack_trace is not None)
                assert "test_aotdispatch.py" in node.stack_trace
            return gm.forward  # return a python callable

        x = torch.randn(128, 20, requires_grad=True)
        y = torch.randn(128, 30, requires_grad=True)
        inputs = [x, y]

        compiled_f = aot_module_simplified(
            mod, inputs, fw_compiler=assert_compiler, bw_compiler=assert_compiler
        )
        res = compiled_f(*inputs)
        res[0].sum().backward()

    def test_aot_module_simplified_preserves_stack_trace_from_mutation(self):
        class MockModule(torch.nn.Module):
            def __init__(self) -> None:
                super().__init__()

            def forward(self, x):
                x_view = x[0]
                x_view.mul_(2)
                return (x + x,)

        tracer = torch.fx.Tracer()
        tracer.record_stack_traces = True
        graph = tracer.trace(MockModule())
        mod = torch.fx.GraphModule(tracer.root, graph)

        for node in mod.graph.nodes:
            if node.op == "output":
                continue
            self.assertTrue(node.stack_trace is not None)
            assert "test_aotdispatch.py" in node.stack_trace

        def assert_compiler(gm: torch.fx.GraphModule, _):
            assert torch.ops.aten.copy_.default in [x.target for x in gm.graph.nodes]
            for node in gm.graph.nodes:
                if node.target == torch.ops.aten.copy_.default:
                    assert "stack_trace" in node.meta
                    assert "x_view.mul_(2)" in node.meta["stack_trace"]
            return gm.forward  # return a python callable

        x = torch.randn(128, 20)
        inputs = [x]

        aot_module_simplified(
            mod,
            inputs,
            fw_compiler=assert_compiler,
            bw_compiler=assert_compiler,
            keep_inference_input_mutations=True,
        )

    def test_aot_module_simplified_fake_tensor_gm_raises(self):
        fake_mode = torch._subclasses.fake_tensor.FakeTensorMode()
        real_x = torch.randn(4, requires_grad=True)
        fake_x = fake_mode.from_tensor(real_x)
        real_z = torch.randn(4)
        fake_z = fake_mode.from_tensor(real_z)

        class MockModule(torch.nn.Module):
            def forward(self, x):
                # Accessing a free variable fake tensor will look like a
                # constant to make_fx, and result in the tensor being traced
                # into the graph, which is an error condition.  Make sure we
                # report adequately in this case.
                return (x + fake_z,)

        with self.assertRaisesRegex(AssertionError, "Unexpected fake"):
            aot_module_simplified(MockModule(), (fake_x,), nop)

    def test_aot_test_subclasses_with_tensor_factories(self):
        from torch.testing._internal.common_subclass import SubclassWithTensorFactory

        inp = SubclassWithTensorFactory(torch.zeros(3, 5))

        def fn(x):
            return 2 * x

        ref_out = fn(inp)
        out = torch.compile(fn, backend="aot_eager", fullgraph=True)(inp)
        self.assertEqual(ref_out, out)

<<<<<<< HEAD
=======
    # Next several tests are related to issue:
    # https://github.com/pytorch/pytorch/issues/134644
    # AOTD tries to predict tangents for tracing ahead of time.
    # The first strategy was to coerce traced_tangents and runtime_tangents to be contiguous().
    # But for models working in channels_last memory format this will add additional contiguous() calls.
    # The fix is predicting tangents memory format to be similar to outputs memory format.
    # And coerce runtime tangents to that traced memory format.
    def test_grads_no_force_contiguous_dense(self):
        with GradsNoForceContiguousContextManager() as ctx:

            class M(torch.nn.Module):
                def __init__(self) -> None:
                    super().__init__()
                    self.conv = torch.nn.Conv2d(3, 3, 3)

                def forward(self, x, y, cont_inp):
                    z = y + 3
                    y.mul_(2)
                    r = self.conv(x)
                    r = torch.ops._mylib.foo(r)
                    return (
                        r,
                        r.transpose(0, 1),
                        z.view(-1),
                        z.transpose(0, 1),
                        cont_inp * 2,
                    )

            m = M()
            m.to(memory_format=torch.channels_last)
            m.train()

            def dense_inps():
                return (
                    torch.randn(2, 3, 5, 5, requires_grad=True).to(
                        memory_format=torch.channels_last
                    ),
                    torch.randn(3, 2, 1, 1, requires_grad=True).to(
                        memory_format=torch.channels_last
                    ),
                    torch.randn(3, 2, 1, 1, requires_grad=True),
                )

            ref_inps = dense_inps()
            ref_outs = m(*ref_inps)
            ref_outs[0].sum().backward()

            ctx.reset_counters()
            inps = dense_inps()
            outs = torch.compile(m, backend="inductor", fullgraph=True)(*inps)
            outs[0].sum().backward()

            self.assertEqual(ctx.d[torch.channels_last], 1)
            self.assertEqual(ctx.d[torch.contiguous_format], 0)

    def test_grads_no_force_contiguous_subclass(self):
        with GradsNoForceContiguousContextManager() as ctx:

            class M(torch.nn.Module):
                def __init__(self) -> None:
                    super().__init__()
                    self.conv = torch.nn.Conv2d(3, 3, 3)

                def forward(self, x, y):
                    r = self.conv(x)
                    r = torch.ops._mylib.foo(r)
                    return r, y + 1

            m = M()
            m.to(memory_format=torch.channels_last)
            m.train()

            def inps_fn():
                return (
                    TwoTensor(
                        torch.randn(2, 3, 5, 5, requires_grad=True).to(
                            memory_format=torch.channels_last
                        ),
                        torch.randn(2, 3, 5, 5, requires_grad=True).to(
                            memory_format=torch.channels_last
                        ),
                    ),
                    torch.randn(3, 2, requires_grad=True).clone(),
                )

            ref_outs = m(*inps_fn())
            ref_outs[0].sum().backward()

            ctx.reset_counters()
            mc = M()
            mc.to(memory_format=torch.channels_last)
            mc.train()
            outs = torch.compile(mc, backend="aot_eager", fullgraph=True)(*inps_fn())
            outs[0].sum().backward()

            self.assertEqual(ctx.d[torch.channels_last], 2)
            self.assertEqual(ctx.d[torch.contiguous_format], 0)

    def test_grads_no_force_contiguous_nested_subclass(self):
        with GradsNoForceContiguousContextManager() as ctx:

            class M(torch.nn.Module):
                def __init__(self) -> None:
                    super().__init__()
                    self.conv = torch.nn.Conv2d(3, 3, 3)

                def forward(self, x):
                    r = self.conv(x)
                    r = torch.ops._mylib.foo(r)
                    return r

            m = M()
            m.to(memory_format=torch.channels_last)
            m.train()

            def inps_fn(x):
                return (
                    TwoTensor(
                        TwoTensor(x.clone(), x.clone()), TwoTensor(x.clone(), x.clone())
                    ),
                )

            x = torch.randn(2, 3, 5, 5, requires_grad=True).to(
                memory_format=torch.channels_last
            )
            ref_inps = inps_fn(x)
            ref_outs = m(*ref_inps)
            ref_outs[0].sum().backward()

            ctx.reset_counters()

            mc = M()
            mc.to(memory_format=torch.channels_last)
            mc.train()

            x = torch.randn(2, 3, 5, 5, requires_grad=True).to(
                memory_format=torch.channels_last
            )
            inps = inps_fn(x)
            outs = torch.compile(mc, backend="aot_eager", fullgraph=True)(*inps)
            outs[0].sum().backward()
            self.assertEqual(ctx.d[torch.channels_last], 4)
            self.assertEqual(ctx.d[torch.contiguous_format], 0)

    def test_grads_no_force_contiguous_nested_tensor_tangent(self):
        # NestedTensor setattr could fails with AttributeError for attr "_min_seqlen_tensor"
        # Adding test to verify that it is handled.
        def fn(x):
            return x.clone()

        a = torch.randn(2, 3, requires_grad=True, dtype=torch.float64)
        b = torch.randn(3, 3, requires_grad=True, dtype=torch.float64)
        c = torch.randn(4, 3, requires_grad=True, dtype=torch.float64)
        nt = torch.nested.as_nested_tensor([a, b, c], layout=torch.jagged)

        out = torch.compile(fn, backend="aot_eager", fullgraph=True)(nt)
        out_buffer = out.values()
        ga, gb, gc = torch.autograd.grad(out_buffer.sum(), (a, b, c))

>>>>>>> 9b2e453e
    @torch._inductor.config.patch({"freezing": True})
    def test_inductor_freezing_with_subclasses(self):
        class M(torch.nn.Module):
            def __init__(self):
                super().__init__()
                self.w = TwoTensor(torch.randn(3, 4), torch.randn(3, 4))
<<<<<<< HEAD
=======
                self.wt = torch.randn(3, 4)
>>>>>>> 9b2e453e

            def forward(self, x):
                return (
                    x.index_select(
                        dim=0, index=torch.tensor([0, 2, 1], dtype=torch.int64)
                    )
                    + self.w
<<<<<<< HEAD
=======
                    + self.wt
>>>>>>> 9b2e453e
                )

        m = M()
        inp = torch.randn(3, 4)
        with torch.no_grad():
            torch.compile(m, fullgraph=True)(inp)

<<<<<<< HEAD
=======
    def test_rrelu(self):
        def fn(x):
            return torch.rrelu(x, training=True)

        def fn_(x):
            torch.rrelu_(x, training=True)
            return x

        x = torch.randn(4, 4)
        torch.compile(fn, backend="inductor", fullgraph=True)(x)
        torch.compile(fn_, backend="inductor", fullgraph=True)(x)

>>>>>>> 9b2e453e

# entries in here don't work and need to be fixed.
# Each one of these is a bug (or needs to be investigated)
aot_autograd_failures = {
    # data-dependent control flow
    xfail("cov"),
    xfail("nn.functional.gaussian_nll_loss"),
    xfail("tensor_split"),
    xfail("corrcoef"),
    xfail("quantile"),
    xfail("nanquantile"),
    xfail("narrow"),
    xfail("istft"),
    xfail("linalg.eig"),
    skip("as_strided_scatter"),
    skip("as_strided", "partial_views"),  # flaky
    # Given input size: (s0xs1x2). Calculated output size: ...
    skip("max_pool2d_with_indices_backward"),
    skip("nn.functional.nll_loss", ""),  # UBSAN failure!
    # Misc
    xfail("to_sparse"),
    xfail("corrcoef"),
    xfail("cov"),
    xfail("chalf"),  # RuntimeError: "sum_cpu" not implemented for 'ComplexHalf'
    xfail("sparse.sampled_addmm"),
    xfail("sparse.mm", "reduce"),
    skip("nn.functional.binary_cross_entropy_with_logits"),  # seems to fail sometimes?
    skip("nn.functional.margin_ranking_loss"),  # seems flaky
    skip("linalg.lu_solve"),  # flaky
    decorate("matmul", decorator=unittest.skipIf(IS_ARM64, "flaky")),
    decorate("__rmatmul__", decorator=unittest.skipIf(IS_ARM64, "flaky")),
    # overrides atol=1e-4, rtol=1e-5 would do as well
    decorate(
        "svd_lowrank",
        decorator=toleranceOverride({torch.float32: tol(atol=1e-04, rtol=1e-05)}),
    ),
    decorate(
        "linalg.householder_product",
        decorator=unittest.skipIf(IS_MACOS and IS_X86, "flaky"),
    ),
    decorate(
        "linalg.pinv",
        "singular",
        decorator=toleranceOverride({torch.float32: tol(atol=1e-05, rtol=1e-05)}),
    ),
    decorate(
        "nn.functional.interpolate",
        "bicubic",
        decorator=toleranceOverride({torch.float32: tol(atol=1e-04, rtol=1e-05)}),
    ),
    # conv2d sometimes nondeterministic in this config?
    decorate("nn.functional.conv2d", decorator=unittest.skipIf(IS_ARM64, "flaky")),
}

symbolic_aot_autograd_failures = {
    xfail("combinations", ""),  # aten.masked_select.default
    xfail(
        "index_fill", ""
    ),  # Cannot call sizes() on tensor with symbolic sizes/strides
    xfail(
        "linalg.lstsq", ""
    ),  # aten.linalg_lstsq.default - couldn't find symbolic meta function/decomposition
    xfail(
        "linalg.lstsq", "grad_oriented"
    ),  # aten.linalg_lstsq.default - couldn't find symbolic meta funct...
    xfail(
        "linalg.lu_solve", ""
    ),  # aten.linalg_lu_solve.default - couldn't find symbolic meta function/deco...
    skip(
        "nn.functional.batch_norm", ""
    ),  # '0 is not tracked with proxy for <torch.fx.experimental.proxy_te..
    xfail(
        "nn.functional.binary_cross_entropy", ""
    ),  # aten.fill_.Scalar - couldn't find symbolic meta funct...
    xfail(
        "nn.functional.cross_entropy", ""
    ),  # Cannot call sizes() on tensor with symbolic sizes/strides
    xfail(
        "nn.functional.ctc_loss", ""
    ),  # aten._ctc_loss.Tensor - couldn't find symbolic meta function/deco...
    xfail(
        "nn.functional.fractional_max_pool3d", ""
    ),  # rand() received an invalid combination of arguments - g...
    xfail(
        "nn.functional.group_norm", ""
    ),  # Cannot call sizes() on tensor with symbolic sizes/strides
    xfail(
        "nn.functional.nll_loss", ""
    ),  # Cannot call sizes() on tensor with symbolic sizes/strides
    xfail(
        "_segment_reduce", "lengths"
    ),  # aten.segment_reduce.default - couldn't find symbolic meta functio...
    xfail(
        "_segment_reduce", "offsets"
    ),  # aten.segment_reduce.default - couldn't find symbolic meta functio...
    xfail("trace", ""),  # Cannot call sizes() on tensor with symbolic sizes/strides
    xfail(
        "_upsample_bilinear2d_aa"
    ),  # RuntimeError: isIntList() INTERNAL ASSERT FAILED  Expected IntList but got GenericList
    decorate(
        "linalg.householder_product",
        decorator=unittest.skipIf(IS_MACOS and IS_X86, "flaky"),
    ),
    # many complex operators incorrect striding, metadata
    xfail("fft.fft", ""),
    xfail("fft.hfft2", ""),
    xfail("fft.hfft", ""),
    xfail("fft.hfftn", ""),
    xfail("fft.ifft", ""),
    xfail("fft.ihfft2", ""),
    xfail("fft.ihfft", ""),
    xfail("fft.ihfftn", ""),
    xfail("fft.irfft2", ""),
    xfail("fft.irfft", ""),
    xfail("fft.irfftn", ""),
    xfail("fft.rfft2", ""),
    xfail("fft.rfft", ""),
    xfail("fft.rfftn", ""),
    xfail("stft", ""),  # Cannot call sizes() on tensor with symbolic sizes/strides
}


def _test_aot_autograd_helper(self, device, dtype, op, dynamic=False):
    if not op.supports_autograd:
        self.skipTest("Op does not support autograd")

    # aot_autograd_check is able to check data specialization by
    # randomizing the inputs. Here's a list of ops that really do not
    # like random inputs for which we want to disable that.
    cant_check_data_specialization = set(
        {
            "nn.functional.max_unpool1d",
            "nn.functional.max_unpool2d",
            "nn.functional.max_unpool3d",
        }
    )
    try_check_data_specialization = op.name not in cant_check_data_specialization

    sample_inputs_itr = op.sample_inputs(device, dtype, requires_grad=True)
    for sample_input in sample_inputs_itr:
        t_args = [sample_input.input] + list(sample_input.args)
        t_kwargs = sample_input.kwargs
        try:
            aot_autograd_check(
                op.op,
                t_args,
                t_kwargs,
                dynamic,
                self.assertRaisesRegex,
                self.assertEqual,
                check_gradients=True,
                try_check_data_specialization=try_check_data_specialization,
                skip_correctness_check=op.skip_correctness_check_compile_vs_eager,
            )
        except DynamicOutputShapeException:
            self.skipTest("Dynamic output shape operation in trace")
        except GuardOnDataDependentSymNode:
            # Carveout for getitem; I don't want to xfail the entire test
            # because that will reject known to be good tests see
            # https://github.com/pytorch/pytorch/issues/94705
            if op.name == "__getitem__":
                self.skipTest("Dynamic output shape operation in trace")
            else:
                raise


def _test_aot_autograd_module_helper(
    self, device, dtype, training, module_info, *, dynamic=False
):
    module_cls = module_info.module_cls
    module_inputs = module_info.module_inputs_func(
        module_info, device=device, dtype=dtype, requires_grad=True, training=training
    )
    for module_input in module_inputs:
        if module_input.forward_input is None:
            continue

        args, kwargs = (
            module_input.constructor_input.args,
            module_input.constructor_input.kwargs,
        )
        m = module_cls(*args, **kwargs)
        m.to(device).to(dtype)
        m.train(training)

        # Lazy modules need to see an input first to initialize params.
        args, kwargs = (
            module_input.forward_input.args,
            module_input.forward_input.kwargs,
        )
        flat_args, args_spec = pytree.tree_flatten((args, kwargs))

        # PackedSequence is only used for RNNs. It might be possible to fake-ify if they're pytrees but
        # torchdynamo already doesn't support RNNs
        if any(tuple(isinstance(flat_arg, PackedSequence) for flat_arg in flat_args)):
            continue

        if issubclass(module_info.module_cls, torch.nn.modules.lazy.LazyModuleMixin):
            with torch.no_grad():
                m(*args, **kwargs)

        sentinel_val = -42
        is_tensor_spec = [
            sentinel_val if isinstance(arg, torch.Tensor) else arg for arg in flat_args
        ]
        args = [arg for arg in flat_args if isinstance(arg, torch.Tensor)]

        def f(params_buffers_args):
            named_params, named_buffers, args = params_buffers_args
            cur_flat_args = list(is_tensor_spec)
            args = iter(args)
            for idx, v in enumerate(cur_flat_args):
                if v == sentinel_val:
                    cur_flat_args[idx] = next(args)
            c_args, c_kwargs = pytree.tree_unflatten(cur_flat_args, args_spec)
            params_and_buffers = {**named_params, **named_buffers}
            return torch.func.functional_call(m, params_and_buffers, c_args, c_kwargs)

        named_params = dict(m.named_parameters(remove_duplicate=False))
        named_buffers = dict(m.named_buffers(remove_duplicate=False))
        num_params_buffers = len(named_params) + len(named_buffers)
        compiled_f = aot_function(
            f, nop, num_params_buffers=num_params_buffers, dynamic=dynamic
        )
        params_buffers_args = [named_params, named_buffers, args]
        _test_aot_autograd_forwards_backwards_helper(
            f,
            compiled_f,
            params_buffers_args,
            self.assertRaisesRegex,
            self.assertEqual,
            True,
        )


class TestEagerFusionOpInfo(AOTTestCase):
    @ops(op_db + hop_db, allowed_dtypes=(torch.float,))
    @skipOps(
        "TestEagerFusionOpInfo", "test_aot_autograd_exhaustive", aot_autograd_failures
    )
    def test_aot_autograd_exhaustive(self, device, dtype, op):
        _test_aot_autograd_helper(self, device, dtype, op)

    @ops(op_db + hop_db, allowed_dtypes=(torch.float,))
    @patch("functorch.compile.config.debug_assert", True)
    @skipOps(
        "TestEagerFusionOpInfo",
        "test_aot_autograd_symbolic_exhaustive",
        aot_autograd_failures | symbolic_aot_autograd_failures,
    )
    def test_aot_autograd_symbolic_exhaustive(self, device, dtype, op):
        _test_aot_autograd_helper(self, device, dtype, op, dynamic=True)


aot_autograd_module_failures = set(
    {
        torch.nn.CTCLoss,  # torch._subclasses.fake_tensor.DynamicOutputShapeException: aten._ctc_loss.default
        torch.nn.GaussianNLLLoss,  # RuntimeError: It appears that you're trying to get value out
        # of a tracing tensor with aten._local_scalar_dense.default -
        # erroring out! It's likely that this is caused by data-dependent
        # control flow or similar.
        torch.nn.MultiLabelMarginLoss,  # AssertionError: The values for attribute 'shape' do not match:
        # torch.Size([1]) != torch.Size([]). Outputs of the operator are different in
        # eager-mode PyTorch vs AOTAutograd. This means the operator will have incorrect
        # output underneath torch.compile. This could be because the operator's
        # implementation not traceable or that there is a bug in AOTAutograd.
        torch.nn.TransformerEncoder,  # DataDependentOutputException: aten.eq compares a mask input
        # to a causal mask tensor, to see if Boolean is_causal should be set
        # for TrnasformerEncoder layers, MHA and sdp custom kernels
        torch.nn.Transformer,  # DataDependentOutputException: aten.equal compares a mask input
        # to a causal mask tensor, to see if Boolean is_causal should be set
        # for TransformerEncoder layers, MHA and sdp custom kernels
        # (this bubbles up to Transformer)
    }
)

symbolic_aot_autograd_module_failures = {
    torch.nn.Transformer,  # DataDependentOutputException: aten.equal compares a mask input to a mask producing a bool
    torch.nn.TransformerEncoder,  # DataDependentOutputException: aten.equal compares a mask input to a mask producing a bool
    torch.nn.GaussianNLLLoss,  # NotImplementedError: local_scalar_dense/item NYI for torch.bool
    torch.nn.GroupNorm,  # in native_group_norm_backward cpg, _rem = divmod(C, group)
    # TypeError: unsupported operand type(s) for divmod(): 'SymInt' and 'int'
    torch.nn.FractionalMaxPool3d,  # int() argument must be a string, a bytes-like object or a number, not 'SymFloat'
    torch.nn.BCELoss,  # new_size = _infer_size(target.size(), weight.size())
    # RuntimeError: expected int at position 0, but got: SymInt
}


class TestEagerFusionModuleInfo(AOTTestCase):
    @modules(module_db, allowed_dtypes=(torch.float,))
    @decorateForModules(unittest.expectedFailure, aot_autograd_module_failures)
    def test_aot_autograd_module_exhaustive(self, device, dtype, training, module_info):
        _test_aot_autograd_module_helper(self, device, dtype, training, module_info)

    @modules(module_db, allowed_dtypes=(torch.float,))
    @decorateForModules(
        unittest.expectedFailure,
        aot_autograd_module_failures | symbolic_aot_autograd_module_failures,
    )
    def test_aot_autograd_symbolic_module_exhaustive(
        self, device, dtype, training, module_info
    ):
        _test_aot_autograd_module_helper(
            self, device, dtype, training, module_info, dynamic=True
        )


instantiate_parametrized_tests(TestAOTAutograd)
only_for = "cpu"
instantiate_device_type_tests(
    TestPythonKey,
    globals(),
    only_for=only_for,
)
instantiate_device_type_tests(TestEagerFusionOpInfo, globals(), only_for=only_for)
instantiate_device_type_tests(TestEagerFusionModuleInfo, globals(), only_for=only_for)


@xfail_inherited_tests(
    [
        "test_set__and_data_mutation_bad",
        "test_subclass_metadata_mutation_req_grad_True",
        "test_subclass_metadata_mutation_req_grad_False",
    ]
)
@skipIfTorchDynamo("This test suite already uses dynamo")
class TestAOTAutogradWithDynamo(TestAOTAutograd):
    """
    These are the same as TestAOTAutograd tests, but we run dynamo first to get a graph module.
    """

    def assertExpectedInline(self, *args, **kwargs):
        # These will have different outputs because dynamo returns a different graph module
        # But we don't really care about that assertion when testing with dynamo,
        # only that the outputs match, etc.
        pass

    def make_compiler(self, graph_cell):
        return make_boxed_compiler(partial(extract_graph, graph_cell=graph_cell))

    # Compiler to passes to dynamo
    def run_autograd(
        self,
        f: Callable,
        fw_graph_cell: List[Optional[Callable]],
        decompositions: Optional[Dict],
        keep_input_mutations: bool,
        dynamic: bool,
    ):
        """
        Runs dynamo and aot_autograd with the specified settings
        """

        def dynamo_compiler(gm, inputs, **kwargs):
            result = aot_module_simplified(
                gm,
                inputs,
                fw_compiler=self.make_compiler(fw_graph_cell),
                bw_compiler=self.make_compiler([None]),
                decompositions=decompositions,
                keep_inference_input_mutations=keep_input_mutations,
                # Dynamic is calculated from whether the inputs have fake tensors
            )
            return result

        def torch_compile_wrapper(*args, **kwargs):
            torch._dynamo.reset()
            fn = torch.compile(f, backend=dynamo_compiler)
            try:
                result = fn(*args, **kwargs)
            except torch._dynamo.exc.BackendCompilerFailed as e:
                # So that assertRaises works properly
                raise e.inner_exception from e
            return result

        return torch_compile_wrapper


class MockFXGraphCache:
    """
    In memory version of FXGraphCache so we can isolate testing for FXGraphCache
    """

    def __init__(self) -> None:
        self.cache = {}

    def save(self, key, gm):
        self.cache[key] = gm

    def load(self, gm, inputs):
        key, _ = compiled_fx_graph_hash(gm, inputs, {}, {})
        if key in self.cache:
            gm = make_boxed_func(gm)
            gm._fx_graph_cache_key = key
            return gm
        else:
            self.save(key, gm)
            gm = make_boxed_func(gm)
            gm._fx_graph_cache_key = key
            return gm

    def load_with_key(self, key, debug_lines, inputs, local, remote_cache, is_backward):
        gm = self.cache.get(key)
        if gm is not None:
            gm = make_boxed_func(gm)
        return gm, {}

    def post_compile(self, gm, inputs, cudagraphs):
        return gm


# The following tests fail in strict caching mode (i.e. they bypass or
# cache miss instead of cache hitting). They will be fixed in the PRs above this.
FAILING_CACHE_TESTS = (
    # BypassAOTAutogradCache: unsupported nodes
    "test_backward_mutation_data",  # Custom Autograd Function
    "test_backward_mutation_metadata",  # Custom Autograd Function
    "test_custom_autograd",  # Custom Autograd Function
    "test_input_output_aliase_custom_autograd_function",
)


@xfail_inherited_tests(FAILING_CACHE_TESTS)
class TestAOTAutogradWithCache(TestAOTAutogradWithDynamo):
    """
    In memory version of FXGraphCache so we can isolate testing for FXGraphCache
    """

    def make_compiler(self, fw_graph_cell):
        mock_inductor_cache = self.inductor_cache

        def compiler(gm, inputs):
            nonlocal mock_inductor_cache, fw_graph_cell
            result = mock_inductor_cache.load(gm, inputs)
            fw_graph_cell[0] = gm
            return result

        return compiler

    def run_autograd(
        self,
        f: Callable,
        fw_graph_cell: List[Optional[Callable]],
        decompositions: Optional[Dict],
        keep_input_mutations: bool,
        dynamic: bool,
    ):
        return super().run_autograd(
            f,
            fw_graph_cell,
            decompositions,
            keep_input_mutations,
            dynamic,
        )

    @torch._functorch.config.patch(
        {
            "enable_autograd_cache": True,
            "strict_autograd_cache": True,
            "view_replay_for_aliased_outputs": False,
        }
    )
    @torch._inductor.config.patch("fx_graph_cache", True)
    def verify_aot_autograd(
        self,
        f,
        inp_: Union[Callable, List[Any]],
        *,
        test_mutation: bool = False,
        keep_inp_mutations: bool = False,
        decompositions: Optional[Dict] = None,
        dynamic: bool = False,
        # Only active when inp_ is Callable.
        # TODO: probably consolidate all tests to make inp a Callable.
        make_inputs_subclasses: bool = False,
    ):
        self.inductor_cache = MockFXGraphCache()
        AOTAutogradCache.clear()
        with patch(
            "torch._inductor.codecache.FxGraphCache.load_with_key",
            new=self.inductor_cache.load_with_key,
        ), patch(
            "torch._inductor.codecache.FxGraphCache.post_compile",
            new=self.inductor_cache.post_compile,
        ):
            return super().verify_aot_autograd(
                f,
                inp_,
                test_mutation=test_mutation,
                keep_inp_mutations=keep_inp_mutations,
                decompositions=decompositions,
                dynamic=dynamic,
                make_inputs_subclasses=make_inputs_subclasses,
            )

    def test_input_mutation_false_aliasing(self):
        # This test is disabled because it fails in strict cache mode
        # But also can't be xfailed because it causes undefined behavior for
        # ASAN
        self.skipTest("Skipping because it fails in strict cache mode")


if __name__ == "__main__":
    run_tests()<|MERGE_RESOLUTION|>--- conflicted
+++ resolved
@@ -6025,8 +6025,6 @@
         out = torch.compile(fn, backend="aot_eager", fullgraph=True)(inp)
         self.assertEqual(ref_out, out)
 
-<<<<<<< HEAD
-=======
     # Next several tests are related to issue:
     # https://github.com/pytorch/pytorch/issues/134644
     # AOTD tries to predict tangents for tracing ahead of time.
@@ -6186,17 +6184,13 @@
         out_buffer = out.values()
         ga, gb, gc = torch.autograd.grad(out_buffer.sum(), (a, b, c))
 
->>>>>>> 9b2e453e
     @torch._inductor.config.patch({"freezing": True})
     def test_inductor_freezing_with_subclasses(self):
         class M(torch.nn.Module):
             def __init__(self):
                 super().__init__()
                 self.w = TwoTensor(torch.randn(3, 4), torch.randn(3, 4))
-<<<<<<< HEAD
-=======
                 self.wt = torch.randn(3, 4)
->>>>>>> 9b2e453e
 
             def forward(self, x):
                 return (
@@ -6204,10 +6198,7 @@
                         dim=0, index=torch.tensor([0, 2, 1], dtype=torch.int64)
                     )
                     + self.w
-<<<<<<< HEAD
-=======
                     + self.wt
->>>>>>> 9b2e453e
                 )
 
         m = M()
@@ -6215,8 +6206,6 @@
         with torch.no_grad():
             torch.compile(m, fullgraph=True)(inp)
 
-<<<<<<< HEAD
-=======
     def test_rrelu(self):
         def fn(x):
             return torch.rrelu(x, training=True)
@@ -6229,7 +6218,6 @@
         torch.compile(fn, backend="inductor", fullgraph=True)(x)
         torch.compile(fn_, backend="inductor", fullgraph=True)(x)
 
->>>>>>> 9b2e453e
 
 # entries in here don't work and need to be fixed.
 # Each one of these is a bug (or needs to be investigated)
