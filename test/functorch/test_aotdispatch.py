# Owner(s): ["oncall: pt2"]

# Copyright (c) Facebook, Inc. and its affiliates.
# All rights reserved.
#
# This source code is licensed under the BSD-style license found in the
# LICENSE file in the root directory of this source tree.

<<<<<<< HEAD
from typing import Union, Callable, List, Any, Optional, Dict
from unittest.mock import patch
from torch.testing._internal.common_utils import (
    TestCase,
    run_tests,
    IS_ARM64,
    IS_MACOS,
    IS_WINDOWS,
    IS_X86,
    compare_equal_outs_and_grads,
    outs_and_grads,
    skipIfRocm,
)
from torch.testing._internal.two_tensor import TwoTensor, TwoTensorMode
import copy
import torch
import torch._dynamo as torchdynamo
import torch.nn as nn
import torch.utils._pytree as pytree
=======
import copy
import itertools
>>>>>>> f34905f6
import unittest
import warnings
from contextlib import nullcontext
from functools import partial
from typing import Any, Callable, Dict, List, Optional, Union
from unittest.mock import patch

import torch
import torch._dynamo as torchdynamo
import torch.nn as nn
import torch.utils._pytree as pytree
from common_utils import decorate, decorateForModules, skip, skipOps, xfail
from functorch import grad, jacrev, make_fx, vjp, vmap
from functorch.compile import (
    aot_function,
    aot_module,
    compiled_function,
    compiled_module,
    default_decompositions,
    default_partition,
    get_aot_compilation_context,
    make_boxed_compiler,
    memory_efficient_fusion,
    min_cut_rematerialization_partition,
    nnc_jit,
    nop,
)
from functorch.experimental import control_flow
from torch._decomp import decomposition_table
from torch._functorch.aot_autograd import (
    aot_export_joint_simple,
    aot_export_module,
    aot_module_simplified,
)
from torch._higher_order_ops.out_dtype import out_dtype
from torch._subclasses.fake_tensor import DynamicOutputShapeException, FakeTensorMode
from torch.fx.experimental.proxy_tensor import is_sym_node
from torch.fx.experimental.symbolic_shapes import GuardOnDataDependentSymNode, ShapeEnv
from torch.nn.utils.rnn import PackedSequence

from torch.testing._internal.common_device_type import (
    instantiate_device_type_tests,
    ops,
    tol,
    toleranceOverride,
)
from torch.testing._internal.common_methods_invocations import op_db
from torch.testing._internal.common_modules import module_db, modules
from torch.testing._internal.common_utils import (
    compare_equal_outs_and_grads,
    instantiate_parametrized_tests,
    IS_ARM64,
    IS_MACOS,
    IS_WINDOWS,
    IS_X86,
    outs_and_grads,
    parametrize,
    run_tests,
    skipIfRocm,
    TestCase,
)
from torch.testing._internal.hop_db import hop_db
from torch.testing._internal.optests import (
    _test_aot_autograd_forwards_backwards_helper,
    aot_autograd_check,
)
from torch.testing._internal.two_tensor import TwoTensor, TwoTensorMode

USE_TORCHVISION = False
try:
    import torchvision

    USE_TORCHVISION = True
except ImportError:
    warnings.warn(
        "Couldn't import torchvision. Some of our tests use it, try "
        "to install it with commands from pytorch.org, post-fixed with "
        "`--no-deps` to avoid overwriting the pytorch installation",
        UserWarning,
    )

USE_NETWORKX = False
try:
    import networkx  # noqa: F401

    USE_NETWORKX = True
except ImportError:
    warnings.warn("Some tests use networkx but it was not installed", UserWarning)

# NB: numpy is a testing dependency!


class AOTTestCase(TestCase):
    def setUp(self):
        super().setUp()


class TestPythonKey(AOTTestCase):
    def test_make_fx(self, device):
        def f(x):
            return torch.sin(x)

        inp = torch.randn(3)
        fx_f = make_fx(f)(inp)

        new_inp = torch.randn(3)
        self.assertEqual(fx_f(new_inp), f(new_inp))

    def test_make_fx_grad(self, device):
        def f(x):
            return torch.sin(x).sum()

        inp = torch.randn(3)
        f = grad(f)
        fx_f = make_fx(f)(inp)

        new_inp = torch.randn(3)
        self.assertEqual(fx_f(new_inp), f(new_inp))

    def test_scalar_device(self, device):
        def f(a, b):
            return a + b

        inps = [torch.randn(3, device=device), torch.tensor(5)]
        fx_f = make_fx(f)(*inps)
        self.assertEqual(fx_f(*inps), f(*inps))

    def test_make_fx_vmap(self, device):
        def f(x):
            return torch.sin(x)

        inp = torch.randn(5, 3)
        f = vmap(f)
        fx_f = make_fx(f)(inp)
        new_inp = torch.randn(5, 3)
        self.assertEqual(fx_f(new_inp), f(new_inp))

    def test_make_fx_jacrev(self, device):
        def f(x):
            return x.sin().sum()

        inp = torch.randn(3)
        f = jacrev(jacrev(f))
        fx_f = make_fx(f)(inp)
        new_inp = torch.randn(3)
        self.assertEqual(fx_f(new_inp), f(new_inp))

    def test_make_fx_vjp(self, device):
        def f(x):
            return torch.sin(x).sum()

        primals = torch.randn(3)
        _, vjp_fn = vjp(f, primals)
        cotangent = torch.randn(())
        fx_f = make_fx(vjp_fn)(cotangent, True, True)
        new_cotangent = torch.randn(())
        self.assertEqual(fx_f(new_cotangent, True, True), vjp_fn(new_cotangent))

    def test_make_fx_functionalize(self, device):
        from functorch.experimental import functionalize

        def fn(a):
            a = a * 2
            a.relu_()
            return a

        a = torch.randn(3, device=device)
        symbolic_gm = torch.fx.symbolic_trace(fn)
        includes_method_relu_ = any(
            str(n.target) == "relu_" for n in symbolic_gm.graph.nodes
        )
        self.assertTrue(includes_method_relu_)
        # Also verifies fix for https://github.com/pytorch/pytorch/issues/84570
        gm = make_fx(functionalize(symbolic_gm))(a)
        includes_aten_relu = any(
            n.target == torch.ops.aten.relu.default for n in gm.graph.nodes
        )
        self.assertTrue(includes_aten_relu)

    def test_make_fx_no_decompose(self, device):
        # FIXME
        return self.skipTest("error: maximum recursion reached")

        def f(x):
            return torch.tanh(x).sum()

        fx_f = make_fx(grad(f))(torch.randn(5))
        ops = {i.target for i in fx_f.graph.nodes}

        self.assertEqual(torch.ops.aten.tanh_backward in ops, True)

        fx_f = make_fx(grad(f), decomposition_table)(torch.randn(5))
        ops = {i.target for i in fx_f.graph.nodes}
        self.assertEqual(torch.ops.aten.tanh_backward in ops, False)

    def test_nnc_jit(self, device):
        def f(x):
            return torch.sin(x)

        jit_f = nnc_jit(f)

        inp = torch.randn(3)
        self.assertEqual(jit_f(inp), f(inp))

    def test_nnc_scalar(self, device):
        def f(x):
            return torch.sin(x)

        jit_f = nnc_jit(f)

        inp = torch.randn(())
        self.assertEqual(jit_f(inp), f(inp))

    def test_nnc_pytrees(self, device):
        def f(x):
            return [torch.sin(x[0])]

        jit_f = nnc_jit(f)

        inp = [torch.randn(3)]
        self.assertEqual(jit_f(inp), f(inp))

    def test_external_calls(self, device):
        def f(a, b):
            return torch.mv(a, b)

        jit_f = nnc_jit(f)
        inp = [torch.randn(3, 3), torch.randn(3)]
        self.assertEqual(jit_f(*inp), f(*inp))

    def test_nnc_passthrough(self, device):
        def f(x, y):
            return x + y, y

        inp = (torch.randn(3), torch.randn(3))
        jit_f = nnc_jit(f)
        self.assertEqual(jit_f(*inp), f(*inp))

        def f(x):
            x["a"] = x["a"] * 2
            return x

        inp = ({"a": torch.randn(3), "b": torch.randn(3)},)
        jit_f = nnc_jit(f)
        self.assertEqual(jit_f(*inp), f(*inp))

    @unittest.skipIf(not USE_TORCHVISION, "test requires torchvision")
    def test_resnet18_backward_trace(self, device):
        mod = torchvision.models.resnet18()

        def f(x):
            out = mod(x)
            out.sum().backward()
            return [a.grad for a in mod.parameters()]

        inp = torch.randn(3, 3, 250, 250, requires_grad=True)
        grads = f(inp)

        mod.zero_grad()
        mod(inp).sum().backward()
        grads2 = [a.grad for a in mod.parameters()]
        self.assertEqual(grads, grads2)


def get_base(t):
    return t._base if t._is_view() else t


def is_in_base(t, maybe_tensors):
    t_base = get_base(t)
    for maybe_tensor in maybe_tensors:
        if isinstance(maybe_tensor, torch.Tensor):
            if t_base is get_base(maybe_tensor):
                return True
    return False


class TestAOTAutograd(AOTTestCase):
    # test_mutation will:
    # - Ensure that inputs are non-leaves, so our graphs can mutate them
    # - try to mutate outputs of the graph (to ensure that autograd meta is set properly on outputs)
    @patch("functorch.compile.config.debug_assert", True)
    def verify_aot_autograd(
        self,
        f,
        inp_: Union[Callable, List[Any]],
        *,
        test_mutation: bool = False,
        keep_inp_mutations: bool = False,
        decompositions: Optional[Dict] = None,
        dynamic: bool = False,
        # Only active when inp_ is Callable.
        # TODO: probably consolidate all tests to make inp a Callable.
        make_inputs_subclasses: bool = False,
    ):
        for keep_input_mutations in [True] if keep_inp_mutations else [True, False]:
            # Some tests pass in a callable for inp, to generate the inputs
            # (useful if we want to generate complicated aliasing inputs)
            if isinstance(inp_, Callable):
                inp_callable = inp_
                # The callable should return a tuple of f_inputs, f_graph_inputs
                # (The idea is that we might want to compile a function with the graph inputs,
                # but test autograd backprop all the way through the actual inputs)
                with TwoTensorMode() if make_inputs_subclasses else nullcontext():
                    inp_copy, graph_inps_copy = inp_callable()
                    inp, graph_inps = inp_callable()
            else:
                inp_copy = []
                inp = []
                # Our input clones need to mimic when inputs are duplicates of one another
                dupes_map = {}
                for i, x in enumerate(inp_):
                    if x in dupes_map:
                        x_dupe_idx = dupes_map[x]
                        inp_copy.append(inp_copy[x_dupe_idx])
                        inp.append(inp[x_dupe_idx])
                    else:
                        dupes_map[x] = i
                        if not isinstance(x, torch.Tensor):
                            x_copy = x
                            x_copy2 = x
                        else:
                            x_copy = x.clone().detach().requires_grad_(x.requires_grad)
                            x_copy2 = x.clone().detach().requires_grad_(x.requires_grad)
                            if x.requires_grad and not x.is_leaf:
                                x_copy = x_copy.clone()
                                x_copy2 = x_copy2.clone()
                        inp_copy.append(x_copy)
                        inp.append(x_copy2)

                if test_mutation:
                    # For graphs where we mutate inputs, need our test to make sure inputs aren't leaves
                    graph_inps = [x.add(1) for x in inp]
                    graph_inps_copy = [x.add(1) for x in inp_copy]
                else:
                    graph_inps = inp
                    graph_inps_copy = inp_copy
            fw_graph_cell = [None]
            if isinstance(f, nn.Module):
                compiled_f = aot_module(
                    f,
                    fw_compiler=make_boxed_compiler(
                        partial(extract_graph, graph_cell=fw_graph_cell)
                    ),
                    bw_compiler=nop,
                    decompositions=decompositions,
                    keep_inference_input_mutations=keep_input_mutations,
                    dynamic=dynamic,
                )
            else:
                compiled_f = aot_function(
                    f,
                    fw_compiler=make_boxed_compiler(
                        partial(extract_graph, graph_cell=fw_graph_cell)
                    ),
                    bw_compiler=nop,
                    decompositions=decompositions,
                    keep_inference_input_mutations=keep_input_mutations,
                    dynamic=dynamic,
                )
            ref_out, ref_grad = outs_and_grads(f, graph_inps, inp)
            test_out, test_grad = outs_and_grads(compiled_f, graph_inps_copy, inp_copy)
            self.assertEqual(ref_grad, test_grad)

            if isinstance(ref_out, torch.Tensor):
                self.assertTrue(isinstance(test_out, torch.Tensor))
                ref_out, test_out = [ref_out], [test_out]
            for ref_o, test_o in zip(ref_out, test_out):
                if isinstance(ref_o, torch.Tensor):
                    self.assertEqual(ref_o.requires_grad, test_o.requires_grad)
                    self.assertEqual(ref_o.is_leaf, test_o.is_leaf)
                    ref_is_view_of_non_interm = is_in_base(
                        ref_o, graph_inps
                    ) or is_in_base(ref_o, ref_out)
                    test_is_view_of_non_interm = is_in_base(
                        test_o, graph_inps_copy
                    ) or is_in_base(test_o, test_out)
                    self.assertEqual(
                        ref_is_view_of_non_interm, test_is_view_of_non_interm
                    )
                    self.assertEqual(ref_o, test_o)
                    if test_mutation:
                        # This tests that autograd meta is set properly on the output we can
                        # mutate it.
                        ref_o.mul_(2)
                        test_o.mul_(2)
                        self.assertEqual(ref_o, test_o)
            for ref_i, test_i in zip(inp, inp_copy):
                if isinstance(ref_i, torch.Tensor):
                    self.assertEqual(ref_i.requires_grad, test_i.requires_grad)
                self.assertEqual(ref_i, test_i)
        return fw_graph_cell[0]

    def test_non_tensor_and_none_inputs(self):
        # int, None, Tensor
        def f(a, b, c):
            return a * c

        inp = [2, None, torch.ones(3, 3, dtype=torch.float32, requires_grad=True)]
        self.verify_aot_autograd(f, inp)
        inp = [2, None, torch.ones(3, 3, dtype=torch.float32, requires_grad=False)]
        self.verify_aot_autograd(f, inp)

    def test_single_output(self):
        def f(a, b):
            return a + b

        inp = [torch.randn(3, 3, requires_grad=True), torch.randn(3, 3)]
        self.verify_aot_autograd(f, inp)
        inp = [torch.randn(3, 3, requires_grad=False), torch.randn(3, 3)]
        self.verify_aot_autograd(f, inp)

    def test_multi_output(self):
        def f(a, b):
            return a + b, a - b

        inp = [torch.randn(3, 3, requires_grad=True), torch.randn(3, 3)]
        self.verify_aot_autograd(f, inp)
        inp = [torch.randn(3, 3, requires_grad=False), torch.randn(3, 3)]
        self.verify_aot_autograd(f, inp)

    def test_multi_output_list(self):
        def f(a, b):
            return [a + b, a - b]

        inp = [torch.randn(3, 3, requires_grad=True), torch.randn(3, 3)]
        self.verify_aot_autograd(f, inp)
        inp = [torch.randn(3, 3, requires_grad=False), torch.randn(3, 3)]
        self.verify_aot_autograd(f, inp)

    # Test for bug occurring at the intersection of fake tensors & functionalization.
    def test_squeeze_mutation(self):
        def f(a):
            b = a.clone().squeeze(-1)
            b.add_(1.0)
            return a + b

        inp = [torch.randn(3, 1, requires_grad=True)]
        self.verify_aot_autograd(f, inp, dynamic=True)
        inp = [torch.randn(3, 1, requires_grad=False)]
        self.verify_aot_autograd(f, inp, dynamic=True)

    def test_complex_linear(self):
        # https://github.com/pytorch/pytorch/issues/93424
        inp = [torch.randn(1, 10, 10, dtype=torch.complex64)]

        class F(torch.nn.Module):
            def __init__(self):
                super().__init__()
                self.linear = nn.Linear(10, 10, dtype=torch.complex64)

            def forward(self, x):
                return self.linear(x).sum().abs()

        self.verify_aot_autograd(F(), inp)

    def test_embedding_bag_view_dynamic(self):
        # Backwards pass tries to wrap a sparse tensor in a FunctionalTensorWrapper;
        # test that this works even though the sparse tensor has no storage.

        class F(torch.nn.Module):
            def __init__(self):
                super().__init__()
                self.emb = torch.nn.EmbeddingBag(100, 8, sparse=True)

            def forward(self, x, y):
                return self.emb(x, y).view(-1)

        x = torch.arange(3)
        y = torch.arange(3)
        self.verify_aot_autograd(F(), [x, y], dynamic=False)
        self.verify_aot_autograd(F(), [x, y], dynamic=True)

    def test_input_mutation_simple(self):
        def f(a):
            a.mul_(2)
            return a * 3

        inp = [torch.ones(3, 3, requires_grad=True)]
        fw_graph = self.verify_aot_autograd(f, inp, test_mutation=True)
        inp = [torch.ones(3, 3, requires_grad=False)]
        self.verify_aot_autograd(f, inp, test_mutation=True)
        # Things to note:
        # - the extra clone is because we need to pass the pre-mutated input to grad(),
        #   but autograd operates above functionalization so we need to manually clone.
        #   Hopefully backends can optimize this easily.
        # - The extra return arg is because the compiled forward returns (mutated inputs + outputs)
        self.assertExpectedInline(
            fw_graph.code.strip(),
            """\
def forward(self, primals_1):
    clone = torch.ops.aten.clone.default(primals_1);  primals_1 = None
    mul = torch.ops.aten.mul.Tensor(clone, 2);  clone = None
    mul_1 = torch.ops.aten.mul.Tensor(mul, 3)
    return [mul, mul_1]""",
        )

    def test_input_mutation_set__input_mutation(self):
        def f(a):
            b = torch.arange(9, dtype=a.dtype).reshape(3, 3)
            with torch.no_grad():
                a.set_(b)
            return a * b

        inp = [torch.ones(3, 3, requires_grad=True)]
        self.verify_aot_autograd(f, inp, test_mutation=True, keep_inp_mutations=True)
        inp = [torch.ones(3, 3, requires_grad=False)]
        self.verify_aot_autograd(f, inp, test_mutation=True, keep_inp_mutations=True)

    def test_set__steals_view_chain(self):
        def f(a, b):
            a_ = a.mul(2)
            b_ = b.mul(2)
            b_slice = b_[1].view(3, 3)
            # a_clone should inherit the view chain from b_slice
            a_.set_(b_slice)
            # Also mutates b_,
            a_.view(-1).mul_(2)
            return a_ * b_slice

        inp = [
            torch.ones(3, 3, requires_grad=False),
            torch.zeros(3, 9, requires_grad=False),
        ]
        self.verify_aot_autograd(f, inp, keep_inp_mutations=True)

    def test_set__and_data_mutation_good(self):
        def f(a, b):
            # The data mutation happens *after* the set_(). This is ok (see the graph below)
            with torch.no_grad():
                a.set_(b)
                b.mul_(2)
            return a + b

        inp = [
            torch.ones(3, 3, requires_grad=True),
            torch.ones(3, 3, requires_grad=True),
        ]
        fw_graph = self.verify_aot_autograd(
            f, inp, test_mutation=True, keep_inp_mutations=True
        )
        inp = [
            torch.ones(3, 3, requires_grad=False),
            torch.zeros(3, 3, requires_grad=False),
        ]
        self.verify_aot_autograd(f, inp, test_mutation=True, keep_inp_mutations=True)
        # Important things to note:
        # - "return a.set_(b)" desugars into "return b"
        # - Both a and b are recorded as experiencing mutations,
        #   which is why we see "b_updated" (output of the mul) twice in the graph outputs.
        #   a is recorded as both a data mutation and a metadata mutation (due to set_ swapping its storage).
        # - the runtime epilogue for a is "a.set_(mul)"
        # - the runtime epilogue for b is "b.copy_(mul)"
        self.assertExpectedInline(
            fw_graph.code.strip(),
            """\
def forward(self, primals_1, primals_2):
    mul = torch.ops.aten.mul.Tensor(primals_2, 2)
    add = torch.ops.aten.add.Tensor(mul, mul)
    set_ = torch.ops.aten.set_.source_Tensor(primals_1, mul);  primals_1 = None
    copy_ = torch.ops.aten.copy_.default(primals_2, mul);  primals_2 = mul = None
    return [add]""",
        )

    # This is a (hopefully) extremely rare case that is difficult to handle,
    # so we ban it.
    def test_set__and_data_mutation_bad(self):
        def f(a):
            a_view = a.view(-1)
            tmp = torch.ones(3, 3, requires_grad=True)
            # Now, any mutations on either tmp
            # will be tracked as graph input mutations.
            with torch.no_grad():
                a.set_(tmp)
                # BAD: a_view is now detached from every graph input,
                # so we won't recognize that this caused an input mutation!
                a_view.mul_(2)
            return a + tmp

        inp = [torch.ones(3, 3, requires_grad=True)]
        with self.assertRaisesRegex(
            RuntimeError, "cannot mutate tensors with frozen storage"
        ):
            self.verify_aot_autograd(
                f, inp, test_mutation=True, keep_inp_mutations=True
            )

    def test_set__not_allowed(self):
        def f(a, b):
            with torch.no_grad():
                a.set_(b)
            # Mutating a will change a's grad_fn, which requires us to replay the mutation outside of the graph.
            # We currently ban this today, when the input also received a set_() input mutation.
            a.mul_(2)
            return a + b

        inp = [
            torch.ones(3, 3, requires_grad=True),
            torch.ones(3, 3, requires_grad=True),
        ]
        with self.assertRaisesRegex(
            AssertionError, "prevented us from including it in the graph"
        ):
            fw_graph = self.verify_aot_autograd(
                f, inp, test_mutation=True, keep_inp_mutations=True
            )

    def test_input_mutation_set__nop(self):
        def f(a):
            b = torch.arange(9, dtype=a.dtype)
            a_old = torch.ops.aten.alias.default(a)
            with torch.no_grad():
                a.set_(b)
                a.set_(a_old)
            return a + b.reshape(3, 3)

        inp = [torch.ones(3, 3, requires_grad=True)]
        fw_graph = self.verify_aot_autograd(
            f, inp, test_mutation=True, keep_inp_mutations=True
        )
        inp = [torch.ones(3, 3, requires_grad=False)]
        self.verify_aot_autograd(f, inp, test_mutation=True, keep_inp_mutations=True)
        # Things to note:
        # - There are no set_() calls in the graph (we functionalize a.set_(b) into "b")
        # - There is only **1** graph output. We properly realized that the two set_() calls
        #   undo each other, and so effectively no inputs are mutated.
        self.assertExpectedInline(
            fw_graph.code.strip(),
            """\
def forward(self, primals_1):
    arange = torch.ops.aten.arange.default(9, dtype = torch.float32, device = device(type='cpu'), pin_memory = False)
    alias = torch.ops.aten.alias.default(primals_1);  primals_1 = None
    view = torch.ops.aten.view.default(arange, [3, 3]);  arange = None
    add = torch.ops.aten.add.Tensor(alias, view);  alias = view = None
    return [add]""",
        )

    def test_input_mutation_simple_with_none_and_nontensor(self):
        # Tensor, None, int
        def f(a, b, c):
            return a * c

        f_compiled = aot_function(f, nop)
        for req_grad in [True, False]:
            inp = [torch.ones(3, 3, requires_grad=req_grad), None, 3]
            out_ref = f(*inp)
            out_test = f_compiled(*inp)
            self.assertEqual(out_ref, out_test)

    # https://github.com/pytorch/pytorch/issues/93363
    def test_mutates_input_noncontiguous(self):
        def f(a):
            a.add_(1)
            return ()

        f_compiled = aot_function(f, nop)
        ref = torch.ones(4, requires_grad=True) + 0
        ref_view = ref[0::2]

        test = torch.ones(4, requires_grad=True) + 0
        test_view = test[0::2]

        out_ref = f(ref_view)
        out_test = f_compiled(test_view)
        print(ref)
        print(test)
        self.assertEqual(ref, test)

    def test_input_mutation_modifies_autograd_meta_of_aliases(self):
        def f(a):
            a.mul_(2)
            out = a + 1
            return out.detach()

        x_ref = torch.ones(3, 3, requires_grad=True).clone()
        x_ref_view = x_ref.view(3, 3)

        x_test = torch.ones(3, 3, requires_grad=True).clone()
        x_test_view = x_test.view(3, 3)

        f_compiled = aot_function(f, nop, keep_inference_input_mutations=True)
        f(x_ref)
        f_compiled(x_test)
        # f will mutate aliases of the input, including its autograd metadata!
        # y.grad_fn is AsStridedBackward
        self.assertEqual(x_ref_view, x_test_view)
        self.assertEqual(x_ref_view._version, x_test_view._version)
        self.assertEqual(x_ref_view.grad_fn.__class__, x_test_view.grad_fn.__class__)
        # Test the actual gradients are correct
        (x_ref * x_ref_view).sum().backward()
        (x_test * x_test_view).sum().backward()
        self.assertEqual(x_ref.grad, x_test.grad)
        self.assertEqual(x_ref_view.grad, x_test_view.grad)

    def test_outputs_are_aliased(self):
        # Tensor, None, int
        def f(a):
            b = a.mul(2)
            c = b.view(-1)
            return b, c

        f_compiled = aot_function(f, nop)
        for req_grad in [True, False]:
            inp = torch.ones(3, requires_grad=req_grad)
            out_ref = f(inp)
            out_test = f_compiled(inp)
            self.assertEqual(out_ref[0], out_test[0])
            self.assertEqual(out_ref[1], out_test[1])
            # Try mutating one of the outputs, which is aliased.
            out_ref[0].mul_(3)
            out_test[0].mul_(3)
            # Assert that the aliasing relationship was preserved
            self.assertEqual(out_ref[0], out_test[0])
            self.assertEqual(out_ref[1], out_test[1])

    def test_input_mutation_is_output(self):
        def f(a):
            a.mul_(2)
            return a

        inp = [torch.ones(3, 3, requires_grad=True)]
        fw_graph = self.verify_aot_autograd(f, inp, test_mutation=True)
        inp = [torch.ones(3, 3, requires_grad=False)]
        self.verify_aot_autograd(f, inp, test_mutation=True)
        self.assertExpectedInline(
            fw_graph.code.strip(),
            """\
def forward(self, primals_1):
    clone = torch.ops.aten.clone.default(primals_1);  primals_1 = None
    mul = torch.ops.aten.mul.Tensor(clone, 2);  clone = None
    return [mul, mul]""",
        )

    def test_input_mutation_multiple(self):
        def f(a, b, c):
            a.mul_(2)
            c.mul_(2)
            return a + b + c

        def create_inp(req_grad):
            return [
                torch.ones(3, 3, requires_grad=req_grad),
                torch.ones(3, 3, requires_grad=req_grad),
                torch.ones(3, 3, requires_grad=req_grad),
            ]

        self.verify_aot_autograd(f, create_inp(False), test_mutation=True)

        fw_graph = self.verify_aot_autograd(f, create_inp(True), test_mutation=True)
        self.assertExpectedInline(
            fw_graph.code.strip(),
            """\
def forward(self, primals_1, primals_2, primals_3):
    clone = torch.ops.aten.clone.default(primals_1);  primals_1 = None
    clone_1 = torch.ops.aten.clone.default(primals_3);  primals_3 = None
    mul = torch.ops.aten.mul.Tensor(clone, 2);  clone = None
    mul_1 = torch.ops.aten.mul.Tensor(clone_1, 2);  clone_1 = None
    add = torch.ops.aten.add.Tensor(mul, primals_2);  primals_2 = None
    add_1 = torch.ops.aten.add.Tensor(add, mul_1);  add = None
    return [mul, mul_1, add_1]""",
        )

    def test_input_mutation_return(self):
        def f(a, b):
            return torch.sin(a, out=b)

        inp = [torch.randn(3, 3), torch.ones(3, 3)]

        fw_graph = self.verify_aot_autograd(
            f, inp, test_mutation=True, keep_inp_mutations=True
        )
        self.assertExpectedInline(
            fw_graph.code.strip(),
            """\
def forward(self, arg0_1, arg1_1):
    sin = torch.ops.aten.sin.default(arg0_1);  arg0_1 = None
    copy_ = torch.ops.aten.copy_.default(arg1_1, sin);  arg1_1 = sin = None
    return (copy_,)""",
        )

    def test_input_mutation_return(self):
        def f(a, b):
            return torch.sin(a, out=b)

        inp = [
            torch.randn(3, 3),
            torch.ones(3, 3)
        ]

        fw_graph = self.verify_aot_autograd(
            f, inp, test_mutation=True, only_keep_inference_mutations=True
        )
        self.assertExpectedInline(fw_graph.code.strip(), """\
def forward(self, arg0_1, arg1_1):
    sin = torch.ops.aten.sin.default(arg0_1);  arg0_1 = None
    copy_ = torch.ops.aten.copy_.default(arg1_1, sin);  arg1_1 = sin = None
    return (copy_,)""")

    def test_input_mutation_metadata(self):
        def f(a, b):
            a.transpose_(1, 0)
            return a + b

        def create_inp(req_grad):
            return [
                torch.ones(3, 3, requires_grad=req_grad),
                torch.ones(3, 3, requires_grad=req_grad),
            ]

        self.verify_aot_autograd(f, create_inp(True), test_mutation=True)
        self.verify_aot_autograd(f, create_inp(False), test_mutation=True)

    def test_input_output_aliase_custom_autograd_function(self):
        class Foo(torch.autograd.Function):
            @staticmethod
            def forward(ctx, x):
                return x

            @staticmethod
            def backward(ctx, gx):
                return gx * 0.5

        def f(x):
            return Foo.apply(x)

        inp = [torch.ones(2, 2, requires_grad=True)]
        self.verify_aot_autograd(f, inp, test_mutation=False)

    def test_input_mutation_requires_grad_detach(self):
        # Here, "a" requires grad, and gets mutated, so we append a copy_() to the end of the graph.
        # Its mutation doesn't take part in autograd though, because we mutated a detach'd view.
        # Need to make sure that this copy_() doesn't error, and doesn't participate in autograd either.
        def f(a):
            a.detach().mul_(2)
            return a + 3

        inp = [torch.ones(4, requires_grad=True)]
        self.verify_aot_autograd(f, inp, test_mutation=False)
        inp = [torch.ones(4, requires_grad=True)]
        # test_mutation=True will first do some compute on inp, so it is no longer an autograd leaf
        # by the time it becomes a graph input. Good to test both cases.
        self.verify_aot_autograd(f, inp, test_mutation=True)

    def test_input_mutation_hidden_from_autograd_aliasing(self):
        def f(a):
            a_alias = a.view(-1)
            with torch.no_grad():
                a_alias.mul_(2)
            return a + 1

        inp = [torch.ones(4, requires_grad=True)]
        # The important bit: we detected that the input mutation is safe
        # to include **inside** the graph, since it was under no_grad
        # (so all we need to do is use mark_dirty() on the input to bump the VC)
        fw_graph = self.verify_aot_autograd(
            f, inp, test_mutation=True, keep_inp_mutations=True
        )
        self.assertExpectedInline(
            fw_graph.code.strip(),
            """\
def forward(self, primals_1):
    view = torch.ops.aten.view.default(primals_1, [-1])
    mul = torch.ops.aten.mul.Tensor(view, 2);  view = None
    view_1 = torch.ops.aten.view.default(mul, [4]);  mul = None
    add = torch.ops.aten.add.Tensor(view_1, 1)
    copy_ = torch.ops.aten.copy_.default(primals_1, view_1);  primals_1 = view_1 = None
    return [add]""",
        )

    def test_input_mutation_requires_grad_no_grad(self):
        def f(a):
            with torch.no_grad():
                a.mul_(2)
            return a + 3

        inp = [torch.ones(4, requires_grad=True)]
        fw_graph = self.verify_aot_autograd(
            f, inp, test_mutation=True, keep_inp_mutations=True
        )
        # Even though the input requires_grad, we expect the keep the input mutation in the graph
        # (Even though this is a training graph!)
        self.assertExpectedInline(
            fw_graph.code.strip(),
            """\
def forward(self, primals_1):
    mul = torch.ops.aten.mul.Tensor(primals_1, 2)
    add = torch.ops.aten.add.Tensor(mul, 3)
    copy_ = torch.ops.aten.copy_.default(primals_1, mul);  primals_1 = mul = None
    return [add]""",
        )

    def test_input_mutation_requires_grad_no_grad_inference_graph(self):
        def f(a):
            with torch.no_grad():
                a.mul_(2)
                return a + 3

        inp = [torch.ones(4, requires_grad=True)]
        # Even though the input requires_grad, we expect the keep the input mutation in the graph
        fw_graph = self.verify_aot_autograd(
            f, inp, test_mutation=True, keep_inp_mutations=True
        )

        self.assertExpectedInline(
            fw_graph.code.strip(),
            """\
def forward(self, arg0_1):
    mul = torch.ops.aten.mul.Tensor(arg0_1, 2)
    add = torch.ops.aten.add.Tensor(mul, 3)
    copy_ = torch.ops.aten.copy_.default(arg0_1, mul);  arg0_1 = mul = None
    return (add,)""",
        )

    def test_input_mutation_requires_grad_no_grad_detach_mixed(self):
        # Perform a mix of mutations on a:
        # 1 normal, 1 in no_grad, 1 on a detach'd tensor.
        # Only the first should participate in gradient computation.
        def f(a):
            a.detach().mul_(2)
            a.mul_(3)
            with torch.no_grad():
                a.mul_(4)
            return a + 5

        inp = [torch.ones(4, requires_grad=True)]
        fw_graph = self.verify_aot_autograd(f, inp, test_mutation=True)

    def test_input_mutation_metadata2(self):
        def f(a):
            a.transpose_(1, 0)
            a.mul_(2)
            return a + 1

        inp = [torch.ones(3, 3, requires_grad=True)]
        self.verify_aot_autograd(f, inp, test_mutation=True)
        inp = [torch.ones(3, 3, requires_grad=False)]
        self.verify_aot_autograd(f, inp, test_mutation=True)

    def test_input_mutation_batchnorm(self):
        def f(inpt, weight, bias, running_mean, running_var):
            # This is additionally a good test, because the input tensors that we mutate
            # are *also* saved for backwards.
            # This tests that what we save for the backward is actually cloned inputs,
            # and not the original inputs that got mutated.
            return torch._native_batch_norm_legit(
                inpt, weight, bias, running_mean, running_var, True, 0.5, 1e-5
            )

        def create_inp(req_grad):
            return [
                torch.ones(2, 5, 5, 5, requires_grad=req_grad),
                torch.ones(5, requires_grad=req_grad),
                torch.ones(5, requires_grad=req_grad),
                torch.ones(5),
                torch.ones(5),
            ]

        from torch._decomp import get_decompositions

        # This simulates what inductor does (running the fw + bw decompositions)
        decompositions = get_decompositions(
            [
                torch.ops.aten._native_batch_norm_legit_functional,
                torch.ops.aten.native_batch_norm_backward,
            ]
        )
        self.verify_aot_autograd(
            f, create_inp(True), test_mutation=True, decompositions=decompositions
        )
        self.verify_aot_autograd(
            f, create_inp(False), test_mutation=True, decompositions=decompositions
        )

    def test_batchnorm_inference(self):
        inp = [
            torch.ones(2, 5, 5, 5, requires_grad=True),
            torch.ones(5, requires_grad=True),
            torch.ones(5, requires_grad=True),
            torch.ones(5),
            torch.ones(5),
        ]

        m = torch.nn.BatchNorm2d(4, 4)
        m.eval()
        fw_graph_cell = [None]
        inp = torch.ones(4, 4, 4, 4)
        fw_graph_cell = [None]
        compiled_m = aot_module(
            m,
            fw_compiler=partial(extract_graph, graph_cell=fw_graph_cell),
            bw_compiler=nop,
            keep_inference_input_mutations=True,
        )
        inp = torch.ones(4, 4, 4, 4)
        with torch.no_grad():
            out = compiled_m(inp)
        # expectation: there are no copy_() calls in the decomposed batch norm when running under training=False (eval mode)
        code = fw_graph_cell[0].code.strip()
        self.assertTrue("copy_" not in str(code))

    def test_input_output_view_simple(self):
        def f(a):
            return a.view(-1)

        inp = [torch.ones(2, 2, requires_grad=False).add(1)]
        self.verify_aot_autograd(f, inp, test_mutation=True)
        inp = [torch.ones(2, 2, requires_grad=True).add(1)]
        fw_graph = self.verify_aot_autograd(f, inp, test_mutation=True)
        # Outputs that alias inputs are pulled out of the graph entirely, so we don't compile anything here
        self.assertExpectedInline(
            fw_graph.code.strip(),
            """\
def forward(self, primals_1):
    view = torch.ops.aten.view.default(primals_1, [-1]);  primals_1 = None
    return [view]""",
        )

    def test_input_output_view_mutate_multiple(self):
        def f(a, b, c):
            a.mul_(2)
            c.mul_(3)
            return b.view(2, 2), c.view(2, 2)

        def create_inp(req_grad):
            return [
                torch.ones(2, 2, requires_grad=req_grad).add(1),
                torch.ones(2, 2, requires_grad=req_grad).add(1),
                torch.ones(2, 2, requires_grad=req_grad).add(1),
            ]

        self.verify_aot_autograd(f, create_inp(False), test_mutation=True)
        fw_graph = self.verify_aot_autograd(f, create_inp(True), test_mutation=True)
        # The original function returned two outputs, both of which aliased inputs.
        # We expect two outputs in the functional graph, a_updated and c_updated.
        # The actual aliased outputs themselves aren't in the compiled forward graph;
        # Instead, they're generated outside of  the graph.
        self.assertExpectedInline(
            fw_graph.code.strip(),
            """\
def forward(self, primals_1, primals_2, primals_3):
    clone = torch.ops.aten.clone.default(primals_1);  primals_1 = None
    clone_1 = torch.ops.aten.clone.default(primals_3);  primals_3 = None
    mul = torch.ops.aten.mul.Tensor(clone, 2);  clone = None
    mul_1 = torch.ops.aten.mul.Tensor(clone_1, 3);  clone_1 = None
    view = torch.ops.aten.view.default(primals_2, [2, 2]);  primals_2 = None
    view_2 = torch.ops.aten.view.default(mul_1, [2, 2])
    return [mul, mul_1, view, view_2]""",
        )

    def test_input_output_view_metadata_mutate_multiple(self):
        def f(a, b, c):
            b.mul_(3)
            c.t_()
            return a.view(2, 2), b.view(2, 2), c.view(2, 2)

        def create_inp(req_grad):
            return [
                torch.ones(2, 2, requires_grad=req_grad).add(1),
                torch.ones(2, 2, requires_grad=req_grad).add(1),
                torch.ones(2, 2, requires_grad=req_grad).add(1),
            ]

        self.verify_aot_autograd(f, create_inp(False), test_mutation=True)
        fw_graph = self.verify_aot_autograd(f, create_inp(True), test_mutation=True)
        # Important thing to check here: of the three inputs:
        # Only the b.mul_(3) should show up in the graph (we functionalize it and return it).
        # Everything else that does not show up in the graph includes:
        # - The metadata mutation on c (we do it outside the graph)
        # - All 3 original fw outputs, which are aliases of inputs (we regenerate them outside of the graph)
        self.assertExpectedInline(
            fw_graph.code.strip(),
            """\
def forward(self, primals_1, primals_2, primals_3):
    clone = torch.ops.aten.clone.default(primals_2);  primals_2 = None
    view = torch.ops.aten.view.default(primals_3, [2, 2]);  primals_3 = None
    mul = torch.ops.aten.mul.Tensor(clone, 3);  clone = None
    t = torch.ops.aten.t.default(view);  view = None
    view_1 = torch.ops.aten.view.default(primals_1, [2, 2]);  primals_1 = None
    view_3 = torch.ops.aten.view.default(t, [2, 2])
    view_4 = torch.ops.aten.view.default(mul, [2, 2])
    return [mul, t, view_1, view_4, view_3]""",
        )

    def test_input_mutation_and_output_view(self):
        def f(a):
            a.add_(1)
            return a.view(-1)

        inp = [torch.ones(2, 2, requires_grad=False).add(1)]
        self.verify_aot_autograd(f, inp, test_mutation=True)
        inp = [torch.ones(2, 2, requires_grad=True).add(1)]
        fw_graph = self.verify_aot_autograd(f, inp, test_mutation=True)
        # Here, total # of outputs is 1 because:
        # - num_mutated_inps = 1 (a_updated)
        # - num_fw_outputs = 0 (the output is an alias of the input, so we move it outside the compiled fw)
        self.assertExpectedInline(
            fw_graph.code.strip(),
            """\
def forward(self, primals_1):
    clone = torch.ops.aten.clone.default(primals_1);  primals_1 = None
    add = torch.ops.aten.add.Tensor(clone, 1);  clone = None
    view_1 = torch.ops.aten.view.default(add, [-1])
    return [add, view_1]""",
        )

    def test_input_mutation_output_view_multiple(self):
        def f(a, b, c, d):
            b.transpose_(1, 0)
            c.add_(1)
            return d + 1, b.diagonal(), a + c

        def create_inp(req_grad):
            return [
                torch.arange(4, requires_grad=req_grad, dtype=torch.float32)
                .view(2, 2)
                .add(1),
                torch.arange(4, requires_grad=req_grad, dtype=torch.float32)
                .view(2, 2)
                .add(1),
                torch.ones(2, 2, requires_grad=req_grad).add(1),
                torch.ones(2, 2, requires_grad=req_grad).add(1),
            ]

        self.verify_aot_autograd(f, create_inp(False), test_mutation=True)
        fw_graph = self.verify_aot_autograd(f, create_inp(True), test_mutation=True)
        self.assertExpectedInline(
            fw_graph.code.strip(),
            """\
def forward(self, primals_1, primals_2, primals_3, primals_4):
    view = torch.ops.aten.view.default(primals_2, [2, 2]);  primals_2 = None
    clone = torch.ops.aten.clone.default(primals_3);  primals_3 = None
    transpose = torch.ops.aten.transpose.int(view, 1, 0);  view = None
    add = torch.ops.aten.add.Tensor(clone, 1);  clone = None
    add_1 = torch.ops.aten.add.Tensor(primals_4, 1);  primals_4 = None
    diagonal = torch.ops.aten.diagonal.default(transpose)
    add_2 = torch.ops.aten.add.Tensor(primals_1, add);  primals_1 = None
    return [transpose, add, add_1, diagonal, add_2]""",
        )

    def test_output_aliases_intermediate_single(self):
        def f(a):
            out = torch.mul(a, 3)
            return out.view(-1)

        inp = [torch.ones(3, 3, requires_grad=False)]
        self.verify_aot_autograd(f, inp, test_mutation=True)
        inp = [torch.ones(3, 3, requires_grad=True)]
        fw_graph = self.verify_aot_autograd(f, inp, test_mutation=True)
        # In AOTAutograd, we are obligated to make the compiled forward directly return `out`,
        # and reconstruct `out.view(-1)` as a fresh output.
        self.assertExpectedInline(
            fw_graph.code.strip(),
            """\
def forward(self, primals_1):
    mul = torch.ops.aten.mul.Tensor(primals_1, 3);  primals_1 = None
    view = torch.ops.aten.view.default(mul, [-1]);  mul = None
    return [view]""",
        )

    def test_output_aliases_input_multi_output_view_should_raise_autograd_error(self):
        def f1(a):
            return list(a.unbind(0))

        f1_compiled = aot_function(f1, nop)

        inp1 = torch.ones(3, 3, requires_grad=True).clone()
        inp2 = torch.ones(3, 3, requires_grad=True).clone()
        inp3 = torch.ones(3, 3, requires_grad=True).clone()

        with self.assertRaisesRegex(
            RuntimeError, "Such functions do not allow the output views"
        ):
            out_test1 = f1_compiled(inp1)
            # This raises a runtime error from autograd in eager mode
            out_test1[0].mul_(2)

        with self.assertRaisesRegex(
            RuntimeError, "Such functions do not allow the output views"
        ):
            out_test2 = f1_compiled(inp2)
            inp2.mul_(2)
            # In eager mode, if we mutate a tensor, any multi-output-view aliases
            # get their grad_fn replaced with error nodes, so accessing grad_fn should error
            grad_fn = out_test2[0].grad_fn

        with self.assertRaisesRegex(
            RuntimeError, "Such functions do not allow the output views"
        ):
            out_test3 = f1_compiled(inp3)
            out_test1[0].detach().mul_(2)
            # The above case also applies to detached aliases (they turn the multi-output-view
            # alias's grad_fns into error nodes)
            grad_fn = out_test2[0].grad_fn

    def test_output_aliases_input_multi_output_view(self):
        # All aliased outs are from multi-output views, so AOTAutograd will hide the aliasing from autograd.
        def f1(a):
            return list(a.unbind(0))

        inp = torch.ones(3, 3, requires_grad=True)
        inp_ref = torch.ones(3, 3, requires_grad=True)
        f1_compiled = aot_function(f1, nop)

        out_ref = f1(inp_ref)
        out_test = f1_compiled(inp)
        # Assert that we get CompiledFunctionBackward in the backward graph,
        # and not AsStridedBackward. No view-regeneration necessary for this mult-output view case.
        # See Note: [AOTAutograd: differentiable outputs that alias each other from a multi-output view call]
        self.assertTrue(
            all("CompiledFunctionBackward" in str(o.grad_fn) for o in out_test)
        )

        sum(out_ref).sum().backward()
        sum(out_test).sum().backward()
        self.assertEqual(inp_ref.grad, inp.grad)

        # Several of the outputs are from multi-output views.
        # However: they are part of the same alias set as "a", and "a.view(out.shape)",
        # which are both user-visible.
        # AOTAutograd will not try to be smart here and hide the aliasing relationships from autograd.
        # Instead, it will perform its "output aliases input" logic, and regenerate all aliases.
        def f3(a):
            return *list(a.unbind(0)), a.view(a.shape)

        inp = torch.ones(3, 3, requires_grad=True)
        inp_ref = torch.ones(3, 3, requires_grad=True)
        f3_compiled = aot_function(f3, nop)

        inp_ref_clone = inp_ref.clone()
        inp_clone = inp.clone()
        out_ref = f3(inp_ref_clone)
        out_test = f3_compiled(inp_clone)
        self.assertTrue(all("UnbindBackward" in str(o.grad_fn) for o in out_test[:3]))

        # The last output is not from a multi-output view, so autograd will let us mutate it.
        out_ref[-1].mul_(2)
        out_test[-1].mul_(2)
        # Also mutate the input, which should affect the aliased output.
        inp_ref_clone.view(-1).mul_(3)
        inp_clone.view(-1).mul_(3)
        # Do backward
        (inp_ref + out_ref[-1]).sum().backward()
        (inp + out_test[-1]).sum().backward()
        self.assertEqual(inp_ref.grad, inp.grad)

    def test_output_aliases_intermediate_multi_output_view(self):
        # All aliased outs are from multi-output views, so AOTAutograd will hide the aliasing from autograd.
        def f1(a):
            out = torch.mul(a, 3)
            return list(out.unbind(0))

        inp = torch.ones(3, 3, requires_grad=True)
        inp_ref = torch.ones(3, 3, requires_grad=True)
        f1_compiled = aot_function(f1, nop)

        out_ref = f1(inp_ref)
        out_test = f1_compiled(inp)
        # Assert that we get CompiledFunctionBackward in the backward graph,
        # and not AsStridedBackward. No view-regeneration necessary for this mult-output view case.
        # See Note: [AOTAutograd: differentiable outputs that alias each other from a multi-output view call]
        self.assertTrue(
            all("CompiledFunctionBackward" in str(o.grad_fn) for o in out_test)
        )

        sum(out_ref).sum().backward()
        sum(out_test).sum().backward()
        self.assertEqual(inp_ref.grad, inp.grad)

        # All aliased outs but one are from multi-output views, so AOTAutograd will hide the aliasing from autograd.
        def f2(a):
            out = torch.mul(a, 3)
            return *list(out.unbind(0)), out

        inp = torch.ones(3, 3, requires_grad=True)
        inp_ref = torch.ones(3, 3, requires_grad=True)
        f2_compiled = aot_function(f2, nop)

        out_ref = f2(inp_ref)
        out_test = f2_compiled(inp)
        # Assert that we get CompiledFunctionBackward in the backward graph,
        # and not AsStridedBackward. No view-regeneration necessary for this mult-output view case.
        # See Note: [AOTAutograd: differentiable outputs that alias each other from a multi-output view call]
        self.assertTrue(
            all("CompiledFunctionBackward" in str(o.grad_fn) for o in out_test)
        )

        # The last output is not from a multi-output view, so autograd will let us mutate it.
        out_ref[-1].mul_(2)
        out_test[-1].mul_(2)
        out_ref[-1].sum().backward()
        out_test[-1].sum().backward()
        self.assertEqual(inp_ref.grad, inp.grad)

        # All aliased outs but one are from multi-output views, so AOTAutograd will hide the aliasing from autograd.
        def f3(a):
            out = torch.mul(a, 3)
            return *list(out.unbind(0)), out.view(out.shape)

        inp = torch.ones(3, 3, requires_grad=True)
        inp_ref = torch.ones(3, 3, requires_grad=True)
        f3_compiled = aot_function(f3, nop)

        out_ref = f3(inp_ref)
        out_test = f3_compiled(inp)
        # Assert that we get CompiledFunctionBackward in the backward graph,
        # and not AsStridedBackward. No view-regeneration necessary for this mult-output view case.
        # See Note: [AOTAutograd: differentiable outputs that alias each other from a multi-output view call]
        self.assertTrue(
            all("CompiledFunctionBackward" in str(o.grad_fn) for o in out_test)
        )

        # The last output is not from a multi-output view, so autograd will let us mutate it.
        out_ref[-1].mul_(2)
        out_test[-1].mul_(2)
        out_ref[-1].sum().backward()
        out_test[-1].sum().backward()
        self.assertEqual(inp_ref.grad, inp.grad)

        # There are 5 outputs that all alias each other.
        # 3 of them come from multi-output views, but the other 3 are "ordinary" aliases.
        # Therefore, AOTAutograd will not attempt the multi-output-view optimization,
        # and apply the intermediate_base logic to all aliases.
        # (In theory we could probably get AOTAutograd to only apply the intermediate base
        # logic to the last 2 outputs and not the first 3. We should probably
        # just do the graph partitioning defined in this doc instead though).
        # https://docs.google.com/document/d/1DlfFq8TKbuAn2zyJxLfoW-X1qkkm5PLdHFtySo03QAk/edit
        def f4(a):
            out = torch.mul(a, 3)
            # also return the graph intermediate directly,
            # which will force AOTAutograd to do the "intermediate base" logic.
            # (Why? The user can mutate "out", which should change the autograd metadata
            #  of the other aliased outputs)
            return *list(out.unbind(0)), out, out.view(out.shape)

        inp = torch.ones(3, 3, requires_grad=True)
        inp_ref = torch.ones(3, 3, requires_grad=True)
        f4_compiled = aot_function(f4, nop)

        out_ref = f4(inp_ref)
        out_test = f4_compiled(inp)
        # Mutate the last output of f4 (autograd will allow this, since it is not a multi-output view,
        # as long as *only* the non-multi-output views participate in the backward)
        # Note: We could probably try to hide **only** the multi-output views from autograd here
        # and only do the intermediate base logic for the last two aliases.
        # Longer term solution of graph partitioning is probably cleaner though (see the note).
        out_ref[-1].mul_(2)
        out_test[-1].mul_(2)

        out_ref_sum = out_ref[-1] + out_ref[-2]
        out_test_sum = out_test[-1] + out_test[-2]
        out_ref_sum.sum().backward()
        out_test_sum.sum().backward()
        self.assertEqual(inp_ref.grad, inp.grad)

    def test_output_aliases_intermediate_mutation_linear(self):
        def f(x):
            return (x + 1).view(-1)

        inp = [torch.ones(3, 3, requires_grad=True)]
        # use inductor's decomps (which will e.g. turn _unsafe_view() into view())
        from torch._inductor.decomposition import decompositions

        f_compiled = aot_function(f, nop, decompositions=decompositions)

        out_ref = f(*inp)
        out_test = f_compiled(*inp)

        out_ref.mul_(2)
        out_test.mul_(2)
        self.assertEqual(out_ref, out_test)

    def test_output_aliases_intermediate_no_grad(self):
        def f(a, b):
            out = torch.mul(a, 3)
            # First output is an alias of an intermediate that doesn't require grad
            return out.view(-1), b.add(1)

        inp = [torch.ones(3, 3), torch.ones(3, 3, requires_grad=False)]
        self.verify_aot_autograd(f, inp, test_mutation=True)
        inp = [torch.ones(3, 3), torch.ones(3, 3, requires_grad=True)]
        fw_graph = self.verify_aot_autograd(f, inp, test_mutation=True)
        # important bit: we don't bother generating an intermediate base as an output in the graph,
        # because the intermediate base itself didn't require gradients.
        # (the only problematic case is when both the base and the aliasesed output require gradients).
        self.assertExpectedInline(
            fw_graph.code.strip(),
            """\
def forward(self, primals_1, primals_2):
    mul = torch.ops.aten.mul.Tensor(primals_1, 3);  primals_1 = None
    view = torch.ops.aten.view.default(mul, [-1]);  mul = None
    add = torch.ops.aten.add.Tensor(primals_2, 1);  primals_2 = None
    return [view, add]""",
        )

    def test_output_aliases_intermediate_returned_multiple_times(self):
        def f(a):
            out = torch.mul(a, 3)
            out_view = out.view(-1)
            return out, out_view, out

        inp = [torch.ones(3, 3, requires_grad=False)]
        self.verify_aot_autograd(f, inp, test_mutation=True)
        inp = [torch.ones(3, 3, requires_grad=True)]
        fw_graph = self.verify_aot_autograd(f, inp, test_mutation=True)

    def test_output_aliases_intermediate_multiple(self):
        def f(a):
            out = torch.mul(a, 3)
            # AOTAutograd should manually generate these two output views in the epilogue.
            return out.view(-1), out.view(-1)

        inp = [torch.ones(3, 3, requires_grad=False)]
        self.verify_aot_autograd(f, inp, test_mutation=True)
        inp = [torch.ones(3, 3, requires_grad=True)]
        fw_graph = self.verify_aot_autograd(f, inp, test_mutation=True)
        self.assertExpectedInline(
            fw_graph.code.strip(),
            """\
def forward(self, primals_1):
    mul = torch.ops.aten.mul.Tensor(primals_1, 3);  primals_1 = None
    view = torch.ops.aten.view.default(mul, [-1])
    view_1 = torch.ops.aten.view.default(mul, [-1])
    return [view, view_1, mul]""",
        )

    def test_output_aliases_intermediate_and_returned(self):
        def f(a):
            out = torch.mul(a, 3)
            # AOTAutograd should manually generate the first output (a view of an intermediate)
            # but not the second (which is itself the intermediate for the first)
            return out.view(-1), out

        inp = [torch.ones(3, 3, requires_grad=False)]
        self.verify_aot_autograd(f, inp, test_mutation=True)
        inp = [torch.ones(3, 3, requires_grad=True)]
        fw_graph = self.verify_aot_autograd(f, inp, test_mutation=True)
        self.assertExpectedInline(
            fw_graph.code.strip(),
            """\
def forward(self, primals_1):
    mul = torch.ops.aten.mul.Tensor(primals_1, 3);  primals_1 = None
    view = torch.ops.aten.view.default(mul, [-1])
    return [view, mul]""",
        )

    def test_output_aliases_intermediate_and_returned_flipped(self):
        def f(a):
            out = torch.mul(a, 3)
            # AOTAutograd should manually generate the first output (a view of an intermediate)
            # but not the second (which is itself the intermediate for the first)
            return out, out.view(-1)

        inp = [torch.ones(3, 3, requires_grad=False)]
        self.verify_aot_autograd(f, inp, test_mutation=True)
        inp = [torch.ones(3, 3, requires_grad=True)]
        fw_graph = self.verify_aot_autograd(f, inp, test_mutation=True)
        self.assertExpectedInline(
            fw_graph.code.strip(),
            """\
def forward(self, primals_1):
    mul = torch.ops.aten.mul.Tensor(primals_1, 3);  primals_1 = None
    view = torch.ops.aten.view.default(mul, [-1])
    return [mul, view]""",
        )

    def test_output_aliases_intermediate_and_returned_different_grad(self):
        def f(a):
            out = torch.mul(a, 3)
            # AOTAutograd should manually generate the first output (a view of an intermediate)
            # but not the second (which is itself the intermediate for the first)
            return out.view(-1), out, out[0].detach()

        inp = [torch.ones(3, 3, requires_grad=False)]
        self.verify_aot_autograd(f, inp, test_mutation=True)
        inp = [torch.ones(3, 3, requires_grad=True)]
        fw_graph = self.verify_aot_autograd(f, inp, test_mutation=True)
        self.assertExpectedInline(
            fw_graph.code.strip(),
            """\
def forward(self, primals_1):
    mul = torch.ops.aten.mul.Tensor(primals_1, 3);  primals_1 = None
    view = torch.ops.aten.view.default(mul, [-1])
    select = torch.ops.aten.select.int(mul, 0, 0)
    detach = torch.ops.aten.detach.default(select);  select = None
    detach_1 = torch.ops.aten.detach.default(detach);  detach = None
    detach_2 = torch.ops.aten.detach.default(detach_1);  detach_1 = None
    return [view, mul, detach_2]""",
        )

    def test_output_aliases_intermediate_inplace_view(self):
        def f(a):
            out = torch.mul(a, 3)
            out.t_()
            return out

        inp = [torch.ones(2, 4, requires_grad=True)]

        # TODO: fix this test.
        # See https://github.com/pytorch/pytorch/issues/90507
        # self.verify_aot_autograd(f, inp, test_mutation=True)

    def test_output_aliases_intermediate_inplace_view_with_detach(self):
        def f(a):
            out = torch.mul(a, 3)
            out.t_()
            out.detach_()
            # Thanks to the detach_() AOT Autograd doesn't need to do anything.
            # `out` will show up as having OutputType.non_alias,
            # and ._is_view() == False
            return out, a + 1

        inp = [torch.ones(2, 4, requires_grad=False)]
        self.verify_aot_autograd(f, inp, test_mutation=True)
        inp = [torch.ones(2, 4, requires_grad=True)]
        fw_graph = self.verify_aot_autograd(f, inp, test_mutation=True)
        self.assertExpectedInline(
            fw_graph.code.strip(),
            """\
def forward(self, primals_1):
    mul = torch.ops.aten.mul.Tensor(primals_1, 3)
    t = torch.ops.aten.t.default(mul);  mul = None
    add = torch.ops.aten.add.Tensor(primals_1, 1);  primals_1 = None
    return [t, add]""",
        )

    def test_output_aliases_intermediate_inplace_view_and_view(self):
        def f(a):
            out = torch.mul(a, 3)
            out_view = out.unsqueeze(0)
            out.t_()
            out_view2 = out.unsqueeze(0)
            return out_view, out, out_view2

        inp = [torch.ones(2, 4, requires_grad=True)]

        # TODO: fix this test.
        # See <github issue link>
        # self.verify_aot_autograd(f, inp, test_mutation=True)

    def test_output_aliases_intermediate_multiple_mixed(self):
        def f(a):
            out1 = torch.mul(a, 3)
            out2 = torch.mul(a, 4)
            # AOTAutograd should manually generate these two output views in the epilogue.
            return out1.view(-1), out2.transpose(1, 0), out1.transpose(1, 0)

        inp = [torch.ones(3, 3, requires_grad=False)]
        self.verify_aot_autograd(f, inp, test_mutation=True)
        inp = [torch.ones(3, 3, requires_grad=True)]
        fw_graph = self.verify_aot_autograd(f, inp, test_mutation=True)
        self.assertExpectedInline(
            fw_graph.code.strip(),
            """\
def forward(self, primals_1):
    mul = torch.ops.aten.mul.Tensor(primals_1, 3)
    mul_1 = torch.ops.aten.mul.Tensor(primals_1, 4);  primals_1 = None
    view = torch.ops.aten.view.default(mul, [-1])
    transpose = torch.ops.aten.transpose.int(mul_1, 1, 0);  mul_1 = None
    transpose_1 = torch.ops.aten.transpose.int(mul, 1, 0)
    return [view, transpose, transpose_1, mul]""",
        )

    def test_output_all_alias_types(self):
        # There are 3 types of aliasing that require us to return metadata in the compiled fw:
        # (1) outputs that are views of inputs
        # (2) outputs that are views of intermediates
        # (3) inputs that get metadata mutations
        # test all 3 of them here
        def f(a):
            a.transpose_(1, 0)
            tmp = a.mul(2)
            return tmp.squeeze(), tmp.transpose(1, 0), a.unsqueeze(0)

        def inp_callable(req_grad):
            x = torch.ones(1, 2, 4, requires_grad=req_grad).clone()
            return [(x,), (x,)]

        self.verify_aot_autograd(
            f, partial(inp_callable, req_grad=False), test_mutation=True
        )
        fw_graph = self.verify_aot_autograd(
            f, partial(inp_callable, req_grad=True), test_mutation=True
        )
        # TODO: make this test run with dynamic shapes so it is more meaningful
        # metadata output order: (a_updated_meta, out1_meta, out2_meta, out3_meta)
        self.assertExpectedInline(
            fw_graph.code.strip(),
            """\
def forward(self, primals_1):
    view = torch.ops.aten.view.default(primals_1, [1, 2, 4]);  primals_1 = None
    transpose = torch.ops.aten.transpose.int(view, 1, 0);  view = None
    mul = torch.ops.aten.mul.Tensor(transpose, 2)
    squeeze = torch.ops.aten.squeeze.default(mul)
    transpose_1 = torch.ops.aten.transpose.int(mul, 1, 0)
    unsqueeze = torch.ops.aten.unsqueeze.default(transpose, 0)
    return [transpose, squeeze, transpose_1, unsqueeze, mul]""",
        )

    @parametrize("req_grad", [False, True])
    def test_subclass_metadata_mutation(self, req_grad):
        def f(a):
            a.transpose_(1, 0)
            tmp = a.mul(2)
            return tmp.transpose(1, 0)

        def inp_callable(req_grad):
            x = torch.ones(1, 2, 4, requires_grad=req_grad).clone()
            return [(x,), (x,)]

        # See https://github.com/pytorch/pytorch/issues/114975
        with self.assertRaisesRegex(
            RuntimeError,
            "Metadata mutations are currently not allowed on tensor subclasses",
        ):
            self.verify_aot_autograd(
                f,
                partial(inp_callable, req_grad=req_grad),
                test_mutation=True,
                make_inputs_subclasses=True,
            )

    def test_input_data_and_metadata_mutation(self):
        def f(a):
            a.t_()
            a[0].mul_(2)
            return a.view(a.shape)

        inp = [torch.ones(3, 3, requires_grad=False)]
        self.verify_aot_autograd(f, inp, test_mutation=True)
        inp = [torch.ones(3, 3, requires_grad=True)]
        fw_graph = self.verify_aot_autograd(f, inp, test_mutation=True)
        self.assertExpectedInline(
            fw_graph.code.strip(),
            """\
def forward(self, primals_1):
    clone = torch.ops.aten.clone.default(primals_1);  primals_1 = None
    t = torch.ops.aten.t.default(clone)
    select = torch.ops.aten.select.int(t, 0, 0);  t = None
    mul = torch.ops.aten.mul.Tensor(select, 2);  select = None
    t_1 = torch.ops.aten.t.default(clone);  clone = None
    select_scatter = torch.ops.aten.select_scatter.default(t_1, mul, 0, 0);  t_1 = mul = None
    t_2 = torch.ops.aten.t.default(select_scatter);  select_scatter = None
    t_4 = torch.ops.aten.t.default(t_2)
    t_6 = torch.ops.aten.t.default(t_2);  t_2 = None
    view_1 = torch.ops.aten.view.default(t_6, [3, 3]);  t_6 = None
    return [t_4, view_1]""",
        )

    def test_view_and_inplace_view(self):
        def f(a, b):
            a.t_()
            return b.view(b.shape), a.view(a.shape)

        def create_inp(req_grad):
            return [
                torch.ones(3, 3, requires_grad=req_grad),
                torch.ones(3, 3, requires_grad=req_grad),
            ]

        self.verify_aot_autograd(f, create_inp(False), test_mutation=True)
        fw_graph = self.verify_aot_autograd(f, create_inp(True), test_mutation=True)
        self.assertExpectedInline(
            fw_graph.code.strip(),
            """\
def forward(self, primals_1, primals_2):
    view = torch.ops.aten.view.default(primals_1, [3, 3]);  primals_1 = None
    t = torch.ops.aten.t.default(view);  view = None
    view_1 = torch.ops.aten.view.default(primals_2, [3, 3]);  primals_2 = None
    view_2 = torch.ops.aten.view.default(t, [3, 3])
    return [t, view_1, view_2]""",
        )

    def test_view_detach(self):
        def f(a):
            tmp = a.detach()
            a.mul_(2)
            return a, tmp

        inp = [torch.ones(3, 3, requires_grad=True)]
        self.verify_aot_autograd(f, inp, test_mutation=True)
        inp = [torch.ones(3, 3, requires_grad=False)]
        self.verify_aot_autograd(f, inp, test_mutation=True)

    def test_input_inplace_requires_grad_true(self):
        def f(a, b):
            a.requires_grad_(True)
            return a.mul(3), b.mul(4)

        inp = [
            # First inp doesnt require grad, but we switch it on
            torch.ones(3, 3, requires_grad=False),
            torch.ones(3, 3, requires_grad=True),
        ]

        fw_graph = self.verify_aot_autograd(f, inp, test_mutation=True)
        self.assertExpectedInline(
            fw_graph.code.strip(),
            """\
def forward(self, primals_1, primals_2):
    mul = torch.ops.aten.mul.Tensor(primals_1, 3);  primals_1 = None
    mul_1 = torch.ops.aten.mul.Tensor(primals_2, 4);  primals_2 = None
    return [mul, mul_1]""",
        )

    # This is a torture test:
    # a and b get turned into a synthetic base in the compiled graph
    # One gets a data mutation, the other gets a metadata mutation.
    # We need to make sure that the metadata mutation gets propagated
    # back to the original input.
    def test_input_data_and_metadata_mutation_aliases_other_input(self):
        # a and b are aliased
        def f(a, b):
            a.mul_(2)
            b.t_()
            return a.mul(b)

        def inp_callable(req_grad):
            base = torch.ones(2, 2, requires_grad=req_grad)
            # Note: in our test, the add() is important because we need the graph inputs to be non-leaves so we can mutate them.
            x = base.add(1)
            inp1 = x[0]
            inp2 = x[0]
            return [base], [inp1, inp2]

        self.verify_aot_autograd(
            f, partial(inp_callable, req_grad=False), test_mutation=True
        )
        self.verify_aot_autograd(
            f, partial(inp_callable, req_grad=True), test_mutation=True
        )
        with self.assertRaisesRegex(
            RuntimeError,
            "Encountered aliased inputs that are mutated in the graph, but",
        ):
            self.verify_aot_autograd(
                f,
                partial(inp_callable, req_grad=False),
                test_mutation=True,
                make_inputs_subclasses=True,
            )
        with self.assertRaisesRegex(
            RuntimeError,
            "Encountered aliased inputs that are mutated in the graph, but",
        ):
            self.verify_aot_autograd(
                f,
                partial(inp_callable, req_grad=True),
                test_mutation=True,
                make_inputs_subclasses=True,
            )

    # https://github.com/pytorch/pytorch/issues/106456
    def test_input_mutation_noncontiguous(self):
        def f(a):
            a.mul_(2)
            return a + 1

        def inp_callable(req_grad):
            base = torch.ones(2, 2, requires_grad=req_grad)
            x = base.add(1)
            # create a non-contiguous view to pass as an input to the compiler
            inp = x[:, 0]
            return [base], [inp]

<<<<<<< HEAD
        self.verify_aot_autograd(f, partial(inp_callable, req_grad=False), test_mutation=True)
        self.verify_aot_autograd(f, partial(inp_callable, req_grad=True), test_mutation=True)
        with self.assertRaisesRegex(
            RuntimeError,
            "Mutations on non-contiguous inputs are currently not allowed on tensor subclasses"
        ):
            self.verify_aot_autograd(f, partial(inp_callable, req_grad=False), test_mutation=True, make_inputs_subclasses=True)
        with self.assertRaisesRegex(
            RuntimeError,
            "Mutations on non-contiguous inputs are currently not allowed on tensor subclasses"
        ):
            self.verify_aot_autograd(f, partial(inp_callable, req_grad=True), test_mutation=True, make_inputs_subclasses=True)
=======
        self.verify_aot_autograd(
            f, partial(inp_callable, req_grad=False), test_mutation=True
        )
        self.verify_aot_autograd(
            f, partial(inp_callable, req_grad=True), test_mutation=True
        )
        with self.assertRaisesRegex(
            RuntimeError,
            "Mutations on non-contiguous inputs are currently not allowed on tensor subclasses",
        ):
            self.verify_aot_autograd(
                f,
                partial(inp_callable, req_grad=False),
                test_mutation=True,
                make_inputs_subclasses=True,
            )
        with self.assertRaisesRegex(
            RuntimeError,
            "Mutations on non-contiguous inputs are currently not allowed on tensor subclasses",
        ):
            self.verify_aot_autograd(
                f,
                partial(inp_callable, req_grad=True),
                test_mutation=True,
                make_inputs_subclasses=True,
            )
>>>>>>> f34905f6

    # Mutations in the backward are allowed as long as the mutated object does not require grad
    def test_backward_mutation_data(self):
        class BwMutation(torch.autograd.Function):
            @staticmethod
            def forward(ctx, x):
                ctx.save_for_backward(x)
                return x.clone()

            @staticmethod
            def backward(ctx, grad_output):
                (x,) = ctx.saved_tensors
                # bw mutation
                x.mul_(2)
                return grad_output.clone()

        def f(a, b):
            out = BwMutation.apply(b)
            return a * out

        inp_no_grad = [
            torch.ones(3, 3, requires_grad=True),
            torch.ones(3, 3, requires_grad=False),
        ]

        # Mutation on buffer that does not require grad during the backward is allowed
        self.verify_aot_autograd(f, inp_no_grad, test_mutation=True)

        inp_grad = [
            torch.ones(3, 3, requires_grad=True),
            torch.ones(3, 3, requires_grad=True),
        ]
        with self.assertRaisesRegex(
            AssertionError, "input that requires_grad and was mutated in the backward"
        ):
            self.verify_aot_autograd(f, inp_grad, test_mutation=True)

    def test_backward_mutation_metadata(self):
        class BwMutation(torch.autograd.Function):
            @staticmethod
            def forward(ctx, a, b):
                ctx.save_for_backward(b)
                return a.clone(), b.clone()

            @staticmethod
            def backward(ctx, grad_a, grad_b):
                (b,) = ctx.saved_tensors
                # bw metadata mutation
                b.transpose_(1, 0)
                return grad_a.clone(), grad_b.clone()

        def f(a, b):
            a_, b_ = BwMutation.apply(a, b)
            out = a_ * b_
            return out

        inp_no_grad = [
            torch.ones(3, 3, requires_grad=True),
            torch.ones(3, 3, requires_grad=False),
        ]

        with self.assertRaisesRegex(
            AssertionError, "input that had its metadata mutated in the backward"
        ):
            self.verify_aot_autograd(f, inp_no_grad, test_mutation=True)

    def test_backward_mutation_on_grad_out(self):
        class BwMutation(torch.autograd.Function):
            @staticmethod
            def forward(ctx, x):
                return x.clone()

            @staticmethod
            def backward(ctx, grad_output):
                grad_output.mul_(2)
                return grad_output.clone()

        def f(a, b):
            tmp = a * b
            out = BwMutation.apply(tmp)
            return out

        inp_grad = [
            torch.ones(3, 3, requires_grad=True),
            torch.ones(3, 3, requires_grad=True),
        ]
        f_compiled = aot_function(f, nop)
        with self.assertRaisesRegex(
            AssertionError, "input to the backward that was mutated during the backward"
        ):
            out = f_compiled(*inp_grad)

    # Partially addresses https://github.com/pytorch/pytorch/issues/106457
    def test_input_mutation_false_aliasing(self):
        def f(a, b):
            a.mul_(3)
            b.mul_(2)
            return a.clone().view(-1) + b.clone().view(-1)

        # No overlap, contiguous
        def inp_callable1(req_grad):
            base = torch.ones(4, 4, requires_grad=req_grad)
            x = base.add(1)
            # create two views that share storage, but are actually non-overlapping
            a = x[0:2]
            b = x[2:4]
            return [base], [a, b]

        fw_graph = self.verify_aot_autograd(
            f, partial(inp_callable1, req_grad=False), test_mutation=True
        )
        self.verify_aot_autograd(
            f, partial(inp_callable1, req_grad=True), test_mutation=True
        )
        self.verify_aot_autograd(
            f,
            partial(inp_callable1, req_grad=False),
            test_mutation=True,
            make_inputs_subclasses=True,
        )
        # Input mutations on subclasses with training graphs fail backward guards today.
        with self.assertRaisesRegex(
            AssertionError,
            "attempted to compile the backward with incorrect subclass metadata",
        ):
            self.verify_aot_autograd(
                f,
                partial(inp_callable1, req_grad=True),
                test_mutation=True,
                make_inputs_subclasses=True,
            )

        # Important characteristic: the graph takes in 2 inputs!
        # That shows that we didn't try to run our complicated synthetic base logic,
        # because we successfully detected false aliasing across the two inputs.
        self.assertExpectedInline(
            fw_graph.code.strip(),
            """\
def forward(self, arg0_1, arg1_1):
    mul = torch.ops.aten.mul.Tensor(arg0_1, 3);  arg0_1 = None
    mul_1 = torch.ops.aten.mul.Tensor(arg1_1, 2);  arg1_1 = None
    clone = torch.ops.aten.clone.default(mul)
    view = torch.ops.aten.view.default(clone, [-1]);  clone = None
    clone_1 = torch.ops.aten.clone.default(mul_1)
    view_1 = torch.ops.aten.view.default(clone_1, [-1]);  clone_1 = None
    add = torch.ops.aten.add.Tensor(view, view_1);  view = view_1 = None
<<<<<<< HEAD
    return (mul, mul_1, add)""")
=======
    return (mul, mul_1, add)""",
        )
>>>>>>> f34905f6

        # No overlap, non-contiguous: first tensor ends before second tensor start
        def inp_callable2(req_grad):
            base = torch.ones(256, requires_grad=req_grad)
            x = base.add(1)
            a = x.as_strided((4, 4), (8, 1), storage_offset=0)
            b = x.as_strided((4, 4), (8, 1), storage_offset=28)
            return [base], [a, b]

        # No overlap, non-contiguous: tensors are perfectly interleaved
        def inp_callable3(req_grad):
            base = torch.ones(4, 4, requires_grad=req_grad)
            x = base.add(1)
            a = x[:, 0:2]
            b = x[:, 2:4]
            return [base], [a, b]

        # No overlap, non-contiguous
        def inp_callable4(req_grad):
            base = torch.ones(256, requires_grad=req_grad)
            x = base.add(1)
            a = x.as_strided((4, 4), (9, 1), storage_offset=0)
            b = x.as_strided((4, 4), (9, 1), storage_offset=22)
            return [base], [a, b]

        # No overlap, non-contiguous
        def inp_callable5(req_grad):
            base = torch.ones(256, requires_grad=req_grad)
            x = base.add(1)
            a = x.as_strided((4, 4), (9, 1), storage_offset=0)
            b = x.as_strided((4, 4), (9, 1), storage_offset=23)
            return [base], [a, b]

        # No overlap, non-contiguous
        def inp_callable6(req_grad):
            base = torch.ones(256, requires_grad=req_grad)
            x = base.add(1)
            # a's last element is at offset 195 (24 total elements)
            a = x.as_strided((2, 4, 3), (110, 24, 4), storage_offset=5)
            # b's first element is at offset 196: no overlap
<<<<<<< HEAD
            b = x[196:196 + a.numel()]
=======
            b = x[196 : 196 + a.numel()]
>>>>>>> f34905f6
            return [base], [a, b]

        # overlap! non-contiguous
        def inp_callable_overlap1(req_grad):
            base = torch.ones(256, requires_grad=req_grad)
            x = base.add(1)
            a = x.as_strided((4, 4), (9, 1), storage_offset=0)
            b = x.as_strided((4, 4), (9, 1), storage_offset=24)
            return [base], [a, b]

        # overlap! non-contiguous
        def inp_callable_overlap2(req_grad):
            base = torch.ones(256, requires_grad=req_grad)
            x = base.add(1)
            a = x.as_strided((4, 4), (9, 1), storage_offset=0)
            b = x.as_strided((4, 4), (9, 1), storage_offset=25)
            return [base], [a, b]

        # overlap! non-contiguous
        def inp_callable_overlap3(req_grad):
            base = torch.ones(256, requires_grad=req_grad)
            x = base.add(1)
            # a's last element is at offset 195 (24 total elements)
            a = x.as_strided((2, 4, 3), (110, 24, 4), storage_offset=5)
            # b's first element is at offset 195: overlap!
<<<<<<< HEAD
            b = x[195:195 + a.numel()]
            return [base], [a, b]

        fw_graph2 = self.verify_aot_autograd(f, partial(inp_callable2, req_grad=False), test_mutation=True)
        fw_graph3 = self.verify_aot_autograd(f, partial(inp_callable3, req_grad=False), test_mutation=True)
        fw_graph4 = self.verify_aot_autograd(f, partial(inp_callable4, req_grad=False), test_mutation=True)
        fw_graph5 = self.verify_aot_autograd(f, partial(inp_callable5, req_grad=False), test_mutation=True)
        fw_graph6 = self.verify_aot_autograd(f, partial(inp_callable6, req_grad=False), test_mutation=True)
=======
            b = x[195 : 195 + a.numel()]
            return [base], [a, b]

        fw_graph2 = self.verify_aot_autograd(
            f, partial(inp_callable2, req_grad=False), test_mutation=True
        )
        fw_graph3 = self.verify_aot_autograd(
            f, partial(inp_callable3, req_grad=False), test_mutation=True
        )
        fw_graph4 = self.verify_aot_autograd(
            f, partial(inp_callable4, req_grad=False), test_mutation=True
        )
        fw_graph5 = self.verify_aot_autograd(
            f, partial(inp_callable5, req_grad=False), test_mutation=True
        )
        fw_graph6 = self.verify_aot_autograd(
            f, partial(inp_callable6, req_grad=False), test_mutation=True
        )
>>>>>>> f34905f6

        fw_graph_overlap1 = self.verify_aot_autograd(
            f, partial(inp_callable_overlap2, req_grad=False), test_mutation=True
        )
        fw_graph_overlap2 = self.verify_aot_autograd(
            f, partial(inp_callable_overlap1, req_grad=False), test_mutation=True
        )

        # All non-overlap graphs should be the same since we detected false aliasing
        self.assertEqual(str(fw_graph.code), str(fw_graph2.code))
        self.assertEqual(str(fw_graph.code), str(fw_graph3.code))
        self.assertEqual(str(fw_graph.code), str(fw_graph4.code))
        self.assertEqual(str(fw_graph.code), str(fw_graph5.code))
        self.assertEqual(str(fw_graph.code), str(fw_graph6.code))

        # All overlap graphs should be the same since we detected real aliasing
        self.assertNotEqual(str(fw_graph.code), str(fw_graph_overlap1.code))
        self.assertNotEqual(str(fw_graph.code), str(fw_graph_overlap2.code))
        self.assertTrue("as_strided_scatter" in str(fw_graph_overlap1.code))
        self.assertTrue("as_strided_scatter" in str(fw_graph_overlap2.code))

    @unittest.skipIf(not torch.cuda.is_available(), "CUDA is unavailable")
    def test_mem_leak_from_save_for_bw(self):
        # See a full diagnosis at this issue: https://github.com/pytorch/pytorch/issues/94990
        # Note [Detaching saved tensors in AOTAutograd]
        # This program creates a ref-cycle. Long term, we should fix this ref cycle
        # (since it can arise, naturally albeit rarely, from uses of autograd.Function).
        # But AOTAutograd makes it more likely to show up from tracing user programs,
        # so we deal with it by manually detaching the tensors that we save for backward.
        # This is completely wrong and would give wrong results if we were to do double backward.
        # Fortunately today, double backward is explicitly banned in AOTAutograd.
        def f(a, b):
            add = a + a
            split = torch.functional.split(add, [4, 4], dim=1)
            getitem_2 = split[1]
            unsqueeze = getitem_2.unsqueeze(-1)
            mul = unsqueeze * b
            return (getitem_2, mul)

        f_compiled = aot_function(f, nop)
        inps = [
            torch.ones(8, 8, device="cuda", requires_grad=True),
            torch.ones(1, 4, 1, device="cuda", requires_grad=True),
        ]
        mem_before = torch.cuda.memory_allocated()
        f_compiled(*inps)
        mem_after = torch.cuda.memory_allocated()
        self.assertTrue(mem_after == mem_before)

    def test_output_aliases_multiple_inputs_get_correct_one(self):
        # a and b are aliased, but have different shapes
        # The first output should view off the first input, the 2nd output should view off the 2nd input
        def f(a, b):
            return a.view(a.shape), b.view(b.shape)

        def inp_callable(req_grad):
            base = torch.ones(2, 2, requires_grad=req_grad)
            # Note: in our test, the add() is important because we need the graph inputs to be non-leaves so we can mutate them.
            x = base.mul(2)
            inp1 = x.view(-1)
            inp2 = x[0]
            return [base], [inp1, inp2]

        self.verify_aot_autograd(
            f, partial(inp_callable, req_grad=False), test_mutation=True
        )
        self.verify_aot_autograd(
            f, partial(inp_callable, req_grad=True), test_mutation=True
        )
        self.verify_aot_autograd(
            f,
            partial(inp_callable, req_grad=False),
            test_mutation=True,
            make_inputs_subclasses=True,
        )
        self.verify_aot_autograd(
            f,
            partial(inp_callable, req_grad=True),
            test_mutation=True,
            make_inputs_subclasses=True,
        )

    def test_input_mutation_aliases_other_input(self):
        def f(a, b):
            a.add_(1)
            return a + b

        def inp_callable(req_grad):
            base = torch.ones(4, 2, requires_grad=req_grad)
            # Note: in our test, the add() is important because we need the graph inputs to be non-leaves so we can mutate them.
            x = base.add(1)
            inp1 = x[0]
            inp2 = x[0]
            return [base], [inp1, inp2]

        self.verify_aot_autograd(
            f, partial(inp_callable, req_grad=False), test_mutation=True
        )
        fw_graph = self.verify_aot_autograd(
            f, partial(inp_callable, req_grad=True), test_mutation=True
        )
        # Important parts of the graph:
        # - the compiled graph takes in a base, and we generate a and b (the views) off of the base
        # - clone() is still in the graph, because we need to call grad() on the original (non-mutated) inputs
        # - We re-generate the views *after* the clone, to preserve view relationships.
        self.assertExpectedInline(
            fw_graph.code.strip(),
            """\
def forward(self, primals_1):
    clone = torch.ops.aten.clone.default(primals_1);  primals_1 = None
    as_strided = torch.ops.aten.as_strided.default(clone, [2], [1], 0)
    add = torch.ops.aten.add.Tensor(as_strided, 1);  as_strided = None
    as_strided_scatter = torch.ops.aten.as_strided_scatter.default(clone, add, [2], [1], 0);  clone = add = None
    as_strided_2 = torch.ops.aten.as_strided.default(as_strided_scatter, [2], [1], 0)
    as_strided_5 = torch.ops.aten.as_strided.default(as_strided_scatter, [2], [1], 0)
    add_1 = torch.ops.aten.add.Tensor(as_strided_2, as_strided_5);  as_strided_2 = as_strided_5 = None
    return [as_strided_scatter, add_1]""",
        )  # noqa: B950

    def test_input_mutation_aliases_other_input2(self):
        def f(a, b):
            a.add_(1)
            return a + b

        def inp_callable(req_grad):
            base = torch.ones(2, 2, requires_grad=req_grad)
            x = base.add(1)
            inp1 = x[0]
            # Here, one of the aliased inputs is the base itself
            inp2 = x
            return [base], [inp1, inp2]

        self.verify_aot_autograd(
            f, partial(inp_callable, req_grad=False), test_mutation=True
        )
        fw_graph = self.verify_aot_autograd(
            f, partial(inp_callable, req_grad=True), test_mutation=True
        )
        self.assertExpectedInline(
            fw_graph.code.strip(),
            """\
def forward(self, primals_1):
    clone = torch.ops.aten.clone.default(primals_1);  primals_1 = None
    as_strided = torch.ops.aten.as_strided.default(clone, [2], [1], 0)
    add = torch.ops.aten.add.Tensor(as_strided, 1);  as_strided = None
    as_strided_scatter = torch.ops.aten.as_strided_scatter.default(clone, add, [2], [1], 0);  clone = add = None
    as_strided_2 = torch.ops.aten.as_strided.default(as_strided_scatter, [2], [1], 0)
    as_strided_5 = torch.ops.aten.as_strided.default(as_strided_scatter, [2, 2], [2, 1], 0)
    add_1 = torch.ops.aten.add.Tensor(as_strided_2, as_strided_5);  as_strided_2 = as_strided_5 = None
    return [as_strided_scatter, add_1]""",
        )  # noqa: B950

    def test_input_mutation_aliases_and_output_alias(self):
        def f(a, b):
            # Here, we need to take care:that because and b are aliased
            # since a and b are aliased, we generate a view off of "updated b"
            a.add_(1)
            return b.view(b.shape)

        def inp_callable(req_grad):
            base = torch.ones(2, 2, requires_grad=req_grad)
            x = base.add(1)
            return [base], [x.view(-1), x.view(-1)]

        self.verify_aot_autograd(
            f, partial(inp_callable, req_grad=False), test_mutation=True
        )
        fw_graph = self.verify_aot_autograd(
            f, partial(inp_callable, req_grad=True), test_mutation=True
        )
        self.assertExpectedInline(
            fw_graph.code.strip(),
            """\
def forward(self, primals_1):
    clone = torch.ops.aten.clone.default(primals_1);  primals_1 = None
    as_strided = torch.ops.aten.as_strided.default(clone, [4], [1], 0)
    add = torch.ops.aten.add.Tensor(as_strided, 1);  as_strided = None
    as_strided_scatter = torch.ops.aten.as_strided_scatter.default(clone, add, [4], [1], 0);  clone = add = None
    as_strided_8 = torch.ops.aten.as_strided.default(as_strided_scatter, [4], [1], 0)
    view_1 = torch.ops.aten.view.default(as_strided_8, [4]);  as_strided_8 = None
    return [as_strided_scatter, view_1]""",
        )  # noqa: B950

    def test_input_aliased_with_mutation_output_alias(self):
        def f(a, b, c):
            # a and c alias
            c.mul_(2)
            # The main thing we're testing here is that
            # (1) We need to reconstruct c.view(-1) from the 3rd input to the forward
            # (2) But we need to be careful to do this *before* converting aliased inputs into synthetic bases.
            #     The original fw takes in 3 args, but the compiled fw takes in only 2 args.
            return b.add(1), c.view(-1)

        def inp_callable(req_grad):
            base1 = torch.ones(2, 2, requires_grad=req_grad)
            base2 = torch.ones(2, 2, requires_grad=req_grad)
            x = base1.add(1)
            y = base2.add(1)
            return [base1, base2], [x.view(-1), y, x.view(-1)]

        self.verify_aot_autograd(
            f, partial(inp_callable, req_grad=False), test_mutation=True
        )
        fw_graph = self.verify_aot_autograd(
            f, partial(inp_callable, req_grad=True), test_mutation=True
        )
        self.assertExpectedInline(
            fw_graph.code.strip(),
            """\
def forward(self, primals_1, primals_2):
    clone = torch.ops.aten.clone.default(primals_1);  primals_1 = None
    as_strided_1 = torch.ops.aten.as_strided.default(clone, [4], [1], 0)
    mul = torch.ops.aten.mul.Tensor(as_strided_1, 2);  as_strided_1 = None
    as_strided_scatter = torch.ops.aten.as_strided_scatter.default(clone, mul, [4], [1], 0);  clone = mul = None
    add = torch.ops.aten.add.Tensor(primals_2, 1);  primals_2 = None
    as_strided_7 = torch.ops.aten.as_strided.default(as_strided_scatter, [4], [1], 0)
    view_1 = torch.ops.aten.view.default(as_strided_7, [-1]);  as_strided_7 = None
    return [as_strided_scatter, add, view_1]""",
        )  # noqa: B950

    def test_input_metadata_mutation_aliases(self):
        def f(a, b):
            # a and b alias, and we do a metadata mutation on a
            # Since we're not mutating data, then b isn't affected at all.
            # We expect aot autograd to not bother with constructing a synthetic base.
            a.t_()
            return a + b

        def inp_callable(req_grad):
            base = torch.ones(2, 2, requires_grad=req_grad)
            x = base.add(1)
            return [base], [x.view(-1), x.view(-1)]

        self.verify_aot_autograd(
            f, partial(inp_callable, req_grad=False), test_mutation=True
        )
        fw_graph = self.verify_aot_autograd(
            f, partial(inp_callable, req_grad=True), test_mutation=True
        )
        # Expectation: fwd() takes in 2 args, and we don't construct a synthetic base.
        self.assertExpectedInline(
            fw_graph.code.strip(),
            """\
def forward(self, primals_1, primals_2):
    t = torch.ops.aten.t.default(primals_1);  primals_1 = None
    add = torch.ops.aten.add.Tensor(t, primals_2);  t = primals_2 = None
    return [add]""",
        )

    def test_input_mutation_aliases_and_none_require_gradients(self):
        def f(a, b, c):
            # a and b alias, but neither require gradients (so they don't have a _base)
            # aot autograd should construct the synthetic base from `torch.Tensor(a.storage())`
            a.mul_(2)
            return b + 1, c + 1

        def inp_callable(req_grad):
            base = torch.ones(2, 2)
            c_arg = torch.ones(2, 2, requires_grad=req_grad)
            x = base.add(1)
            return [base, c_arg], [x.view(-1), x.view(-1), c_arg]

        self.verify_aot_autograd(
            f, partial(inp_callable, req_grad=False), test_mutation=True
        )

        with self.assertRaisesRegex(
            RuntimeError, "is a tensor subclass. This is not supported today"
        ):
            self.verify_aot_autograd(
                f,
                partial(inp_callable, req_grad=False),
                test_mutation=True,
                make_inputs_subclasses=True,
            )

        fw_graph = self.verify_aot_autograd(
            f, partial(inp_callable, req_grad=True), test_mutation=True
        )
        self.assertExpectedInline(
            fw_graph.code.strip(),
            """\
def forward(self, primals_1, primals_2):
    as_strided = torch.ops.aten.as_strided.default(primals_1, [4], [1], 0)
    mul = torch.ops.aten.mul.Tensor(as_strided, 2);  as_strided = None
    as_strided_scatter = torch.ops.aten.as_strided_scatter.default(primals_1, mul, [4], [1], 0);  primals_1 = mul = None
    as_strided_3 = torch.ops.aten.as_strided.default(as_strided_scatter, [4], [1], 0)
    add = torch.ops.aten.add.Tensor(as_strided_3, 1);  as_strided_3 = None
    add_1 = torch.ops.aten.add.Tensor(primals_2, 1);  primals_2 = None
    return [as_strided_scatter, add, add_1]""",
        )  # noqa: B950

    def test_input_mutation_aliases_bases_out_of_order(self):
        # This tests our calling convention: if b and d are aliased, then the outer calling convention
        # that we send to the compiled forward becomes:
        # (b_d_base, a, c)
        # Importantly, even though a and c alias in our test, neither inputs are mutated,
        # So we don't need to do the base construction / deconstruction
        def f(a, b, c, d):
            b.add_(1)
            d.unsqueeze_(0)
            return a + c + d, b.view(-1)

        def inp_callable(req_grad):
            base1 = torch.ones(2, 2, requires_grad=req_grad)
            base2 = torch.ones(2, 2, requires_grad=req_grad)
            x1 = base1.add(1)
            x2 = base2.add(1)
            # a and c alias, b and d alias
            return [base1, base2], [x1.view(-1), x2.view(-1), x1.view(-1), x2.view(-1)]

        self.verify_aot_autograd(
            f, partial(inp_callable, req_grad=False), test_mutation=True
        )

        with self.assertRaisesRegex(
            RuntimeError,
            "Metadata mutations are currently not allowed on tensor subclasses",
        ):
            self.verify_aot_autograd(
                f,
                partial(inp_callable, req_grad=False),
                test_mutation=True,
                make_inputs_subclasses=True,
            )

        fw_graph = self.verify_aot_autograd(
            f, partial(inp_callable, req_grad=True), test_mutation=True
        )
        # 3 graph inputs: (b_d_base, a, c)
        # 2 returns: (b_updated, a+c+d)
        # (there are 2 original fw outs, but one is a view of b so it's not part of the graph)
        # (there are also 2 input mutations, but one is a metadata-only mutation so the compiled forward doesn't return it)
        self.assertExpectedInline(
            fw_graph.code.strip(),
            """\
def forward(self, primals_1, primals_2, primals_3):
    clone = torch.ops.aten.clone.default(primals_1);  primals_1 = None
    as_strided = torch.ops.aten.as_strided.default(clone, [4], [1], 0)
    add = torch.ops.aten.add.Tensor(as_strided, 1);  as_strided = None
    as_strided_scatter = torch.ops.aten.as_strided_scatter.default(clone, add, [4], [1], 0);  clone = add = None
    add_1 = torch.ops.aten.add.Tensor(primals_2, primals_3);  primals_2 = primals_3 = None
    as_strided_5 = torch.ops.aten.as_strided.default(as_strided_scatter, [4], [1], 0)
    unsqueeze_1 = torch.ops.aten.unsqueeze.default(as_strided_5, 0);  as_strided_5 = None
    add_2 = torch.ops.aten.add.Tensor(add_1, unsqueeze_1);  add_1 = None
    as_strided_14 = torch.ops.aten.as_strided.default(as_strided_scatter, [4], [1], 0)
    view_2 = torch.ops.aten.view.default(as_strided_14, [-1]);  as_strided_14 = None
    return [as_strided_scatter, add_2, view_2, unsqueeze_1]""",
        )  # noqa: B950

    @unittest.skipIf(not torch.cuda.is_available(), "CUDA is unavailable")
    def test_synthetic_base_base_attribute_is_none(self):
        def f(a, b):
            a.add_(1)
            return a + b

        def inp_callable():
            base = torch.ones(4, 4, device="cuda")
            # detach() so that none of the inputs have a ._base attribute.
            a = base[0].detach()
            b = base[1].detach()
            base2 = torch.ones(2, 2, requires_grad=True)
            return [base], [a, b]

        self.verify_aot_autograd(f, inp_callable, test_mutation=True)

    def test_input_mutation_alias_everything(self):
        # Mondo test that tests a combination of:
        # input is mutated, that aliases another input (so we make a synthetic base)
        # an output is an alias of another output
        # an output is an alias of an intermediate
        # a and c are aliased
        def f(a, b, c):
            c.mul_(2)  # mutates c
            b.t_()  # metadata mutate b
            tmp = a + c
            out1 = tmp.view(-1)
            out2 = b.t()
            out3 = out1.unsqueeze(0)
            # out1 and out3 are aliases of an intermediate, and alias each other!
            # out2 aliases an input, so we don't return it
            return out1, out2, out3

        def inp_callable(req_grad):
            base1 = torch.ones(2, 2, requires_grad=req_grad)
            base2 = torch.ones(2, 2, requires_grad=req_grad)
            # Note: in our test, the add() is important because we need the graph inputs to be non-leaves so we can mutate them.
            base1_ = base1.add(1)
            base2_ = base2.add(1)
            a = base1_.view(-1)
            b = base2_
            c = base1_.view(-1)
            return [base1, base2], [a, b, c]

        self.verify_aot_autograd(
            f, partial(inp_callable, req_grad=False), test_mutation=True
        )
        fw_graph = self.verify_aot_autograd(
            f, partial(inp_callable, req_grad=True), test_mutation=True
        )
        # Expected:
        # - 2 inputs in the forward: synthetic_base_a_c, b
        # - 1 output in the forward: "tmp"
        #   out2 is an alias of an input, and will be generated off of b outside of the compiled fn
        #   out1 and out3 are aliases of tmp, that we generate outside of the compiled function
        self.assertExpectedInline(
            fw_graph.code.strip(),
            """\
def forward(self, primals_1, primals_2):
    clone = torch.ops.aten.clone.default(primals_1);  primals_1 = None
    view = torch.ops.aten.view.default(primals_2, [2, 2]);  primals_2 = None
    as_strided_1 = torch.ops.aten.as_strided.default(clone, [4], [1], 0)
    mul = torch.ops.aten.mul.Tensor(as_strided_1, 2);  as_strided_1 = None
    as_strided_scatter = torch.ops.aten.as_strided_scatter.default(clone, mul, [4], [1], 0);  clone = mul = None
    as_strided_2 = torch.ops.aten.as_strided.default(as_strided_scatter, [4], [1], 0)
    t = torch.ops.aten.t.default(view);  view = None
    as_strided_5 = torch.ops.aten.as_strided.default(as_strided_scatter, [4], [1], 0)
    add = torch.ops.aten.add.Tensor(as_strided_5, as_strided_2);  as_strided_5 = as_strided_2 = None
    view_1 = torch.ops.aten.view.default(add, [-1])
    t_1 = torch.ops.aten.t.default(t)
    unsqueeze = torch.ops.aten.unsqueeze.default(view_1, 0)
    return [as_strided_scatter, t, view_1, t_1, unsqueeze, add]""",
        )  # noqa: B950

    def test_dynamic_shape_output_not_in_bw_graph(self):
        def f(x):
            return [x + 1, x.shape[0]]

        inp = torch.ones(5, requires_grad=True)
        bw_graph_cell = [None]
        compiled_f = aot_function(
            f,
            fw_compiler=nop,
            bw_compiler=partial(extract_graph, graph_cell=bw_graph_cell),
            decompositions={},
            keep_inference_input_mutations=False,
            dynamic=True,
        )
        out = compiled_f(inp)
        out[0].sum().backward()
        # The important bit: the forward fn returns 2 outputs,
        # but one of them is a symint so we should only see
        # 1 grad_output as an input to the backward graph.
        # (Otherwise, autograd will plumb a None as the value of the grad_output,
        # which causes inductor to complain).
        self.assertExpectedInline(
            bw_graph_cell[0].code.strip(),
            """\
def forward(self, tangents_1):
    return [tangents_1]""",
        )

    def test_no_grad_input_output(self):
        def f(a, b):
            return a.cos(), b.cos(), a * b

        inp_thunks = [
            lambda: torch.randn(5, requires_grad=True),
            lambda: torch.randn(5, requires_grad=False),
        ]
        for inps in itertools.product(inp_thunks, repeat=2):
            inps = [i() for i in inps]
            self.verify_aot_autograd(f, inps)

    def test_some_output_requires_grad_input_doesnt(self):
        def f(a, b):
            a_view = a.view(-1)
            a_view.requires_grad_(True)
            return a_view

        inp = [torch.randn(3, 3), torch.randn(3, 3, requires_grad=True)]
        self.verify_aot_autograd(f, inp)

    def test_some_outputs_dont_require_grad_view(self):
        def f(a, b):
            return a.detach(), b

        inp = [
            torch.randn(3, 3, requires_grad=True),
            torch.randn(3, 3, requires_grad=True),
        ]
        self.verify_aot_autograd(f, inp)

    def test_some_outputs_dont_require_grad_non_view(self):
        def f(a, b):
            return a.add(1).detach(), b

        inp = [
            torch.randn(3, 3, requires_grad=True),
            torch.randn(3, 3, requires_grad=True),
        ]
        self.verify_aot_autograd(f, inp)

    def test_inner_grad(self):
        def foo(x):
            y = torch.exp(x)
            z = torch.autograd.grad(y, x)
            return z

        inps = [torch.randn((), requires_grad=True)]
        self.verify_aot_autograd(foo, inps)

    def test_grad_context(self):
        def foo(x):
            return x * 2

        inps = [torch.randn((), requires_grad=True)]
        graph_size = None

        def get_graph_size(fx_g, _):
            nonlocal graph_size
            graph_size = len(fx_g.graph.nodes)
            return fx_g

        f = aot_function(foo, nop, get_graph_size)
        with torch.set_grad_enabled(False):
            f(*inps)
        self.assertIsNone(graph_size)

        f = aot_function(foo, nop, get_graph_size)
        with torch.set_grad_enabled(True):
            out = f(*inps)
            self.assertIsNone(graph_size)
            out.sum().backward()
            self.assertTrue(graph_size > 2)

    def test_output_dict(self):
        def f(x):
            return {"a": x, "b": x}

        inp = [torch.randn(3, 3, requires_grad=True)]
        self.verify_aot_autograd(f, inp)

        def f(x, y):
            return {"a": x, "b": y + x}

        inp = [torch.randn(3, requires_grad=True), torch.randn(3)]
        self.verify_aot_autograd(f, inp)

        def f(x):
            new_d = {}
            for k in x:
                new_d[k] = x[k] * 2
            return new_d

        a = torch.randn(3, requires_grad=True)
        b = torch.randn(3, requires_grad=True)

        def inp_callable():
            inps = [{"a": a, "b": b}]
            return inps, inps

        self.verify_aot_autograd(f, inp_callable)

    def test_module(self):
        mod = nn.Sequential(nn.Linear(32, 32), nn.ReLU())
        compiled_mod = compiled_module(mod, nop, nop)
        inp = torch.randn(32, 32)
        ref_out = mod(inp)
        ref_out.sum().backward()
        ref_grads = sorted([(name, p.grad) for name, p in mod.named_parameters()])
        out = compiled_mod(inp)
        out.sum().backward()
        grads = sorted([(name, p.grad) for name, p in mod.named_parameters()])
        self.assertEqual((out, grads), (ref_out, ref_grads))

    def test_batchnorm(self):
        mod = compiled_module(nn.BatchNorm2d(4), nop, nop)
        x = torch.ones(1, 4, 2, 2)
        mod(x).sum().backward()

    def test_list_codegen(self):
        def list_nop(f, _):
            def g(inps):
                return f(*inps)

            g._boxed_call = True
            return g

        def f(a, b, c):
            return a.sin() * b.cos() * c.sin()

        f = aot_function(f, list_nop)
        inp = [torch.randn(5, requires_grad=True) for _ in range(3)]
        f(*inp).sum().backward()

    @patch("torch._functorch.aot_autograd.AOT_COUNTER", new_callable=itertools.count)
    def test_compilation_context(self, counter):
        def f(x):
            return x.sin().sin()

        count = []

        def compiler(fx_g, _):
            context = get_aot_compilation_context()
            count.append((context[0], len(fx_g.graph.nodes)))
            return fx_g

        f = aot_function(f, compiler)
        out = f(torch.randn(5, requires_grad=True))
        f = aot_function(f, compiler)
        f(torch.randn(5))
        out.sum().backward()
        self.assertExpectedInline(
            str(count),
            """[(['0_forward'], 4), (['1_inference'], 4), (['0_backward'], 8)]""",
        )

    def test_dupe_arg(self):
        def f(x, y):
            return x + y

        x = torch.randn(3, 3, requires_grad=True)
        self.verify_aot_autograd(f, [x, x])

    def test_dupe_arg_torture(self):
        def f(x, y):
            x.t_()
            y.unsqueeze_(0)
            return x + y

        x = torch.randn(3, 3, requires_grad=True).clone()
        self.verify_aot_autograd(f, [x, x])

    # See https://github.com/pytorch/pytorch/issues/100224
    def test_dupe_arg_returned_as_output(self):
        def f(a, b, a_):
            a[0].add_(1)
            return a_

        f_compiled = aot_function(f, nop)
        a = torch.ones(2)
        b = torch.ones(2)
        out_ref = f(a, b, a)

        a2 = torch.ones(2)
        b2 = torch.ones(2)
        out_test = f_compiled(a2, b2, a2)

        self.assertEqual(out_ref, out_test)
        self.assertEqual(a, a2)

    @patch("torch._functorch.aot_autograd.AOT_COUNTER", new_callable=itertools.count)
    @patch("torch._functorch.config.debug_assert", True)
    def test_invalid_dupe_left_bias(self, counter):
        # This test checks that, just because only the first
        # argument did a metadata mutation, we still correctly
        # switch to strategy 2 (deduplicate)
        # See: https://github.com/pytorch/pytorch/pull/89896#discussion_r1036224447
        class F(torch.nn.Module):
            def forward(self, x, y):
                x.t_()
                return (x + y,)

        x = torch.randn(3, 3, requires_grad=True).clone()
        y = torch.randn(3, 3, requires_grad=True)
        self.verify_aot_autograd(F(), [x, x])

        fxx = aot_module_simplified(F(), (x, x), nop)
        self.assertExpectedRaisesInline(
            AssertionError,
            lambda: fxx(x, y),
            """At compilation time, graph 2 was compiled under the assumption that input 1 would be a duplicate of input 0, but at runtime this was not the case.  This indicates a guard bug in AOTAutograd or Dynamo, please file a bug to PyTorch.""",  # noqa: B950
        )

    @patch("torch._functorch.aot_autograd.AOT_COUNTER", new_callable=itertools.count)
    @patch("torch._functorch.config.debug_assert", True)
    def test_invalid_dupe(self, counter):
        self._test_invalid_dupe(counter, fake=False)

    # See Note: Dynamo recompilation guarding invalid grad for why this test exists
    @patch("torch._functorch.aot_autograd.AOT_COUNTER", new_callable=itertools.count)
    @patch("torch._functorch.config.debug_assert", True)
    def test_invalid_dupe_fake(self, counter):
        self._test_invalid_dupe(counter, fake=True)

    def _test_invalid_dupe(self, counter, fake):
        class F(torch.nn.Module):
            def forward(self, x, y):
                x.unsqueeze_(0)
                y.unsqueeze_(0)
                return (x + y,)

        x = torch.randn(3, 3, requires_grad=True).clone()
        y = torch.randn(3, 3, requires_grad=True).clone()

        if fake:
            shape_env = ShapeEnv()
            fake_mode = FakeTensorMode(shape_env=shape_env)

            fake_x = fake_mode.from_tensor(x)
            fake_y = fake_mode.from_tensor(y)

        if fake:
            fxy = aot_module_simplified(F(), (fake_x, fake_y), nop)
        else:
            fxy = aot_module_simplified(F(), (x, y), nop)

        fxy(x, y)
        x = torch.randn(3, 3, requires_grad=True).clone()
        y = torch.randn(3, 3, requires_grad=True).clone()
        fxy(x, x)  # is ok!

        if fake:
            fxx = aot_module_simplified(F(), (fake_x, fake_x), nop)
        else:
            fxx = aot_module_simplified(F(), (x, x), nop)

        x = torch.randn(3, 3, requires_grad=True).clone()
        y = torch.randn(3, 3, requires_grad=True).clone()
        fxx(x, x)
        # Note This should not raise! Once we have guards in place here,
        # we will have this working correctly, as it should recompile.
        x = torch.randn(3, 3, requires_grad=True).clone()
        y = torch.randn(3, 3, requires_grad=True).clone()
        self.assertExpectedRaisesInline(
            AssertionError,
            lambda: fxx(x, y),
            """At compilation time, graph 1 was compiled under the assumption that input 1 would be a duplicate of input 0, but at runtime this was not the case.  This indicates a guard bug in AOTAutograd or Dynamo, please file a bug to PyTorch.""",  # noqa: B950
        )

    @patch("torch._functorch.aot_autograd.AOT_COUNTER", new_callable=itertools.count)
    @patch("torch._functorch.config.debug_assert", True)
    def test_invalid_requires_grad(self, counter):
        self._test_invalid_requires_grad(counter, fake=False)

    # See Note: Dynamo recompilation guarding invalid grad for why this test exists
    @patch("torch._functorch.aot_autograd.AOT_COUNTER", new_callable=itertools.count)
    @patch("torch._functorch.config.debug_assert", True)
    def test_invalid_requires_grad_fake(self, counter):
        self._test_invalid_requires_grad(counter, fake=True)

    def _test_invalid_requires_grad(self, counter, fake):
        class F(torch.nn.Module):
            def forward(self, x, y):
                return (x + y,)

        x = torch.randn(3, 3, requires_grad=True)
        y = torch.randn(3, 3, requires_grad=True)
        z = torch.randn(3, 3, requires_grad=False)

        if fake:
            shape_env = ShapeEnv()
            fake_mode = FakeTensorMode(shape_env=shape_env)

            fake_x = fake_mode.from_tensor(x)
            fake_y = fake_mode.from_tensor(y)
            fake_z = fake_mode.from_tensor(z)

        if fake:
            fxy = aot_module_simplified(F(), (fake_x, fake_y), nop)
        else:
            fxy = aot_module_simplified(F(), (x, y), nop)

        compare_equal_outs_and_grads(self, F(), fxy, (x, y))
        compare_equal_outs_and_grads(self, F(), fxy, (x, z))

        if fake:
            fxz = aot_module_simplified(F(), (fake_x, fake_z), nop)
        else:
            fxz = aot_module_simplified(F(), (x, z), nop)

        compare_equal_outs_and_grads(self, F(), fxz, (x, z))

        self.assertExpectedRaisesInline(
            AssertionError,
            lambda: fxz(x, y),
            """At compilation time, graph 1 was compiled under the assumption that input 1 would not require grad, but at runtime this was not the case.  This indicates a guard bug in AOTAutograd or Dynamo, please file a bug to PyTorch.""",  # noqa: B950
        )

    def test_custom_autograd(self):
        class CustomFn(torch.autograd.Function):
            @staticmethod
            def forward(ctx, x):
                return x.clone()

            @staticmethod
            def backward(ctx, grad_output):
                return grad_output + 1

        def f(x):
            return CustomFn.apply(x)

        self.verify_aot_autograd(f, [torch.randn(3)])

    @unittest.skipIf(not torch.cuda.is_available(), "CUDA is unavailable")
    def test_autocast_disable_guard(self):
        with torch._C._DisableAutocast():
            x = torch.rand([4, 4]).cuda()
            y = x @ x
            self.assertEqual(y.dtype, torch.float32)

    @unittest.skipIf(not torch.cuda.is_available(), "CUDA is unavailable")
    def test_nonidempotent_amp(self):
        def f(self_s_emb, add_3):
            einsum_2 = torch.functional.einsum("ah,th->t", self_s_emb, add_3)
            log_softmax_2 = einsum_2.log_softmax(-1)
            return (log_softmax_2,)

        args = [
            torch.rand((1, 256), dtype=torch.float32, device="cuda"),
            torch.rand((30, 256), dtype=torch.float16, device="cuda"),
        ]
        with torch.cuda.amp.autocast(enabled=True):
            self.verify_aot_autograd(f, args)

        args = [e.requires_grad_(True) for e in args]
        with torch.cuda.amp.autocast(enabled=True):
            self.verify_aot_autograd(f, args)

    @unittest.skipIf(not torch.cuda.is_available(), "CUDA is unavailable")
    @unittest.skipIf(not torch.backends.cudnn.is_available(), "CUDNN is unavailable")
    @skipIfRocm  # https://github.com/pytorch/pytorch/issues/96560
    def test_batch_norm_amp(self):
        device = "cuda"
        input_dtype = torch.float16
        param_dtype = torch.float32
        weight, bias = (
            torch.ones(64, device=device, dtype=param_dtype, requires_grad=True)
            for _ in range(2)
        )
        running_mean, running_var = (
            torch.ones(64, device=device, dtype=param_dtype) for _ in range(2)
        )

        def bn(x):
            return torch.ops.aten.cudnn_batch_norm(
                x,
                weight,
                bias,
                running_mean,
                running_var,
                False,
                0.1,
                1e-05,
            )

        inp = torch.ones(
            torch.Size([16, 64, 112, 112]), dtype=input_dtype, device=device
        )

        ref = bn(inp)
        cudnn_batch_norm_decomp = torch._decomp.get_decompositions(
            {torch.ops.aten.cudnn_batch_norm}
        )
        aot_fn = make_fx(bn, decomposition_table=cudnn_batch_norm_decomp)(inp)
        res = aot_fn(inp)
        for a, b in zip(ref, res):
            assert torch.allclose(a, b)

    def test_output_op_depending_on_symint(self):
        """
        It won't be obvious from reading this test what it's testing for.  We should probably make it into a more
        focused unit test.

        An issue with the following program was the expand op would end up depending on a symint whose proxy was
        incorrectly associated with one of the grad tensors rather than input tensors.  It broke partitioner logic
        and the net result was aot_function failed to produce a function and threw an exception instead.
        """
        inp = torch.randn(5, requires_grad=True)

        def f(x):
            return x.expand(x.shape)

        # TODO(whc) make this work (test setup is wrong somehow)
        # joint_forward_backward = create_joint_forward_backward(f)
        # out = f(inp)
        # joint_inputs =  ([inp], [out.detach().contiguous()])
        # fx_g = make_fx(joint_forward_backward)(*joint_inputs)
        # TODO: assert outputs of fwd graph trace to correct symint

        # e2e test that fails without symint clone fix
        af = aot_function(
            f,
            nop,
            partition_fn=partial(
                min_cut_rematerialization_partition, compiler="inductor"
            ),
            dynamic=True,
        )
        out = af(inp)
        self.assertEqual(out, f(inp))

    def test_inference_mode(self):
        m = torch.nn.Linear(4, 4)
        inp = torch.randn(4, 4)

        aot_mod = aot_module(m, fw_compiler=nop)

        with torch.inference_mode():
            out_ref = m(inp)
            out_test = aot_mod(inp)
        self.assertEqual(out_ref, out_test)

    def test_default_partitioner_saves_symints_not_tensors_for_bw(self):
        """
        In this test, the important thing is that primals_1 is **only** needed in the backward
        in order to grab its sizes.
        We need to assert that what we save for the backward are the tensor's sizes, and not the tensor itself.

        The way this test is set up, it will actually fail if we try to save the input tensor for backward.
        Why?
        b.masked_fill_(c, 0) has a backward that requires knowing a's sizes
        b.masked_fill_(c, 0) **also** mutates a (because b and a are aliased)
        The autograd engine yells at us if we save "a" for backward, and then try to mutate it.
        """
        inp = torch.randn(2, 2, requires_grad=True)

        def f(a):
            b = a[0]
            c = torch.ones_like(b, dtype=torch.bool)
            d = b.masked_fill_(c, 0)
            return d

        compiled_f = aot_function(f, nop, dynamic=True)
        inp_ref = torch.ones(2, 2, requires_grad=True)
        inp_test = torch.ones(2, 2, requires_grad=True)

        out_ref = f(inp_ref.clone())
        out_test = compiled_f(inp_test.clone())

        self.assertEqual(out_ref, out_test)

        out_ref.sum().backward()
        out_test.sum().backward()

        self.assertEqual(inp_ref.grad, inp_test.grad)

    def test_buffer_copied_in_graph(self):
        class MyModel(torch.nn.Module):
            def __init__(self):
                super().__init__()
                self.register_buffer("buf", torch.zeros(1))
                self.w1 = torch.nn.Parameter(torch.zeros(1))
                self.w2 = torch.nn.Parameter(torch.zeros(1))

            def forward(self, x):
                self.buf.add_(1)
                return (self.w1 * x * self.w2).sum() + self.buf.sum()

        model_for_eager = MyModel()
        model_for_compile = copy.deepcopy(model_for_eager)

        fw_graph_cell = [None]
        compiled_f = aot_module(
            model_for_compile,
            fw_compiler=make_boxed_compiler(
                partial(extract_graph, graph_cell=fw_graph_cell)
            ),
            bw_compiler=nop,
            keep_inference_input_mutations=True,
        )
        inp_ref = torch.ones(1, requires_grad=True)
        inp_test = torch.ones(1, requires_grad=True)

        out_ref = model_for_eager(inp_ref.clone())
        out_test = compiled_f(inp_test.clone())

        self.assertExpectedInline(
            fw_graph_cell[0].code.strip(),
            """\
def forward(self, primals_1, primals_2, primals_3, primals_4):
    add = torch.ops.aten.add.Tensor(primals_3, 1)
    mul = torch.ops.aten.mul.Tensor(primals_1, primals_4)
    mul_1 = torch.ops.aten.mul.Tensor(mul, primals_2)
    sum_1 = torch.ops.aten.sum.default(mul_1);  mul_1 = None
    sum_2 = torch.ops.aten.sum.default(add)
    add_1 = torch.ops.aten.add.Tensor(sum_1, sum_2);  sum_1 = sum_2 = None
    copy_ = torch.ops.aten.copy_.default(primals_3, add);  primals_3 = add = None
    return [add_1, primals_1, primals_2, primals_4, mul]""",
        )

        self.assertEqual(out_ref, out_test)

        out_ref.sum().backward()
        out_test.sum().backward()

        eager_grads = [p.grad for _, p in model_for_eager.named_parameters()]
        compile_grads = [p.grad for _, p in model_for_compile.named_parameters()]

        self.assertEqual(eager_grads, compile_grads)
        self.assertEqual(inp_ref.grad, inp_test.grad)

    def test_buffer_copied_in_graph_with_different_shapes(self):
        class MyModel(torch.nn.Module):
            def __init__(self):
                super().__init__()
                self.register_buffer("buf", torch.ones(4, 4))
                self.w = torch.nn.Parameter(
                    torch.Tensor([[4, 5], [1, 2], [6, 7], [8, 9]])
                )

            def forward(self, x):
                self.buf.add_(1)
                return (self.w @ x).sum() + self.buf.sum()

        model_for_eager = MyModel()
        model_for_compile = copy.deepcopy(model_for_eager)

        fw_graph_cell = [None]
        compiled_f = aot_module(
            model_for_compile,
            fw_compiler=make_boxed_compiler(
                partial(extract_graph, graph_cell=fw_graph_cell)
            ),
            bw_compiler=nop,
            keep_inference_input_mutations=True,
        )
        inp_ref = torch.ones(2, 4, requires_grad=True)
        inp_test = torch.ones(2, 4, requires_grad=True)

        out_ref = model_for_eager(inp_ref.clone())
        out_test = compiled_f(inp_test.clone())

        self.assertExpectedInline(
            fw_graph_cell[0].code.strip(),
            """\
def forward(self, primals_1, primals_2, primals_3):
    add = torch.ops.aten.add.Tensor(primals_2, 1)
    mm = torch.ops.aten.mm.default(primals_1, primals_3)
    sum_1 = torch.ops.aten.sum.default(mm);  mm = None
    sum_2 = torch.ops.aten.sum.default(add)
    add_1 = torch.ops.aten.add.Tensor(sum_1, sum_2);  sum_1 = sum_2 = None
    copy_ = torch.ops.aten.copy_.default(primals_2, add);  primals_2 = add = None
    return [add_1, primals_1, primals_3]""",
        )
        self.assertEqual(out_ref, out_test)

        out_ref.sum().backward()
        out_test.sum().backward()

        eager_grads = [p.grad for _, p in model_for_eager.named_parameters()]
        compile_grads = [p.grad for _, p in model_for_compile.named_parameters()]

        self.assertEqual(eager_grads, compile_grads)

        self.assertEqual(inp_ref.grad, inp_test.grad)

    def test_buffer_batch_norm(self):
        class MyModel(torch.nn.Module):
            def __init__(self):
                super().__init__()
                self.m = torch.nn.BatchNorm1d(100)

            def forward(self, x):
                return self.m(x)

        model_for_eager = MyModel()
        model_for_compile = copy.deepcopy(model_for_eager)

        fw_graph_cell = [None]
        bw_graph_cell = [None]
        compiled_f = aot_module(
            model_for_compile,
            fw_compiler=make_boxed_compiler(
                partial(extract_graph, graph_cell=fw_graph_cell)
            ),
            bw_compiler=make_boxed_compiler(
                partial(extract_graph, graph_cell=bw_graph_cell)
            ),
            keep_inference_input_mutations=True,
        )
        inp_ref = torch.ones(20, 100, requires_grad=True)
        inp_test = torch.ones(20, 100, requires_grad=True)

        out_ref = model_for_eager(inp_ref.clone())
        out_test = compiled_f(inp_test.clone())

        self.assertExpectedInline(
            fw_graph_cell[0].code.strip(),
            """\
def forward(self, primals_1, primals_2, primals_3, primals_4, primals_5, primals_6):
    add = torch.ops.aten.add.Tensor(primals_5, 1)
    _native_batch_norm_legit_functional = torch.ops.aten._native_batch_norm_legit_functional.default(primals_6, primals_1, primals_2, primals_3, primals_4, True, 0.1, 1e-05);  primals_2 = None
    getitem = _native_batch_norm_legit_functional[0]
    getitem_1 = _native_batch_norm_legit_functional[1]
    getitem_2 = _native_batch_norm_legit_functional[2]
    getitem_3 = _native_batch_norm_legit_functional[3]
    getitem_4 = _native_batch_norm_legit_functional[4];  _native_batch_norm_legit_functional = None
    copy_ = torch.ops.aten.copy_.default(primals_3, getitem_3);  primals_3 = None
    copy__1 = torch.ops.aten.copy_.default(primals_4, getitem_4);  primals_4 = None
    copy__2 = torch.ops.aten.copy_.default(primals_5, add);  primals_5 = add = None
    return [getitem, primals_1, primals_6, getitem_1, getitem_2, getitem_3, getitem_4]""",  # noqa: B950
        )

        self.assertEqual(out_ref, out_test)

        out_ref.sum().backward()
        out_test.sum().backward()

        eager_grads = [p.grad for _, p in model_for_eager.named_parameters()]
        compile_grads = [p.grad for _, p in model_for_compile.named_parameters()]
        self.assertEqual(eager_grads, compile_grads)

        self.assertExpectedInline(
            bw_graph_cell[0].code.strip(),
            """\
def forward(self, primals_1, primals_6, getitem_1, getitem_2, getitem_3, getitem_4, tangents_1):
    native_batch_norm_backward = torch.ops.aten.native_batch_norm_backward.default(tangents_1, primals_6, primals_1, getitem_3, getitem_4, getitem_1, getitem_2, True, 1e-05, [True, True, True]);  tangents_1 = primals_6 = primals_1 = getitem_3 = getitem_4 = getitem_1 = getitem_2 = None
    getitem_5 = native_batch_norm_backward[0]
    getitem_6 = native_batch_norm_backward[1]
    getitem_7 = native_batch_norm_backward[2];  native_batch_norm_backward = None
    return [getitem_6, getitem_7, None, None, None, getitem_5]""",  # noqa: B950
        )

        self.assertEqual(inp_ref.grad, inp_test.grad)

    def test_new_inp_requires_grad_now(self):
        def f(x, y):
            return x.add_(y)

        fw_graph_cell = [None]
        bw_graph_cell = [None]
        compiled_f = aot_function(
            f,
            fw_compiler=make_boxed_compiler(
                partial(extract_graph, graph_cell=fw_graph_cell)
            ),
            bw_compiler=make_boxed_compiler(
                partial(extract_graph, graph_cell=bw_graph_cell)
            ),
            keep_inference_input_mutations=True,
        )

        inp_ref = (
            torch.ones(20, 100, requires_grad=False),
            torch.ones(20, 100, requires_grad=True),
        )
        inp_test = (
            torch.ones(20, 100, requires_grad=False),
            torch.ones(20, 100, requires_grad=True),
        )

        out_ref = f(*inp_ref)
        out_test = compiled_f(*inp_test)

        # There is no copy_ method
        self.assertExpectedInline(
            fw_graph_cell[0].code.strip(),
            """\
def forward(self, primals_1, primals_2):
    clone = torch.ops.aten.clone.default(primals_1);  primals_1 = None
    add = torch.ops.aten.add.Tensor(clone, primals_2);  clone = primals_2 = None
    return [add, add]""",
        )  # noqa: B950

        self.assertEqual(out_ref, out_test)

        out_ref.sum().backward()
        out_test.sum().backward()

        self.assertExpectedInline(
            bw_graph_cell[0].code.strip(),
            """\
def forward(self, tangents_1):
    return [None, tangents_1]""",
        )  # noqa: B950

    def test_real_weights_in_symbolic_mode(self):
        from functorch.experimental import functionalize

        class M(torch.nn.Module):
            def __init__(self):
                super().__init__()
                self.linear = torch.nn.Linear(5, 5)

            def forward(self, x):
                x = self.linear(x)
                return x

        m = M().eval()

        inp = torch.randn(2, 5)

        gm = make_fx(m, tracing_mode="symbolic", _allow_non_fake_inputs=True)(inp)
        self.assertEqual(gm(torch.ones(2, 5)), m(torch.ones(2, 5)))

        gm_functionalized = make_fx(
            functionalize(
                gm,
            ),
            tracing_mode="symbolic",
            _allow_non_fake_inputs=True,
        )(inp)
        self.assertEqual(gm_functionalized(torch.ones(2, 5)), m(torch.ones(2, 5)))

        inp_count = 0
        for node in gm.graph.nodes:
            if node.op == "placeholder":
                inp_count += 1

        # No more param lifting
        self.assertEqual(inp_count, 1)

        inp_count = 0
        for node in gm_functionalized.graph.nodes:
            if node.op == "placeholder":
                inp_count += 1

        # No more param lifting
        self.assertEqual(inp_count, 1)

        with self.assertRaisesRegex(
            Exception, "Please convert all Tensors to FakeTensors"
        ):
            make_fx(m, tracing_mode="symbolic", _allow_non_fake_inputs=False)(
                torch.randn(2, 5)
            )

    def test_real_weights_in_symbolic_mode_with_inplace_ops(self):
        class M(torch.nn.Module):
            def __init__(self):
                super().__init__()
                self.register_buffer("buffer", torch.ones(4, 5))

            def forward(self, x):
                y = self.buffer.add_(3)
                y.resize_([20])
                assert y.shape == self.buffer.shape
                return x.sum() + self.buffer.sum()

        m = M().eval()
        inp = torch.randn(2, 5)
        # inplace mutation on attr is not allowed
        with self.assertRaisesRegex(Exception, "Can't call metadata"):
            make_fx(m, tracing_mode="symbolic", _allow_non_fake_inputs=True)(inp)

    def _compile_and_erase_bases(self, *output_view_indices):
        # Overrides _base and _view_func tensor attributes, so as to avoid the view-replay
        # execution path when reconstructing views.
        class NoViewReplayTensor(torch.Tensor):
            @property
            def _base(self):
                return None

            @property
            def _view_func(self):
                return None

        # Wraps the outputs that are views of the FX graph 'g' with NoViewReplayTensor,
        # since they are the only ones that will get reconstructed.
        def wrapper(g, *args, **kwargs):
            outs = g(*args, **kwargs)
            for i in output_view_indices:
                outs[i] = NoViewReplayTensor(outs[i])
            return outs

        return lambda f: aot_function(f, fw_compiler=lambda g, _: partial(wrapper, g))

    def test_output_aliases_input_view_meta_replay(self):
        @self._compile_and_erase_bases(0)
        def f(a):
            return a.view(-1)

        inp = torch.ones(2, 2, requires_grad=True)
        out = f(inp)

        self.assertIsNotNone(out.grad_fn)
        self.assertExpectedInline(
            str(out.grad_fn.__class__), """<class 'ViewBackward0'>"""
        )

    def test_output_aliases_intermediate_view_meta_replay(self):
        @self._compile_and_erase_bases(0, 1)
        def f(a):
            b = a.clone()
            return b.view(-1), b.view(-1)

        inp = torch.ones(2, 2, requires_grad=True)
        out1, out2 = f(inp)

        self.assertIsNotNone(out1.grad_fn)
        self.assertExpectedInline(
            str(out1.grad_fn.__class__), """<class 'ViewBackward0'>"""
        )

        self.assertIsNotNone(out2.grad_fn)
        self.assertExpectedInline(
            str(out2.grad_fn.__class__), """<class 'ViewBackward0'>"""
        )

    def test_output_aliases_output_view_meta_replay(self):
        @self._compile_and_erase_bases(1)
        def f(a):
            b = a.add(10)
            return b, b.view(-1)

        inp = torch.ones(2, 2, requires_grad=True)
        out1, out2 = f(inp)

        self.assertEqual(out1.untyped_storage(), out2.untyped_storage())
        self.assertIsNotNone(out2.grad_fn)
        self.assertExpectedInline(
            str(out2.grad_fn.__class__), """<class 'ViewBackward0'>"""
        )


def extract_graph(fx_g, _, graph_cell):
    graph_cell[0] = fx_g
    return fx_g


def get_ins_outs(fx_g):
    ins = []
    outs = []
    for n in fx_g.graph.nodes:
        if n.op == "placeholder":
            ins.append(n)
        elif n.op == "output":
            outs = tuple(n.args[0])
    return ins, outs


def get_num_ins_outs(fx_g):
    return tuple(len(i) for i in get_ins_outs(fx_g))


def get_fw_bw_graph(
    f, inps, partitioner=min_cut_rematerialization_partition, dynamic=False
):
    fw_graph_cell = [None]
    bw_graph_cell = [None]
    aot_function(
        f,
        fw_compiler=partial(extract_graph, graph_cell=fw_graph_cell),
        bw_compiler=partial(extract_graph, graph_cell=bw_graph_cell),
        partition_fn=partitioner,
        decompositions=default_decompositions,
        dynamic=dynamic,
    )(*inps).sum().backward()
    return (fw_graph_cell[0], bw_graph_cell[0])


class TestMod(torch.nn.Module):
    def __init__(self, fn):
        super().__init__()
        self.p = torch.nn.Parameter(torch.ones(2, requires_grad=True))
        self.fn = fn

    def forward(self, *args):
        return self.fn(self.p, *args)


class TestAOTExport(AOTTestCase):
    def test_aot_export_ban_dropout_mut_pre_dispatch(self):
        def fn(p, x):
            y = torch.ops.aten.dropout.default(x, 0.1, train=False)
            y.add_(1)
            return (y,)

        mod = TestMod(fn)
        inp = torch.randn(2, 2)

        with self.assertRaisesRegex(
            RuntimeError, "cannot mutate tensors with frozen storage"
        ):
            aot_export_module(mod, [inp], trace_joint=False, pre_dispatch=True)

        gm, _ = aot_export_module(mod, [inp], trace_joint=False, pre_dispatch=False)
        self.assertExpectedInline(
            str(gm.code).strip(),
            """\
def forward(self, arg0_1, arg1_1):
    clone = torch.ops.aten.clone.default(arg1_1);  arg1_1 = None
    add = torch.ops.aten.add.Tensor(clone, 1);  clone = None
    return (add,)""",
        )

        fw_graph_cell = [None]
        bw_graph_cell = [None]

        compiled_outs = aot_function(
            fn,
            fw_compiler=partial(extract_graph, graph_cell=fw_graph_cell),
            bw_compiler=partial(extract_graph, graph_cell=bw_graph_cell),
            partition_fn=default_partition,
            decompositions=default_decompositions,
            dynamic=True,
        )(*inp)
        fw_graph = fw_graph_cell[0]
        bw_graph = bw_graph_cell[0]

        self.assertExpectedInline(
            str(fw_graph.code).strip(),
            """\
def forward(self, arg0_1, arg1_1):
    clone = torch.ops.aten.clone.default(arg1_1);  arg1_1 = None
    add = torch.ops.aten.add.Tensor(clone, 1);  clone = None
    return (add,)""",
        )

    def test_aot_export_ban_dropout_mut_pre_dispatch(self):
        def fn(p, x):
            y = torch.ops.aten.dropout.default(x, 0.1, train=False)
            y.add_(1)
            return (y,)

        mod = TestMod(fn)
        inp = torch.randn(2, 2)

        with self.assertRaisesRegex(RuntimeError, "cannot mutate tensors with frozen storage"):
            aot_export_module(mod, [inp], trace_joint=False, pre_dispatch=True)

        gm, _ = aot_export_module(mod, [inp], trace_joint=False, pre_dispatch=False)
        self.assertExpectedInline(str(gm.code).strip(), """\
def forward(self, arg0_1, arg1_1):
    clone = torch.ops.aten.clone.default(arg1_1);  arg1_1 = None
    add = torch.ops.aten.add.Tensor(clone, 1);  clone = None
    return (add,)""")

        fw_graph_cell = [None]
        bw_graph_cell = [None]

        compiled_outs = aot_function(
            fn,
            fw_compiler=partial(extract_graph, graph_cell=fw_graph_cell),
            bw_compiler=partial(extract_graph, graph_cell=bw_graph_cell),
            partition_fn=default_partition,
            decompositions=default_decompositions,
            dynamic=True)(*inp)
        fw_graph = fw_graph_cell[0]
        bw_graph = bw_graph_cell[0]

        self.assertExpectedInline(str(fw_graph.code).strip(), """\
def forward(self, arg0_1, arg1_1):
    clone = torch.ops.aten.clone.default(arg1_1);  arg1_1 = None
    add = torch.ops.aten.add.Tensor(clone, 1);  clone = None
    return (add,)""")


    def test_aot_export_predispatch_func_simple(self):
        def fn(p, x):
            y = x + 2
            with torch.no_grad():
                y.add_(2)
            return (x * 2 + y,)

        mod = TestMod(fn)
        inp = torch.randn(2, 2)

        with torch.no_grad():
            gm, _ = aot_export_module(mod, [inp], trace_joint=False, pre_dispatch=True)
        self.assertExpectedInline(
            str(gm.code).strip(),
            """\
def forward(self, arg0_1, arg1_1):
    add = torch.ops.aten.add.Tensor(arg1_1, 2)
    _set_grad_enabled = torch._C._set_grad_enabled(False)
    add_1 = torch.ops.aten.add.Tensor(add, 2);  add = None
    _set_grad_enabled_1 = torch._C._set_grad_enabled(False)
    mul = torch.ops.aten.mul.Tensor(arg1_1, 2);  arg1_1 = None
    add_2 = torch.ops.aten.add.Tensor(mul, add_1);  mul = add_1 = None
    return (add_2,)""",
        )

    def test_aot_export_predispatch_func_composite_implicit(self):
        def fn(p, x):
            with torch.enable_grad():
                y = x @ x
            y.add_(2)
            return (x.sum() + y.sum(),)

        mod = TestMod(fn)
        inp = torch.randn(2, 2)

        with torch.no_grad():
            gm, _ = aot_export_module(mod, [inp], trace_joint=False, pre_dispatch=True)
        self.assertExpectedInline(
            str(gm.code).strip(),
            """\
def forward(self, arg0_1, arg1_1):
    _set_grad_enabled = torch._C._set_grad_enabled(True)
    matmul = torch.ops.aten.matmul.default(arg1_1, arg1_1)
    _set_grad_enabled_1 = torch._C._set_grad_enabled(False)
    add = torch.ops.aten.add.Tensor(matmul, 2);  matmul = None
    sum_1 = torch.ops.aten.sum.default(arg1_1);  arg1_1 = None
    sum_2 = torch.ops.aten.sum.default(add);  add = None
    add_1 = torch.ops.aten.add.Tensor(sum_1, sum_2);  sum_1 = sum_2 = None
    return (add_1,)""",
        )

    def test_aot_export_predispatch_composite_implicit_inplace(self):
        def fn(x, p):
            return (torch.ops.aten.absolute_.default(x.clone()),)

        mod = TestMod(fn)
        inp = torch.randn(2, 2)

        gm, _ = aot_export_module(mod, [inp], trace_joint=False, pre_dispatch=True)
        self.assertExpectedInline(
            str(gm.code).strip(),
            """\
def forward(self, arg0_1, arg1_1):
    clone = torch.ops.aten.clone.default(arg0_1);  arg0_1 = None
    abs_1 = torch.ops.aten.abs.default(clone);  clone = None
    return (abs_1,)""",
        )

    def test_aot_export_predispatch_composite_implicit_linear(self):
        class MM(torch.nn.Module):
            def __init__(self):
                super().__init__()
                self.linear = torch.nn.Linear(2, 2)

            def forward(self, x):
                return (self.linear(x),)

        mod = MM()
        inp = torch.randn(2, 2)

        gm, _ = aot_export_module(mod, [inp], trace_joint=False, pre_dispatch=True)
        self.assertExpectedInline(
            str(gm.code).strip(),
            """\
def forward(self, arg0_1, arg1_1, arg2_1):
    linear = torch.ops.aten.linear.default(arg2_1, arg0_1, arg1_1);  arg2_1 = arg0_1 = arg1_1 = None
    return (linear,)""",
        )

    @unittest.expectedFailure
    def test_aot_export_predispatch_outdtype(self):
        class M(torch.nn.Module):
            def __init__(self, weight):
                super().__init__()
                self.weight = weight

            def forward(self, x):
                y = x + 2
                y.add_(5)
                return (
                    out_dtype(torch.ops.aten.mm.default, torch.int32, y, self.weight),
                )

        weight = torch.randint(-128, 127, (5, 5), dtype=torch.int8)
        mod = M(weight)
        inp = torch.randint(-128, 127, (5, 5), dtype=torch.int8)

        gm, _ = aot_export_module(mod, [inp], trace_joint=False, pre_dispatch=True)
        self.assertExpectedInline(
            str(gm.code).strip(),
            """\
def forward(self, arg0_1, arg1_1):
    _set_grad_enabled = torch._C._set_grad_enabled(True)
    mm = torch.ops.aten.mm.default(arg1_1, arg1_1)
    _set_grad_enabled_1 = torch._C._set_grad_enabled(False)
    add = torch.ops.aten.add.Tensor(mm, 2);  mm = None
    sum_1 = torch.ops.aten.sum.default(arg1_1);  arg1_1 = None
    sum_2 = torch.ops.aten.sum.default(add);  add = None
    add_1 = torch.ops.aten.add.Tensor(sum_1, sum_2);  sum_1 = sum_2 = None
    return (add_1,)""",
        )

    def test_aot_export_predispatch_func_view(self):
        def fn(p, x):
            y = x @ x
            y.add_(2)
            return (x.sum() + y.view(1, 4).sum(),)

        mod = TestMod(fn)
        inp = torch.randn(2, 2)

        gm, _ = aot_export_module(mod, [inp], trace_joint=False, pre_dispatch=True)
        self.assertExpectedInline(
            str(gm.code).strip(),
            """\
def forward(self, arg0_1, arg1_1):
    matmul = torch.ops.aten.matmul.default(arg1_1, arg1_1)
    add = torch.ops.aten.add.Tensor(matmul, 2);  matmul = None
    sum_1 = torch.ops.aten.sum.default(arg1_1);  arg1_1 = None
    view_1 = torch.ops.aten.view.default(add, [1, 4]);  add = None
    sum_2 = torch.ops.aten.sum.default(view_1);  view_1 = None
    add_1 = torch.ops.aten.add.Tensor(sum_1, sum_2);  sum_1 = sum_2 = None
    return (add_1,)""",
        )

    def test_aot_export_predispatch_buffer_mutation_metadata(self):
        class Foo(torch.nn.Module):
            def __init__(self):
                super().__init__()
                self.register_buffer("foo", torch.zeros(2, 2))

            def forward(self, x):
                self.foo.add_(4)
                return (x.sum() + self.foo.sum(),)

        inp = torch.randn(2, 2)

        gm, graph_sig = aot_export_module(
            Foo(), [inp], trace_joint=False, pre_dispatch=True
        )
        self.assertExpectedInline(
            str(gm.code).strip(),
            """\
def forward(self, arg0_1, arg1_1):
    add = torch.ops.aten.add.Tensor(arg0_1, 4);  arg0_1 = None
    sum_1 = torch.ops.aten.sum.default(arg1_1);  arg1_1 = None
    sum_2 = torch.ops.aten.sum.default(add)
    add_1 = torch.ops.aten.add.Tensor(sum_1, sum_2);  sum_1 = sum_2 = None
    return (add, add_1)""",
        )
        eager_mod = Foo()
        output_1, output_2 = gm(torch.zeros(2, 2), inp)
        eager_output = eager_mod(inp)
        self.assertTrue(torch.allclose(output_2, eager_output[0]))

        _, output_2 = gm(output_1, inp)
        eager_output = eager_mod(inp)
        self.assertTrue(torch.allclose(output_2, eager_output[0]))
        self.assertTrue("foo" in graph_sig.buffers)
        self.assertTrue(graph_sig.inputs_to_buffers["arg0_1"] == "foo")

    def test_aot_export_predispatch_with_autograd_op(self):
        def foo(p, x):
            with torch.enable_grad():
                y = x + 5
                y.add_(5)
                y.add_(7)
                return (x.cos() + y.sin(),)

        inp = torch.randn(2, 2)
        mod = TestMod(foo)

        with torch.no_grad():
            gm, _ = aot_export_module(mod, [inp], trace_joint=False, pre_dispatch=True)
        self.assertExpectedInline(
            str(gm.code).strip(),
            """\
def forward(self, arg0_1, arg1_1):
    _set_grad_enabled = torch._C._set_grad_enabled(True)
    add = torch.ops.aten.add.Tensor(arg1_1, 5)
    add_1 = torch.ops.aten.add.Tensor(add, 5);  add = None
    add_2 = torch.ops.aten.add.Tensor(add_1, 7);  add_1 = None
    cos = torch.ops.aten.cos.default(arg1_1);  arg1_1 = None
    sin = torch.ops.aten.sin.default(add_2);  add_2 = None
    add_3 = torch.ops.aten.add.Tensor(cos, sin);  cos = sin = None
    _set_grad_enabled_1 = torch._C._set_grad_enabled(False)
    return (add_3,)""",
        )

    @unittest.skipIf(IS_WINDOWS, "Windows isn't supported for this case")
<<<<<<< HEAD
    @unittest.skipIf(not torchdynamo.is_dynamo_supported(), "TorchDynamo is not supported")
=======
    @unittest.skipIf(
        not torchdynamo.is_dynamo_supported(), "TorchDynamo is not supported"
    )
>>>>>>> f34905f6
    def test_aot_export_predispatch_with_cond_nested(self):
        class M(torch.nn.Module):
            def __init__(self):
                super().__init__()

            def forward(self, x):
                def true_fn(x):
                    y = x.sin()
                    y.add_(5)

                    def true_true_fn(x):
                        y = x.sin()
                        y.add_(7)
                        return y.sin()

                    def true_false_fn(x):
                        return x.cos()

<<<<<<< HEAD
                    return torch.cond(y.cos().shape[0] > 5, true_true_fn, true_false_fn, [y.cos()])
=======
                    return torch.cond(
                        y.cos().shape[0] > 5, true_true_fn, true_false_fn, [y.cos()]
                    )
>>>>>>> f34905f6

                def false_fn(x):
                    z = x.cos()
                    z.add_(6)
                    return z.sin()

                a = torch.cond(x.shape[0] > 4, true_fn, false_fn, [x])
                return (a + 3, a + 4)

        inp = torch.randn(2, 2)
        gm, _ = aot_export_module(M(), [inp], trace_joint=False, pre_dispatch=True)
<<<<<<< HEAD
        self.assertExpectedInline(str(gm.code).strip(), """\
=======
        self.assertExpectedInline(
            str(gm.code).strip(),
            """\
>>>>>>> f34905f6
def forward(self, arg0_1):
    true_graph_0 = self.true_graph_0
    false_graph_0 = self.false_graph_0
    conditional = torch.ops.higher_order.cond(False, true_graph_0, false_graph_0, [arg0_1]);  true_graph_0 = false_graph_0 = arg0_1 = None
    getitem = conditional[0];  conditional = None
    add = torch.ops.aten.add.Tensor(getitem, 3)
    add_1 = torch.ops.aten.add.Tensor(getitem, 4);  getitem = None
<<<<<<< HEAD
    return (add, add_1)""")  # noqa: B950

        self.assertExpectedInline(str(gm.true_graph_0.code).strip(), """\
=======
    return (add, add_1)""",  # noqa: B950
        )

        self.assertExpectedInline(
            str(gm.true_graph_0.code).strip(),
            """\
>>>>>>> f34905f6
def forward(self, arg0_1):
    sin = torch.ops.aten.sin.default(arg0_1);  arg0_1 = None
    add = torch.ops.aten.add.Tensor(sin, 5);  sin = None
    cos = torch.ops.aten.cos.default(add)
    cos_1 = torch.ops.aten.cos.default(add);  add = None
    true_graph_0 = self.true_graph_0
    false_graph_0 = self.false_graph_0
    conditional = torch.ops.higher_order.cond(False, true_graph_0, false_graph_0, [cos_1]);  true_graph_0 = false_graph_0 = cos_1 = None
    getitem = conditional[0];  conditional = None
<<<<<<< HEAD
    return (getitem,)""")  # noqa: B950

        self.assertExpectedInline(str(gm.true_graph_0.true_graph_0.code).strip(), """\
=======
    return (getitem,)""",  # noqa: B950
        )

        self.assertExpectedInline(
            str(gm.true_graph_0.true_graph_0.code).strip(),
            """\
>>>>>>> f34905f6
def forward(self, arg0_1):
    sin = torch.ops.aten.sin.default(arg0_1);  arg0_1 = None
    add = torch.ops.aten.add.Tensor(sin, 7);  sin = None
    sin_1 = torch.ops.aten.sin.default(add);  add = None
<<<<<<< HEAD
    return (sin_1,)""")

    @unittest.skipIf(IS_WINDOWS, "Windows isn't supported for this case")
    @unittest.skipIf(not torchdynamo.is_dynamo_supported(), "TorchDynamo is not supported")
=======
    return (sin_1,)""",
        )

    @unittest.skipIf(IS_WINDOWS, "Windows isn't supported for this case")
    @unittest.skipIf(
        not torchdynamo.is_dynamo_supported(), "TorchDynamo is not supported"
    )
    def test_aot_export_predispatch_map_1(self):
        class M(torch.nn.Module):
            def __init__(self):
                super().__init__()

            def forward(self, x, y):
                def true_fn(x, r):
                    y = x.sin()
                    y.add_(5)
                    return y.cos() + r.sum()

                def false_fn(x, r):
                    z = x.cos()

                    def f(x, y):
                        a = x.cos()
                        a.add_(5)
                        return a + y

                    return (
                        z
                        + control_flow.map(f, z, r).sum()
                        + control_flow.map(f, z, r).sum()
                    )

                a = torch.cond(x.shape[0] > 4, true_fn, false_fn, [x, y])
                return (a + 3, a + 4)

        inps = [torch.randn(2, 2), torch.ones(2)]
        gm, _ = aot_export_module(M(), inps, trace_joint=False, pre_dispatch=True)
        self.assertExpectedInline(
            str(gm.code).strip(),
            """\
def forward(self, arg0_1, arg1_1):
    true_graph_0 = self.true_graph_0
    false_graph_0 = self.false_graph_0
    conditional = torch.ops.higher_order.cond(False, true_graph_0, false_graph_0, [arg0_1, arg1_1]);  true_graph_0 = false_graph_0 = arg0_1 = arg1_1 = None
    getitem = conditional[0];  conditional = None
    add = torch.ops.aten.add.Tensor(getitem, 3)
    add_1 = torch.ops.aten.add.Tensor(getitem, 4);  getitem = None
    return (add, add_1)""",  # noqa: B950
        )
        self.assertExpectedInline(
            str(gm.true_graph_0.code).strip(),
            """\
def forward(self, arg0_1, arg1_1):
    sin = torch.ops.aten.sin.default(arg0_1);  arg0_1 = None
    add = torch.ops.aten.add.Tensor(sin, 5);  sin = None
    cos = torch.ops.aten.cos.default(add);  add = None
    sum_1 = torch.ops.aten.sum.default(arg1_1);  arg1_1 = None
    add_1 = torch.ops.aten.add.Tensor(cos, sum_1);  cos = sum_1 = None
    return (add_1,)""",
        )
        self.assertExpectedInline(
            str(gm.false_graph_0.code).strip(),
            """\
def forward(self, arg0_1, arg1_1):
    cos = torch.ops.aten.cos.default(arg0_1);  arg0_1 = None
    select = torch.ops.aten.select.int(cos, 0, 0)
    body_graph_0 = self.body_graph_0
    map_impl = torch.ops.higher_order.map_impl(body_graph_0, [cos], [arg1_1]);  body_graph_0 = None
    getitem = map_impl[0];  map_impl = None
    sum_1 = torch.ops.aten.sum.default(getitem);  getitem = None
    add = torch.ops.aten.add.Tensor(cos, sum_1);  sum_1 = None
    select_1 = torch.ops.aten.select.int(cos, 0, 0)
    body_graph_1 = self.body_graph_1
    map_impl_1 = torch.ops.higher_order.map_impl(body_graph_1, [cos], [arg1_1]);  body_graph_1 = cos = arg1_1 = None
    getitem_1 = map_impl_1[0];  map_impl_1 = None
    sum_2 = torch.ops.aten.sum.default(getitem_1);  getitem_1 = None
    add_1 = torch.ops.aten.add.Tensor(add, sum_2);  add = sum_2 = None
    return (add_1,)""",
        )
        self.assertExpectedInline(
            str(gm.false_graph_0.body_graph_0.code).strip(),
            """\
def forward(self, arg0_1, arg1_1):
    cos = torch.ops.aten.cos.default(arg0_1);  arg0_1 = None
    add = torch.ops.aten.add.Tensor(cos, 5);  cos = None
    add_1 = torch.ops.aten.add.Tensor(add, arg1_1);  add = arg1_1 = None
    return (add_1,)""",
        )

    def test_aot_export_predispatch_map_2(self):
        class M(torch.nn.Module):
            def __init__(self):
                super().__init__()

            def forward(self, x, y):
                z = x.cos()

                def f(x, y):
                    a = x.cos()
                    a.add_(5)
                    return a + y

                return (z + control_flow.map(f, z, y).sum(),)

        inps = [torch.randn(2, 2), torch.ones(2)]
        gm, _ = aot_export_module(M(), inps, trace_joint=False, pre_dispatch=True)
        self.assertExpectedInline(
            str(gm.code).strip(),
            """\
def forward(self, arg0_1, arg1_1):
    cos = torch.ops.aten.cos.default(arg0_1);  arg0_1 = None
    body_graph_0 = self.body_graph_0
    map_impl = torch.ops.higher_order.map_impl(body_graph_0, [cos], [arg1_1]);  body_graph_0 = arg1_1 = None
    getitem = map_impl[0];  map_impl = None
    sum_1 = torch.ops.aten.sum.default(getitem);  getitem = None
    add = torch.ops.aten.add.Tensor(cos, sum_1);  cos = sum_1 = None
    return (add,)""",
        )  # noqa: B950
        self.assertExpectedInline(
            str(gm.body_graph_0.code).strip(),
            """\
def forward(self, arg0_1, arg1_1):
    cos = torch.ops.aten.cos.default(arg0_1);  arg0_1 = None
    add = torch.ops.aten.add.Tensor(cos, 5);  cos = None
    add_1 = torch.ops.aten.add.Tensor(add, arg1_1);  add = arg1_1 = None
    return [add_1]""",
        )

    @unittest.skipIf(IS_WINDOWS, "Windows isn't supported for this case")
    @unittest.skipIf(
        not torchdynamo.is_dynamo_supported(), "TorchDynamo is not supported"
    )
>>>>>>> f34905f6
    def test_aot_export_predispatch_with_cond(self):
        class M(torch.nn.Module):
            def __init__(self):
                super().__init__()

            def forward(self, x):
                def true_fn(x):
                    y = x.sin()
                    z = torch.ops.aten.linear.default(y, torch.randn(2, 2))
                    z.add_(5)
                    return z.cos()

                def false_fn(x):
                    z = x.cos()
                    z.add_(6)
                    return z.sin()

                a = torch.cond(x.shape[0] > 4, true_fn, false_fn, [x])
                return (a + 3, a + 4)

        inp = torch.randn(2, 2)
        gm, _ = aot_export_module(M(), [inp], trace_joint=False, pre_dispatch=True)
<<<<<<< HEAD
        self.assertExpectedInline(str(gm.code).strip(), """\
=======
        self.assertExpectedInline(
            str(gm.code).strip(),
            """\
>>>>>>> f34905f6
def forward(self, arg0_1):
    true_graph_0 = self.true_graph_0
    false_graph_0 = self.false_graph_0
    conditional = torch.ops.higher_order.cond(False, true_graph_0, false_graph_0, [arg0_1]);  true_graph_0 = false_graph_0 = arg0_1 = None
    getitem = conditional[0];  conditional = None
    add = torch.ops.aten.add.Tensor(getitem, 3)
    add_1 = torch.ops.aten.add.Tensor(getitem, 4);  getitem = None
<<<<<<< HEAD
    return (add, add_1)""")  # noqa: B950
        self.assertExpectedInline(str(gm.true_graph_0.code).strip(), """\
=======
    return (add, add_1)""",  # noqa: B950
        )
        self.assertExpectedInline(
            str(gm.true_graph_0.code).strip(),
            """\
>>>>>>> f34905f6
def forward(self, arg0_1):
    sin = torch.ops.aten.sin.default(arg0_1);  arg0_1 = None
    randn = torch.ops.aten.randn.default([2, 2], device = device(type='cpu'), pin_memory = False)
    linear = torch.ops.aten.linear.default(sin, randn);  sin = randn = None
    add = torch.ops.aten.add.Tensor(linear, 5);  linear = None
    cos = torch.ops.aten.cos.default(add);  add = None
<<<<<<< HEAD
    return (cos,)""")
=======
    return (cos,)""",
        )
>>>>>>> f34905f6

    def test_aot_export_predispatch_conv_and_bn(self):
        class ConvBatchnorm(torch.nn.Module):
            def __init__(self):
                super().__init__()
                self.conv = torch.nn.Conv2d(1, 3, 1, 1)
                self.bn = torch.nn.BatchNorm2d(3)

            def forward(self, x):
                x = self.conv(x)
                x = self.bn(x)
                return (x,)

        mod = ConvBatchnorm()
        mod.train()
        inp = torch.randn(1, 1, 3, 3)

        gm, _ = aot_export_module(mod, [inp], trace_joint=False, pre_dispatch=True)
        self.assertExpectedInline(
            str(gm.code).strip(),
            """\
def forward(self, arg0_1, arg1_1, arg2_1, arg3_1, arg4_1, arg5_1, arg6_1, arg7_1):
    conv2d = torch.ops.aten.conv2d.default(arg7_1, arg0_1, arg1_1);  arg7_1 = arg0_1 = arg1_1 = None
    add = torch.ops.aten.add.Tensor(arg6_1, 1);  arg6_1 = None
    _native_batch_norm_legit_functional = torch.ops.aten._native_batch_norm_legit_functional.default(conv2d, arg2_1, arg3_1, arg4_1, arg5_1, True, 0.1, 1e-05);  conv2d = arg2_1 = arg3_1 = arg4_1 = arg5_1 = None
    getitem = _native_batch_norm_legit_functional[0]
    getitem_3 = _native_batch_norm_legit_functional[3]
    getitem_4 = _native_batch_norm_legit_functional[4];  _native_batch_norm_legit_functional = None
    return (getitem_3, getitem_4, add, getitem)""",  # noqa: B950
        )

    def test_aot_export_predispatch_reshape(self):
        class Reshape(torch.nn.Module):
            def forward(self, x):
                y = x.reshape(4, 4)
                return (y.sum(),)

        mod = Reshape()
        inp = torch.randn(2, 8)

        gm, _ = aot_export_module(mod, [inp], trace_joint=False, pre_dispatch=True)
        self.assertExpectedInline(
            str(gm.code).strip(),
            """\
def forward(self, arg0_1):
    view = torch.ops.aten.view.default(arg0_1, [4, 4]);  arg0_1 = None
    sum_1 = torch.ops.aten.sum.default(view);  view = None
    return (sum_1,)""",
        )  # noqa: B950

    def test_aot_export_predispatch_contiguous(self):
        class Cont(torch.nn.Module):
            def forward(self, x):
                y = torch.ops.aten.contiguous.default(x)
                return (y.sum(),)

        mod = Cont()
        inp = torch.randn(2, 8)

        gm, _ = aot_export_module(mod, [inp], trace_joint=False, pre_dispatch=True)
        self.assertExpectedInline(
            str(gm.code).strip(),
            """\
def forward(self, arg0_1):
    sum_1 = torch.ops.aten.sum.default(arg0_1);  arg0_1 = None
    return (sum_1,)""",
        )  # noqa: B950

    def test_aot_export_module_joint(self):
        class ConvBatchnormRelu(torch.nn.Module):
            def __init__(self):
                super().__init__()
                self.conv = torch.nn.Conv2d(1, 3, 1, 1)
                self.bn = torch.nn.BatchNorm2d(3)

            def forward(self, x):
                x = self.conv(x)
                x = self.bn(x)
                user_out = torch.nn.functional.relu(x)
                loss = user_out.sum()
                return loss, user_out.detach()

        mod = ConvBatchnormRelu()
        mod.train()
        inp = torch.randn(1, 1, 3, 3)
        o_ref = mod(inp)
        fx_g, signature = aot_export_module(
            mod, [inp], trace_joint=True, output_loss_index=0
        )
        # Some important characteristics of the exported graph below:
        # 8 arguments: 2 params from conv, 2 params from batchnorm, 2 buffers from 1 batchnorm, 1 user input
        # 9 outputs: 3 mutated buffers (from batchnorm), 2 user outputs and 4 gradients (since there were 4 parameters)
        for node in fx_g.graph.nodes:
            node.meta.pop("stack_trace", None)
        self.assertExpectedInline(
            fx_g.print_readable(print_output=False),
            """\
class <lambda>(torch.nn.Module):
    def forward(self, arg0_1: "f32[3, 1, 1, 1]", arg1_1: "f32[3]", arg2_1: "f32[3]", arg3_1: "f32[3]", arg4_1: "f32[3]", arg5_1: "f32[3]", arg6_1: "i64[]", arg7_1: "f32[1, 1, 3, 3]"):
        # No stacktrace found for following nodes
        convolution: "f32[1, 3, 3, 3]" = torch.ops.aten.convolution.default(arg7_1, arg0_1, arg1_1, [1, 1], [0, 0], [1, 1], False, [0, 0], 1);  arg1_1 = None
        add: "i64[]" = torch.ops.aten.add.Tensor(arg6_1, 1);  arg6_1 = None
        _native_batch_norm_legit_functional = torch.ops.aten._native_batch_norm_legit_functional.default(convolution, arg2_1, arg3_1, arg4_1, arg5_1, True, 0.1, 1e-05);  arg3_1 = arg4_1 = arg5_1 = None
        getitem: "f32[1, 3, 3, 3]" = _native_batch_norm_legit_functional[0]
        getitem_1: "f32[3]" = _native_batch_norm_legit_functional[1]
        getitem_2: "f32[3]" = _native_batch_norm_legit_functional[2]
        getitem_3: "f32[3]" = _native_batch_norm_legit_functional[3]
        getitem_4: "f32[3]" = _native_batch_norm_legit_functional[4];  _native_batch_norm_legit_functional = None
        relu: "f32[1, 3, 3, 3]" = torch.ops.aten.relu.default(getitem);  getitem = None
        detach: "f32[1, 3, 3, 3]" = torch.ops.aten.detach.default(relu)
        detach_1: "f32[1, 3, 3, 3]" = torch.ops.aten.detach.default(relu)
        detach_2: "f32[1, 3, 3, 3]" = torch.ops.aten.detach.default(detach_1);  detach_1 = None
        detach_3: "f32[1, 3, 3, 3]" = torch.ops.aten.detach.default(detach_2);  detach_2 = None
        detach_4: "f32[1, 3, 3, 3]" = torch.ops.aten.detach.default(detach_3);  detach_3 = None
        sum_1: "f32[]" = torch.ops.aten.sum.default(relu)
        detach_5: "f32[1, 3, 3, 3]" = torch.ops.aten.detach.default(relu);  relu = None
        detach_6: "f32[1, 3, 3, 3]" = torch.ops.aten.detach.default(detach_5);  detach_5 = None
        detach_7: "f32[1, 3, 3, 3]" = torch.ops.aten.detach.default(detach_6);  detach_6 = None
        detach_8: "f32[1, 3, 3, 3]" = torch.ops.aten.detach.default(detach_7);  detach_7 = None
        detach_9: "f32[1, 3, 3, 3]" = torch.ops.aten.detach.default(detach_8);  detach_8 = None
        detach_10: "f32[1, 3, 3, 3]" = torch.ops.aten.detach.default(detach_9);  detach_9 = None
        ones_like: "f32[]" = torch.ops.aten.ones_like.default(sum_1, pin_memory = False, memory_format = torch.preserve_format)
        expand: "f32[1, 3, 3, 3]" = torch.ops.aten.expand.default(ones_like, [1, 3, 3, 3]);  ones_like = None
        detach_11: "f32[1, 3, 3, 3]" = torch.ops.aten.detach.default(detach_4);  detach_4 = None
        detach_12: "f32[1, 3, 3, 3]" = torch.ops.aten.detach.default(detach_11);  detach_11 = None
        detach_13: "f32[1, 3, 3, 3]" = torch.ops.aten.detach.default(detach_12);  detach_12 = None
        detach_14: "f32[1, 3, 3, 3]" = torch.ops.aten.detach.default(detach_13);  detach_13 = None
        threshold_backward: "f32[1, 3, 3, 3]" = torch.ops.aten.threshold_backward.default(expand, detach_14, 0);  expand = detach_14 = None
        native_batch_norm_backward = torch.ops.aten.native_batch_norm_backward.default(threshold_backward, convolution, arg2_1, getitem_3, getitem_4, getitem_1, getitem_2, True, 1e-05, [True, True, True]);  threshold_backward = convolution = arg2_1 = getitem_1 = getitem_2 = None
        getitem_5: "f32[1, 3, 3, 3]" = native_batch_norm_backward[0]
        getitem_6: "f32[3]" = native_batch_norm_backward[1]
        getitem_7: "f32[3]" = native_batch_norm_backward[2];  native_batch_norm_backward = None
        convolution_backward = torch.ops.aten.convolution_backward.default(getitem_5, arg7_1, arg0_1, [3], [1, 1], [0, 0], [1, 1], False, [0, 0], 1, [False, True, True]);  getitem_5 = arg7_1 = arg0_1 = None
        getitem_8 = convolution_backward[0]
        getitem_9: "f32[3, 1, 1, 1]" = convolution_backward[1]
        getitem_10: "f32[3]" = convolution_backward[2];  convolution_backward = None
        return (getitem_3, getitem_4, add, sum_1, detach_10, getitem_9, getitem_10, getitem_6, getitem_7)
        """,  # noqa: B950
        )

        self.assertExpectedInline(
            str(signature.parameters),
            """['conv.weight', 'conv.bias', 'bn.weight', 'bn.bias']""",
        )
        self.assertExpectedInline(
            str(signature.buffers),
            """['bn.running_mean', 'bn.running_var', 'bn.num_batches_tracked']""",
        )
        self.assertExpectedInline(str(signature.user_inputs), """['arg7_1']""")
        self.assertExpectedInline(
            str(signature.inputs_to_parameters),
            """{'arg0_1': 'conv.weight', 'arg1_1': 'conv.bias', 'arg2_1': 'bn.weight', 'arg3_1': 'bn.bias'}""",
        )  # noqa: B950
        self.assertExpectedInline(
            str(signature.inputs_to_buffers),
            """{'arg4_1': 'bn.running_mean', 'arg5_1': 'bn.running_var', 'arg6_1': 'bn.num_batches_tracked'}""",
        )  # noqa: B950
        self.assertExpectedInline(
            str(signature.buffers_to_mutate),
            """{'getitem_3': 'bn.running_mean', 'getitem_4': 'bn.running_var', 'add': 'bn.num_batches_tracked'}""",
        )  # noqa: B950
        self.assertExpectedInline(
            str(signature.backward_signature.gradients_to_parameters),
            """{'getitem_9': 'conv.weight', 'getitem_10': 'conv.bias', 'getitem_6': 'bn.weight', 'getitem_7': 'bn.bias'}""",
        )  # noqa: B950
        self.assertExpectedInline(
            str(signature.backward_signature.gradients_to_user_inputs), """{}"""
        )
        self.assertExpectedInline(
            str(signature.backward_signature.loss_output), """getitem_3"""
        )

        # Also check the inference graph
        # Main important thing here is that there are 5 total outputs: 3 total mutated buffers (from batchnorm), 2 user outputs.
        fx_g_inference, signature_inference = aot_export_module(
            mod, [inp], trace_joint=False
        )
        for node in fx_g_inference.graph.nodes:
            node.meta.pop("stack_trace", None)
        self.assertExpectedInline(
            fx_g_inference.print_readable(print_output=False),
            """\
class <lambda>(torch.nn.Module):
    def forward(self, arg0_1: "f32[3, 1, 1, 1]", arg1_1: "f32[3]", arg2_1: "f32[3]", arg3_1: "f32[3]", arg4_1: "f32[3]", arg5_1: "f32[3]", arg6_1: "i64[]", arg7_1: "f32[1, 1, 3, 3]"):
        # No stacktrace found for following nodes
        convolution: "f32[1, 3, 3, 3]" = torch.ops.aten.convolution.default(arg7_1, arg0_1, arg1_1, [1, 1], [0, 0], [1, 1], False, [0, 0], 1);  arg7_1 = arg0_1 = arg1_1 = None
        add: "i64[]" = torch.ops.aten.add.Tensor(arg6_1, 1);  arg6_1 = None
        _native_batch_norm_legit_functional = torch.ops.aten._native_batch_norm_legit_functional.default(convolution, arg2_1, arg3_1, arg4_1, arg5_1, True, 0.1, 1e-05);  convolution = arg2_1 = arg3_1 = arg4_1 = arg5_1 = None
        getitem: "f32[1, 3, 3, 3]" = _native_batch_norm_legit_functional[0]
        getitem_3: "f32[3]" = _native_batch_norm_legit_functional[3]
        getitem_4: "f32[3]" = _native_batch_norm_legit_functional[4];  _native_batch_norm_legit_functional = None
        relu: "f32[1, 3, 3, 3]" = torch.ops.aten.relu.default(getitem);  getitem = None
        sum_1: "f32[]" = torch.ops.aten.sum.default(relu)
        detach: "f32[1, 3, 3, 3]" = torch.ops.aten.detach.default(relu);  relu = None
        detach_1: "f32[1, 3, 3, 3]" = torch.ops.aten.detach.default(detach);  detach = None
        detach_2: "f32[1, 3, 3, 3]" = torch.ops.aten.detach.default(detach_1);  detach_1 = None
        return (getitem_3, getitem_4, add, sum_1, detach_2)
        """,  # noqa: B950
        )
        # Some important characteristics of the exported graph below:
        # 8 arguments: 2 params from conv, 2 params from batchnorm, 2 buffers from 1 batchnorm, 1 user input
        # 9 outputs: 2 mutated buffers (from batchnorm), 2 user outputs and 4 gradients (since there were 4 parameters)

    def test_aot_export_simplified_basic(self):
        def f(x, y):
            return x * y, y * y.detach()

        x = torch.randn(2, requires_grad=True)
        y = torch.randn(2, requires_grad=True)

        f_graph_fw = aot_export_joint_simple(f, [x, y], trace_joint=False)
        out_ref = f(x, y)
        # No calling convention changes necessary to invoke the traced graph
        out_test = f_graph_fw(x, y)
        self.assertEqual(out_ref, out_test)

        # Now test the backward
        x = torch.randn(2, requires_grad=True)
        y = torch.randn(2, requires_grad=True)
        x2 = x.clone().detach().requires_grad_(True)
        y2 = y.clone().detach().requires_grad_(True)
        x3 = x.clone().detach().requires_grad_(True)
        y3 = y.clone().detach().requires_grad_(True)
        f_graph_joint = aot_export_joint_simple(f, [x, y], trace_joint=True)
        num_fw_outputs = 2
        fw_g, bw_g = default_partition(
            f_graph_joint, [x, y], num_fwd_outputs=num_fw_outputs
        )
        out_ref2 = f(x2, y2)
        fw_outs = fw_g(x3, y3)
        out_test2, activations = fw_outs[:num_fw_outputs], fw_outs[num_fw_outputs:]
        self.assertEqual(out_ref2, out_test2)

        # Test running the traced backward graph with a mocked-up grad_output
        grad_outs = [torch.ones_like(x) for x in out_ref2]
        grads_ref = torch.autograd.grad(out_ref2, [x2, y2], grad_outputs=grad_outs)
        grads_test = bw_g(*activations, *grad_outs)
        for g_ref, g_test in zip(grads_ref, grads_test):
            self.assertEqual(g_ref, g_test)

    def test_aot_export_metadata_mutation_banned(self):
        def fn(p, x):
            x.t_()
            return (x * 2,)

        mod = TestMod(fn)
        inp = torch.randn(2, 4)
        with self.assertRaisesRegex(
            RuntimeError, "Found an input that received a metadata mutation"
        ):
            aot_export_joint_simple(fn, [mod.p, inp], trace_joint=False)
            aot_export_joint_simple(fn, [mod.p, inp], trace_joint=True)
            aot_export_module(mod, [inp], trace_joint=False)

    def test_aot_export_forward_mutation_no_buffer_mut(self):
        class M(torch.nn.Module):
            def __init__(self):
                super().__init__()
                self.register_buffer("buffer1", torch.ones(6, 4))

            def forward(self, x):
                x.add_(4)
                return (x.cos().sum() + self.buffer1.sum(),)

        mod = M()
        inp = torch.ones(6, 4)
        gm, sig = aot_export_module(mod, [inp], trace_joint=False)
<<<<<<< HEAD
        self.assertExpectedInline(str(gm.code).strip(), """\
=======
        self.assertExpectedInline(
            str(gm.code).strip(),
            """\
>>>>>>> f34905f6
def forward(self, arg0_1, arg1_1):
    add = torch.ops.aten.add.Tensor(arg1_1, 4);  arg1_1 = None
    cos = torch.ops.aten.cos.default(add)
    sum_1 = torch.ops.aten.sum.default(cos);  cos = None
    sum_2 = torch.ops.aten.sum.default(arg0_1);  arg0_1 = None
    add_1 = torch.ops.aten.add.Tensor(sum_1, sum_2);  sum_1 = sum_2 = None
<<<<<<< HEAD
    return (add, add_1)""")  # noqa: B950
=======
    return (add, add_1)""",
        )  # noqa: B950
>>>>>>> f34905f6
        self.assertEqual(sig.user_inputs_to_mutate, {"add": "arg1_1"})

    def test_aot_export_forward_mutation_multiple_mut(self):
        class M(torch.nn.Module):
            def __init__(self):
                super().__init__()
                self.register_buffer("buffer1", torch.ones(6, 4))

            def forward(self, x, y):
                y.add_(4)
                self.buffer1.add_(5)
                return (
                    x.cos().sum() + y.sin().sum(),
                    self.buffer1.sum(),
                )

        mod = M()
        inp = [torch.ones(6, 4), torch.zeros(6, 4)]
        gm, sig = aot_export_module(mod, inp, trace_joint=False)
        self.assertExpectedInline(
            str(gm.code).strip(),
            """\
def forward(self, arg0_1, arg1_1, arg2_1):
    add = torch.ops.aten.add.Tensor(arg2_1, 4);  arg2_1 = None
    add_1 = torch.ops.aten.add.Tensor(arg0_1, 5);  arg0_1 = None
    cos = torch.ops.aten.cos.default(arg1_1);  arg1_1 = None
    sum_1 = torch.ops.aten.sum.default(cos);  cos = None
    sin = torch.ops.aten.sin.default(add)
    sum_2 = torch.ops.aten.sum.default(sin);  sin = None
    add_2 = torch.ops.aten.add.Tensor(sum_1, sum_2);  sum_1 = sum_2 = None
    sum_3 = torch.ops.aten.sum.default(add_1)
    return (add_1, add, add_2, sum_3)""",
        )  # noqa: B950
        self.assertEqual(sig.user_inputs_to_mutate, {"add": "arg2_1"})
        self.assertEqual(sig.buffers_to_mutate, {"add_1": "buffer1"})

    def test_aot_export_input_mutation_on_input_requiring_grad_banned(self):
        class M(torch.nn.Module):
            def forward(self, x):
                x.add_(4)
                return (x,)

        mod = M()
<<<<<<< HEAD
        inp = [torch.ones(6, 4), torch.zeros(6, 4)]
        gm, sig = aot_export_module(mod, inp, trace_joint=False)
        self.assertExpectedInline(str(gm.code).strip(), """\
def forward(self, arg0_1, arg1_1, arg2_1):
    add = torch.ops.aten.add.Tensor(arg2_1, 4);  arg2_1 = None
    add_1 = torch.ops.aten.add.Tensor(arg0_1, 5);  arg0_1 = None
    cos = torch.ops.aten.cos.default(arg1_1);  arg1_1 = None
    sum_1 = torch.ops.aten.sum.default(cos);  cos = None
    sin = torch.ops.aten.sin.default(add)
    sum_2 = torch.ops.aten.sum.default(sin);  sin = None
    add_2 = torch.ops.aten.add.Tensor(sum_1, sum_2);  sum_1 = sum_2 = None
    sum_3 = torch.ops.aten.sum.default(add_1)
    return (add_1, add, add_2, sum_3)""")  # noqa: B950
        self.assertEqual(sig.user_inputs_to_mutate, {"add": "arg2_1"})
        self.assertEqual(sig.buffers_to_mutate, {"add_1": "buffer1"})

    def test_aot_export_input_mutation_on_input_requiring_grad_banned(self):
        class M(torch.nn.Module):
            def forward(self, x):
                x.add_(4)
                return (x,)

        mod = M()
        inp = torch.randn(2, requires_grad=True)
        with self.assertRaisesRegex(
            RuntimeError, "Found a graph input that requires gradients, and received a mutation"
=======
        inp = torch.randn(2, requires_grad=True)
        with self.assertRaisesRegex(
            RuntimeError,
            "Found a graph input that requires gradients, and received a mutation",
>>>>>>> f34905f6
        ):
            aot_export_module(mod, [inp], trace_joint=False)

    def test_aot_export_input_mutation_on_parameter_banned(self):
        def fn(p, x):
            p.mul_(2)
            return (p + x,)

        mod = TestMod(fn)
        inp = torch.randn(2)
        with self.assertRaisesRegex(
            RuntimeError,
            "Found a graph input that requires gradients, and received a mutation",
        ):
            aot_export_joint_simple(fn, [mod.p, inp], trace_joint=False)
            aot_export_joint_simple(fn, [mod.p, inp], trace_joint=True)
            aot_export_module(mod, [inp], trace_joint=False)

    def test_aot_export_synthetic_bases_banned(self):
        def fn(p, x, y):
            x.mul_(2)
            return (x + y,)

        mod = TestMod(fn)
        inp = torch.randn(2)
        inp2 = inp.view(-1)
        with self.assertRaisesRegex(
            RuntimeError, "Encountered aliased inputs that are mutated"
        ):
            aot_export_joint_simple(fn, [mod.p, inp, inp2], trace_joint=False)
            aot_export_joint_simple(fn, [mod.p, inp, inp2], trace_joint=True)
            aot_export_module(mod, [inp, inp2], trace_joint=False)

    def test_aot_export_input_dupes_banned(self):
        def fn(p, x, y):
            x.mul_(2)
            return (x + y,)

        mod = TestMod(fn)
        inp = torch.randn(2)
        with self.assertRaisesRegex(
            RuntimeError, "Encountered duplicated inputs that are mutated in the graph"
        ):
            aot_export_joint_simple(fn, [mod.p, inp, inp], trace_joint=False)
            aot_export_joint_simple(fn, [mod.p, inp, inp], trace_joint=True)
            aot_export_module(mod, [inp, inp], trace_joint=False)

    def test_aot_export_multiple_outputs_require_grad_banned(self):
        def fn(p, x):
            out = p * x
            return out, out.sum()

        mod = TestMod(fn)
        inp = torch.randn(2)
        with self.assertRaisesRegex(
            RuntimeError,
            "Found an output of the forward that requires gradients, that was not",
        ):
            aot_export_module(mod, [inp], trace_joint=True, output_loss_index=1)

    @unittest.skipIf(IS_WINDOWS, "Windows isn't supported for this case")
<<<<<<< HEAD
    @unittest.skipIf(not torch._dynamo.is_dynamo_supported(), "Cond needs dynamo to run")
=======
    @unittest.skipIf(
        not torch._dynamo.is_dynamo_supported(), "Cond needs dynamo to run"
    )
>>>>>>> f34905f6
    def test_aot_export_with_torch_cond(self):
        class M(torch.nn.Module):
            def __init__(self):
                super().__init__()

            def forward(self, x):
                def true_fn(x):
                    y = x + 4
                    y.add_(5)
                    return x.cos()

                def false_fn(x):
                    y = x + 5
                    y.add_(6)
                    return x.sin()

                a = torch.cond(x.shape[0] > 4, true_fn, false_fn, [x])
                return (a + 3, a + 4)

        inp = torch.randn(3, 4)
        gm, _ = aot_export_module(M(), (inp,), trace_joint=False)
        self.assertExpectedInline(
            gm.code.strip(),
            """\
def forward(self, arg0_1):
    true_graph_0 = self.true_graph_0
    false_graph_0 = self.false_graph_0
    conditional = torch.ops.higher_order.cond(False, true_graph_0, false_graph_0, [arg0_1]);  true_graph_0 = false_graph_0 = arg0_1 = None
    getitem = conditional[0];  conditional = None
    add = torch.ops.aten.add.Tensor(getitem, 3)
    add_1 = torch.ops.aten.add.Tensor(getitem, 4);  getitem = None
    return (add, add_1)""",  # noqa: B950
        )

        self.assertExpectedInline(
            gm.true_graph_0.code.strip(),
            """\
def forward(self, arg0_1):
    add = torch.ops.aten.add.Tensor(arg0_1, 4)
    add_1 = torch.ops.aten.add.Tensor(add, 5);  add = None
    cos = torch.ops.aten.cos.default(arg0_1);  arg0_1 = None
    return (cos,)""",
        )

        self.assertExpectedInline(
            gm.false_graph_0.code.strip(),
            """\
def forward(self, arg0_1):
    add = torch.ops.aten.add.Tensor(arg0_1, 5)
    add_1 = torch.ops.aten.add.Tensor(add, 6);  add = None
    sin = torch.ops.aten.sin.default(arg0_1);  arg0_1 = None
<<<<<<< HEAD
    return (sin,)""")
=======
    return (sin,)""",
        )
>>>>>>> f34905f6

    def test_aot_export_simplified_pytrees_banned(self):
        def fn(inps):
            return (inps[0] + inps[1],)

        inp1 = torch.randn(2)
        inp2 = torch.randn(2)
        inps = [inp1, inp2]
        with self.assertRaisesRegex(
            RuntimeError,
            "aot_export_joint_simple requires individual inputs not to be pytrees",
        ):
            aot_export_joint_simple(fn, [inps], trace_joint=False)
            aot_export_joint_simple(fn, [inps], trace_joint=True)

    def test_aot_export_functionalized_rng_banned(self):
        def fn(p, x):
            return (p + x,)

        mod = TestMod(fn)
        inp = torch.randn(2)
        with patch(
            "functorch.compile.config.functionalize_rng_ops", True
        ), self.assertRaisesRegex(
            RuntimeError,
            "Functionalized RNG is not currently supported in the aot_export",
        ):
            aot_export_joint_simple(fn, [mod.p, inp], trace_joint=False)
            aot_export_joint_simple(fn, [mod.p, inp], trace_joint=True)
            aot_export_module(mod, [inp], trace_joint=False)


class TestPartitioning(AOTTestCase):
    @unittest.skipIf(not USE_NETWORKX, "networkx not available")
    def test_recompute_partitioning(self):
        def fn(a, b):
            return torch.sin(torch.sin(a)) + b

        # Reference calculation
        ref_a = torch.rand(10, 10, requires_grad=True)
        ref_b = torch.rand(10, 10, requires_grad=True)
        ref = fn(ref_a, ref_b)
        ref.sum().backward()

        # Compiled function calculation
        res_a = ref_a.clone().detach().requires_grad_(True)
        res_b = ref_b.clone().detach().requires_grad_(True)

        def compile_fn(x, _):
            return x

        compiled_fn = compiled_function(
            fn, compile_fn, compile_fn, min_cut_rematerialization_partition
        )
        res = compiled_fn(res_a, res_b)
        res.sum().backward()
        assert torch.allclose(ref, res, atol=1e-3, rtol=1e-3)
        assert torch.allclose(ref_a.grad, res_a.grad, atol=1e-3, rtol=1e-3)
        assert torch.allclose(ref_b.grad, res_b.grad, atol=1e-3, rtol=1e-3)

    def test_meta_tensor_inplace_op(self):
        # Following module results in inplace ops while tracing. The test checks
        # that the meta tensor information is stored for inplace ops.
        class MockModule(torch.nn.Module):
            def __init__(self):
                super().__init__()
                self.weight = torch.nn.Parameter(
                    torch.randn(3072, 768, requires_grad=True)
                )
                self.bias = torch.nn.Parameter(torch.randn(3072, requires_grad=True))

            def forward(self, add_4):
                linear_4 = torch.nn.functional.linear(
                    add_4, self.weight, bias=self.bias
                )
                gelu = torch.nn.functional.gelu(linear_4)
                return gelu

        def check_meta_tensor(fx_g, _):
            for node in fx_g.graph.nodes:
                if node.op != "output":
                    assert "tensor_meta" in node.meta
            return fx_g

        inp0 = torch.randn(16, 128, 768, requires_grad=True)
        inputs = [
            inp0,
        ]
        mod = MockModule().to(device="cpu")
        aot_mod = aot_module(mod, fw_compiler=check_meta_tensor)
        aot_mod(*inputs)

    def test_default_partitioner_getitem(self):
        mod = nn.LayerNorm([10])

        def f(x, mod_weight, mod_bias):
            return torch.nn.functional.layer_norm(
                x, [10], mod_weight, mod_bias, eps=1e-6
            )

        fw_graph, bw_graph = get_fw_bw_graph(
            f,
            [torch.randn(3, 10, requires_grad=True), mod.weight, mod.bias],
            partitioner=default_partition,
        )
        self.assertEqual(get_num_ins_outs(fw_graph), (3, 6))
        self.assertEqual(get_num_ins_outs(bw_graph), (6, 3))

    @unittest.skipIf(not USE_NETWORKX, "networkx not available")
    def test_min_cut_partitioner_save_shape(self):
        def f(x):
            s = x.sum(dim=1)
            return s

        inp = [torch.ones([10, 10], requires_grad=True)]
        fw_graph, bw_graph = get_fw_bw_graph(f, inp, dynamic=True)
        _, fw_output = get_ins_outs(fw_graph)
        self.assertEqual(get_num_ins_outs(fw_graph), (1, 3))
        self.assertEqual(get_num_ins_outs(bw_graph), (3, 1))
        self.assertEqual(str(fw_output[0]), "sum_1")
        # make sure we don't do the suboptimal thing of saving the bigger primals input to sum,
        # rather than saving the sizes of the primals input for use in backward expand
        self.assertEqual(str(fw_output[1]), "sym_size_int")
        self.assertEqual(str(fw_output[2]), "sym_size_int_1")

        inp = [
            torch.randn(10, requires_grad=True),
            torch.randn((3, 10), requires_grad=True),
            torch.randn((2, 10), requires_grad=True),
        ]

        def f(a, b, c):
            # tried to test what happens if we save a size tuple in the graph;
            # turns out we never will due to how we trace, but this is probably
            # still a good test case for various size manipulations
            sb = torch.ops.aten.sym_size(b)
            sc = c.size()
            x = sb[0] + sc[0]
            a_sz = (x, a.size(0))
            return torch.cat([a.expand(a_sz), b, c])

        fw_graph, bw_graph = get_fw_bw_graph(f, inp, dynamic=True)
        self.assertEqual(get_num_ins_outs(fw_graph), (3, 4))
        self.assertEqual(get_num_ins_outs(bw_graph), (4, 3))
        _, outs = get_ins_outs(fw_graph)
        self.assertTrue(all(is_sym_node(n) for n in outs[1:]))

    def test_default_partitioner_output_tensor_shape_tensor(self):
        inp = [
            torch.randn(10, requires_grad=True),
            torch.randn((3, 10), requires_grad=True),
            torch.randn((2, 10), requires_grad=True),
            torch.randn((10, 1), requires_grad=True),
        ]

        def f(a, b, c, d):
            # Try to force symints intermixed with outputs in the function's returns
            sb = b.size()
            sc = c.size()
            x = sb[0] + sc[0]
            a_sz = (x, a.size(0))
            cat = torch.cat([a.expand(a_sz), b, c])
            mm = torch.mm(cat, d)
            mm2 = torch.mm(
                mm, a.view(mm.size(1), a.size(0))
            )  # this saves 4 new ints for backward. why?
            # and what do i have to do to make it save a tensor for backward?
            return cat, sb, c, mm2

        fw_graph_cell = [None]
        bw_graph_cell = [None]
        compiled_outs = aot_function(
            f,
            fw_compiler=partial(extract_graph, graph_cell=fw_graph_cell),
            bw_compiler=partial(extract_graph, graph_cell=bw_graph_cell),
            partition_fn=default_partition,
            decompositions=default_decompositions,
            dynamic=True,
        )(*inp)
        fw_graph = fw_graph_cell[0]
        (compiled_outs[0].sum() + compiled_outs[2].sum()).backward()
        bw_graph = bw_graph_cell[0]

        # in the fwd graph, 13 outs because:
        # - 5 original outputs (sb is a tuple, gets expanded to 2 symints)
        # - 8 saved outputs for backward: 5 tensors, 3 symints
        self.assertEqual(get_num_ins_outs(fw_graph), (4, 13))
        # in the bwd graph, 10 inputs (grad outs) because:
        # - The fwd graph had 13 outputs
        # - 1 was a view of an input, which gets regenerated outside of the graph
        #   and doesn't participate in the backward
        # - 2 user outs were symints (b.size()), which don't get tangents in the backward
        self.assertEqual(get_num_ins_outs(bw_graph), (10, 4))
        _, fw_graph_out_nodes = get_ins_outs(fw_graph)
        self.assertEqual(
            # fw outputs include b.size() which expands to 2 symints,
            #
            # TODO(whc)- are the saved-tensors/saved-symints correct here?
            # i just made the test pass based on what default partition did
            # Of the 5 original forward outputs, the 4th (c) is an input,
            # which won't show up in the compiled forward graph
            [False, True, True, False, False] + [False] * 4 + [True] * 4,
            [is_sym_node(n) for n in fw_graph_out_nodes],
        )

        real_outs = f(*inp)
        self.assertEqual(compiled_outs, real_outs)
        self.assertTrue(isinstance(real_outs[1], torch.Size))

        # TODO(whc) we should learn to return torch.Sizes
        self.assertFalse(isinstance(compiled_outs[1], torch.Size))

    @unittest.skipIf(not USE_NETWORKX, "networkx not available")
    def test_min_cut_partitioner_output_tensor_shape_tensor(self):
        inp = [
            torch.randn(10, requires_grad=True),
            torch.randn((3, 10), requires_grad=True),
            torch.randn((2, 10), requires_grad=True),
            torch.randn((10, 1), requires_grad=True),
        ]

        def f(a, b, c, d):
            # Try to force symints intermixed with outputs in the function's returns
            sb = b.size()
            sc = c.size()
            x = sb[0] + sc[0]
            a_sz = (x, a.size(0))
            cat = torch.cat([a.expand(a_sz), b, c])
            mm = torch.mm(cat, d)
            mm2 = torch.mm(
                mm, a.view(mm.size(1), a.size(0))
            )  # this saves 4 new ints for backward. why?
            # and what do i have to do to make it save a tensor for backward?
            return cat, sb, c, mm2

        fw_graph_cell = [None]
        bw_graph_cell = [None]
        compiled_outs = aot_function(
            f,
            fw_compiler=partial(extract_graph, graph_cell=fw_graph_cell),
            bw_compiler=partial(extract_graph, graph_cell=bw_graph_cell),
            partition_fn=min_cut_rematerialization_partition,
            decompositions=default_decompositions,
            dynamic=True,
        )(*inp)
        fw_graph = fw_graph_cell[0]
        (compiled_outs[0].sum() + compiled_outs[2].sum()).backward()
        bw_graph = bw_graph_cell[0]

        self.assertEqual(get_num_ins_outs(fw_graph), (4, 12))
        self.assertEqual(get_num_ins_outs(bw_graph), (9, 4))
        _, fw_graph_out_nodes = get_ins_outs(fw_graph)
        self.assertEqual(
            # fw outputs include b.size() which expands to 2 symints,
            # then 4 tensors (transposes of matricies used for mm) are saved
            # finally 3 symints are saved
            [False, True, True, False, False] + [False] * 4 + [True] * 3,
            [is_sym_node(n) for n in fw_graph_out_nodes],
        )

        real_outs = f(*inp)
        self.assertEqual(compiled_outs, real_outs)
        self.assertTrue(isinstance(real_outs[1], torch.Size))

        # TODO(whc) we should learn to return torch.Sizes
        self.assertFalse(isinstance(compiled_outs[1], torch.Size))

    @unittest.skipIf(not USE_NETWORKX, "networkx not available")
    def test_min_cut_partitioner(self):
        def f(x):
            return x.cos().cos().cos()

        fw_graph, bw_graph = get_fw_bw_graph(f, [torch.randn(3, requires_grad=True)])
        self.assertEqual(get_num_ins_outs(fw_graph), (1, 2))
        self.assertEqual(get_num_ins_outs(bw_graph), (2, 1))

        def f(a, b, c, d):
            x = a + b + c + d
            return x.cos().cos()

        fw_graph, bw_graph = get_fw_bw_graph(
            f, [torch.randn(3, requires_grad=True) for _ in range(4)]
        )
        self.assertEqual(get_num_ins_outs(fw_graph), (4, 2))
        self.assertEqual(get_num_ins_outs(bw_graph), (2, 4))

    @unittest.skipIf(not USE_NETWORKX, "networkx not available")
    def test_min_cut_partitioner_recomputable_ops(self):
        def f(x):
            return x * x * x

        recomputable_ops = []
        partition_fn = partial(
            min_cut_rematerialization_partition, recomputable_ops=recomputable_ops
        )

        fw_graph, bw_graph = get_fw_bw_graph(
            f, [torch.randn(3, requires_grad=True)], partition_fn
        )
        # Expected forward graph:
        # opcode         name       target           args                        kwargs
        # -------------  ---------  ---------------  --------------------------  --------
        # placeholder    primals_1  primals_1        ()                          {}
        # call_function  mul        aten.mul.Tensor  (primals_1, primals_1)      {}
        # call_function  mul_1      aten.mul.Tensor  (mul, primals_1)            {}
        # output         output     output           ([mul_1, primals_1, mul],)  {}
        self.assertEqual(get_num_ins_outs(fw_graph), (1, 3))
        # Expected backward graph:
        # opcode         name        target           args                     kwargs
        # -------------  ----------  ---------------  -----------------------  --------
        # placeholder    primals_1   primals_1        ()                       {}
        # placeholder    mul         mul              ()                       {}
        # placeholder    tangents_1  tangents_1       ()                       {}
        # call_function  mul_2       aten.mul.Tensor  (tangents_1, mul)        {}
        # call_function  mul_3       aten.mul.Tensor  (tangents_1, primals_1)  {}
        # call_function  mul_4       aten.mul.Tensor  (mul_3, primals_1)       {}
        # call_function  add         aten.add.Tensor  (mul_2, mul_4)           {}
        # call_function  add_1       aten.add.Tensor  (add, mul_4)             {}
        # output         output      output           ([add_1],)               {}
        self.assertEqual(get_num_ins_outs(bw_graph), (3, 1))

        recomputable_ops = [torch.ops.aten.mul]
        partition_fn = partial(
            min_cut_rematerialization_partition, recomputable_ops=recomputable_ops
        )
        fw_graph, bw_graph = get_fw_bw_graph(
            f, [torch.randn(3, requires_grad=True)], partition_fn
        )
        # Expected forward graph:
        # opcode         name       target           args                    kwargs
        # -------------  ---------  ---------------  ----------------------  --------
        # placeholder    primals_1  primals_1        ()                      {}
        # call_function  mul        aten.mul.Tensor  (primals_1, primals_1)  {}
        # call_function  mul_1      aten.mul.Tensor  (mul, primals_1)        {}
        # output         output     output           ([mul_1, primals_1],)   {}
        self.assertEqual(get_num_ins_outs(fw_graph), (1, 2))
        # Expected backward graph:
        # opcode         name        target           args                     kwargs
        # -------------  ----------  ---------------  -----------------------  --------
        # placeholder    primals_1   primals_1        ()                       {}
        # placeholder    tangents_1  tangents_1       ()                       {}
        # call_function  mul         aten.mul.Tensor  (primals_1, primals_1)   {} # RECOMPUTED
        # call_function  mul_2       aten.mul.Tensor  (tangents_1, mul)        {}
        # call_function  mul_3       aten.mul.Tensor  (tangents_1, primals_1)  {}
        # call_function  mul_4       aten.mul.Tensor  (mul_3, primals_1)       {}
        # call_function  add         aten.add.Tensor  (mul_2, mul_4)           {}
        # call_function  add_1       aten.add.Tensor  (add, mul_4)             {}
        # output         output      output           ([add_1],)               {}
        self.assertEqual(get_num_ins_outs(bw_graph), (2, 1))

    def test_contiguous(self):
        # The test simulates the condition where transpose followed by view
        # happens in the backward pass.
        # https://discuss.pytorch.org/t/error-on-transpose-and-view/434
        def f(x):
            return x.view(2, 3).t()

        inp = torch.randn(6, requires_grad=True)
        out = aot_function(f, nop)(inp)
        torch.autograd.grad(out, inp, torch.randn(3, 2))

    def test_preserve_random(self):
        def fn(x):
            return torch.nn.functional.dropout(x, 0.5) + x

        x = torch.randn(4)

        torch.manual_seed(0)
        ref = fn(x)

        torch.manual_seed(0)
        aot_fn = aot_function(fn, nop)
        res = aot_fn(x)

        assert torch.allclose(ref, res)

    # https://github.com/pytorch/pytorch/issues/110666
    def test_generate_gives_inference_graph(self):
        # We expect this to give an inference graph
        def generate(x):
            with torch.no_grad():
                return torch.mul(x, x)

        inference_graph_cell = [None]
        inference_compiler = make_boxed_compiler(
            partial(extract_graph, graph_cell=inference_graph_cell)
        )
        aot_fn = aot_function(generate, nop, inference_compiler=inference_compiler)
        # Even though x requires grad, we should still get an inference graph
        x = torch.randn(4, requires_grad=True)
        res = aot_fn(x)
        self.assertTrue(inference_graph_cell[0] is not None)

    @unittest.skipIf(not torch.cuda.is_available(), "CUDA is unavailable")
    @unittest.skipIf(not USE_TORCHVISION, "test requires torchvision")
    def test_autocast(self):
        mod = torchvision.models.resnet18().cuda()
        mod.train()

        x = torch.randn(16, 3, 32, 32, device="cuda")
        aot_mod = memory_efficient_fusion(mod)

        # Ensure that AOT Autograd works with AMP
        with torch.cuda.amp.autocast(True):
            res = aot_mod(x)
        res.sum().backward()


class TestAOTDispatch(AOTTestCase):
    # Tests to add cases for (non-exhaustive list, mostly for my notes):
    # - subclass / mode introduced in the middle of the compiled fn
    # - various input mutation / intermediate base tests
    # - input mutation that changes a tensor into a subclass
    # - metadata mutation? (TBD)
    # - guard tests (fw guards *and* bw guards)
    # - subclass test involving _indices_of_inps_to_detach
    def test_aot_dispatch_simple(self):
        # a is a subclass, b is not
        def f(a, b):
            aa = torch.mul(a, 6)
            bb = torch.div(b, 2)
            return aa + bb

        a1_ref = torch.ones(3, 3, requires_grad=True)
        a2_ref = torch.ones(3, 3, requires_grad=True)
        a_ref = TwoTensor(a1_ref, a2_ref)
        b_ref = torch.ones(3, 3, requires_grad=True)

        a1_test = a1_ref.clone().detach().requires_grad_(True)
        a2_test = a2_ref.clone().detach().requires_grad_(True)
        a_test = TwoTensor(a1_test, a2_test)
        b_test = b_ref.clone().detach().requires_grad_(True)

        fw_graph_cell = [None]
        bw_graph_cell = [None]

        compiled_f = aot_function(
            f,
            fw_compiler=partial(extract_graph, graph_cell=fw_graph_cell),
            bw_compiler=partial(extract_graph, graph_cell=bw_graph_cell),
            partition_fn=min_cut_rematerialization_partition,
        )
        out_ref = f(a_ref, b_ref)
        out_test = compiled_f(a_test, b_test)

        # Output is a TwoTensor (check both inner tensors)
        self.assertEqual(out_ref.a, out_test.a)
        self.assertEqual(out_ref.b, out_test.b)

        out_ref.sum().backward()
        out_test.sum().backward()
        # Both grad_inputs are TwoTensor
        self.assertEqual(a_ref.grad.a, a_test.grad.a)
        self.assertEqual(a_ref.grad.b, a_test.grad.b)
        self.assertEqual(b_ref.grad.a, b_test.grad.a)
        self.assertEqual(b_ref.grad.b, b_test.grad.b)

        # Important pieces of the graph:
        # - mul() and div() show up twice, because we called them on a TwoTensor
        # - add() shows up once, because we called it on a plain Tensor
        # - The user forward() fn returns 1 output (the result of add),
        #   while the graph itself returns two outputs (add, add_1)
        # - add, add_1 correspond to the two inner dense tensors that will be wrapped
        # - into a single TwoTensor output.
        self.assertExpectedInline(
            fw_graph_cell[0].code.strip(),
            """\
def forward(self, primals_1, primals_2, primals_3):
    mul = torch.ops.aten.mul.Tensor(primals_1, 6);  primals_1 = None
    mul_1 = torch.ops.aten.mul.Tensor(primals_2, 6);  primals_2 = None
    div = torch.ops.aten.div.Tensor(primals_3, 2);  primals_3 = None
    add = torch.ops.aten.add.Tensor(mul, div);  mul = None
    add_1 = torch.ops.aten.add.Tensor(mul_1, div);  mul_1 = div = None
    return [add, add_1]""",
        )

        # Important pieces of the graph:
        # - 4 total dense outputs.
        #   This corresponds to the fact that each user fwd inpt (a, b)
        #   will get a gradient that is a TwoTensor subclass,
        #   so (mul_2, mul_3) will be wrapped into a.grad
        #   and (div_1, div_2) will be wrapped into b.grad
        # - 4 total dense outputs,
        self.assertExpectedInline(
            bw_graph_cell[0].code.strip(),
            """\
def forward(self, tangents_1, tangents_2):
    div_1 = torch.ops.aten.div.Tensor(tangents_1, 2)
    div_2 = torch.ops.aten.div.Tensor(tangents_2, 2)
    mul_2 = torch.ops.aten.mul.Tensor(tangents_1, 6);  tangents_1 = None
    mul_3 = torch.ops.aten.mul.Tensor(tangents_2, 6);  tangents_2 = None
    return [mul_2, mul_3, div_1, div_2]""",
        )

    def test_aot_dispatch_inference(self):
        # a is a subclass, b is not
        def f(a, b):
            aa = torch.mul(a, 6)
            bb = torch.div(b, 2)
            return aa + bb

        a1_ref = torch.ones(3, 3)
        a2_ref = torch.ones(3, 3)
        a_ref = TwoTensor(a1_ref, a2_ref)
        b_ref = torch.ones(3, 3)

        a1_test = a1_ref.clone()
        a2_test = a2_ref.clone()
        a_test = TwoTensor(a1_test, a2_test)
        b_test = b_ref.clone()

        compiled_f = aot_function(
            f,
            fw_compiler=nop,
            bw_compiler=nop,
            partition_fn=min_cut_rematerialization_partition,
        )
        out_ref = f(a_ref, b_ref)
        out_test = compiled_f(a_test, b_test)

        # Output is a TwoTensor (check both inner tensors)
        self.assertEqual(out_ref.a, out_test.a)
        self.assertEqual(out_ref.b, out_test.b)

    def test_aot_dispatch_incorrect_backward(self):
        # a is a subclass, b is not
        def f(a, b):
            aa = torch.mul(a, 2)
            bb = torch.add(b, 3)
            out_subclass = torch.div(aa, bb)
            out_reg = torch.add(b, b)
            # When creating the joint, we assume that the second grad_out
            # is not a subclass.
            # In the below test case though, we end up being wrong.
            # This would require re-tracing and recompiling the backward.
            return out_subclass, out_reg

        a1_ref = torch.ones(3, 3, requires_grad=True)
        a2_ref = torch.ones(3, 3, requires_grad=True)
        a_ref = TwoTensor(a1_ref, a2_ref)
        b_ref = torch.ones(3, 3, requires_grad=True)

        a1_test = a1_ref.clone().detach().requires_grad_(True)
        a2_test = a2_ref.clone().detach().requires_grad_(True)
        a_test = TwoTensor(a1_test, a2_test)
        b_test = b_ref.clone().detach().requires_grad_(True)

        compiled_f = aot_function(
            f,
            fw_compiler=nop,
            bw_compiler=nop,
            partition_fn=min_cut_rematerialization_partition,
        )
        out_ref = f(a_ref, b_ref)
        out_test = compiled_f(a_test, b_test)
        # First out is a TwoTensor, second is an ordinary tensor
        self.assertEqual(out_ref[0].a, out_test[0].a)
        self.assertEqual(out_ref[0].b, out_test[0].b)
        self.assertEqual(out_ref[1], out_test[1])

        # We compiled our graph assuming type(grad_out[1]) == torch.Tensor,
        # but we were wrong: in the below tests, it is a subclass.
        # This will eventually require a repartition + recompile
        with self.assertRaisesRegex(
            AssertionError,
            "incorrectly attempted to compile the backward with incorrect subclass metadata",
        ):
            (out_test[0] + out_test[1]).sum().backward()

    def test_aot_dispatch_output_alias(self):
        # a is a tensor, b is a TwoTensor
        def f(a, b):
            return b.view(b.shape), a * b

        b1_ref = torch.ones(3, 3, requires_grad=True)
        b2_ref = torch.ones(3, 3, requires_grad=True)
        b_ref = TwoTensor(b1_ref, b2_ref)
        a_ref = torch.ones(3, 3, requires_grad=True)

        b1_test = b1_ref.clone().detach().requires_grad_(True)
        b2_test = b2_ref.clone().detach().requires_grad_(True)
        b_test = TwoTensor(b1_test, b2_test)
        a_test = a_ref.clone().detach().requires_grad_(True)

        compiled_f = aot_function(
            f,
            fw_compiler=nop,
            bw_compiler=nop,
            partition_fn=min_cut_rematerialization_partition,
        )
        out_ref1, out_ref2 = f(a_ref, b_ref)
        out_test1, out_test2 = compiled_f(a_test, b_test)
        self.assertEqual(out_ref1, out_test1)
        self.assertEqual(out_ref2.a, out_test2.a)
        self.assertEqual(out_ref2.b, out_test2.b)

        (out_ref1 + out_ref2).sum().backward()
        (out_test1 + out_test2).sum().backward()
        # Both grad_inputs are TwoTensor
        self.assertEqual(a_ref.grad.a, a_test.grad.a)
        self.assertEqual(a_ref.grad.b, a_test.grad.b)
        self.assertEqual(b_ref.grad.a, b_test.grad.a)
        self.assertEqual(b_ref.grad.b, b_test.grad.b)

    def test_aot_dispatch_input_mutation(self):
        def f(a, b):
            a.mul_(2)
            b.mul_(3)
            return a + b

        b1_ref = torch.ones(3, 3, requires_grad=True)
        b2_ref = torch.ones(3, 3, requires_grad=True)
        b_ref_base = TwoTensor(b1_ref, b2_ref)
        a_ref_base = torch.ones(3, 3, requires_grad=True)
        b_ref = b_ref_base + 1
        a_ref = a_ref_base + 1

        b1_test = b1_ref.clone().detach().requires_grad_(True)
        b2_test = b2_ref.clone().detach().requires_grad_(True)
        b_test_base = TwoTensor(b1_test, b2_test)
        a_test_base = a_ref_base.clone().detach().requires_grad_(True)
        b_test = b_test_base + 1
        a_test = a_test_base + 1

        compiled_f = aot_function(
            f,
            fw_compiler=nop,
            bw_compiler=nop,
            partition_fn=min_cut_rematerialization_partition,
        )
        out_ref = f(a_ref, b_ref)
        out_test = compiled_f(a_test, b_test)
        self.assertEqual(out_ref.a, out_test.a)
        self.assertEqual(out_ref.b, out_test.b)

        # confirm input mutations worked
        self.assertEqual(a_test, a_ref)
        self.assertEqual(b_test.a, b_ref.a)
        self.assertEqual(b_test.b, b_ref.b)

        # NOTE: we need to use b in our gradient compute. Otherwise we will need to recompile teh backward.
        (b_ref * out_ref).sum().backward()
        (b_test * out_test).sum().backward()
        # Both grad_inputs are TwoTensor
        self.assertEqual(a_ref_base.grad.a, a_test_base.grad.a)
        self.assertEqual(a_ref_base.grad.b, a_test_base.grad.b)
        self.assertEqual(b_ref_base.grad.a, b_test_base.grad.a)
        self.assertEqual(b_ref_base.grad.b, b_test_base.grad.b)

    # NB: Metadata mutation for subclasses is currently broken and disabled
    # See https://github.com/pytorch/pytorch/issues/114975
    @unittest.expectedFailure
    def test_aot_dispatch_input_metadata_mutation(self):
        def f(a, b):
            a.t_()
            b.unsqueeze_(0)
            return a + b

        b1_ref = torch.arange(9, requires_grad=True, dtype=torch.float32).reshape(3, 3)
        b2_ref = torch.arange(9, requires_grad=True, dtype=torch.float32).reshape(3, 3)
        b_ref_base = TwoTensor(b1_ref, b2_ref)
        a_ref_base = (
            torch.arange(9, dtype=torch.float32)
            .reshape(3, 3)
            .detach()
            .requires_grad_(True)
        )
        b_ref = b_ref_base + 1
        a_ref = a_ref_base + 1

        b1_test = b1_ref.clone().detach().requires_grad_(True)
        b2_test = b2_ref.clone().detach().requires_grad_(True)
        b_test_base = TwoTensor(b1_test, b2_test)
        a_test_base = a_ref_base.clone().detach().requires_grad_(True)
        b_test = b_test_base + 1
        a_test = a_test_base + 1

        compiled_f = aot_function(
            f,
            fw_compiler=nop,
            bw_compiler=nop,
            partition_fn=min_cut_rematerialization_partition,
        )
        out_ref = f(a_ref, b_ref)
        out_test = compiled_f(a_test, b_test)
        self.assertEqual(out_ref.a, out_test.a)
        self.assertEqual(out_ref.b, out_test.b)

        # confirm input mutations worked
        self.assertEqual(a_test, a_ref)
        self.assertEqual(b_test.a, b_ref.a)
        self.assertEqual(b_test.b, b_ref.b)

        # NOTE: we need to use b in our gradient compute. Otherwise we will need to recompile the backward.
        (b_ref * out_ref).sum().backward()
        (b_test * out_test).sum().backward()
        # Both grad_inputs are TwoTensor
        self.assertEqual(a_ref_base.grad.a, a_test_base.grad.a)
        self.assertEqual(a_ref_base.grad.b, a_test_base.grad.b)
        self.assertEqual(b_ref_base.grad.a, b_test_base.grad.a)
        self.assertEqual(b_ref_base.grad.b, b_test_base.grad.b)

    # NB: Metadata mutation for subclasses is currently broken and disabled
    # See https://github.com/pytorch/pytorch/issues/114975
    @unittest.expectedFailure
    def test_aot_dispatch_input_data_and_metadata_mutation(self):
        def f(a, b):
            a.t_()
            b.unsqueeze_(0)
            a.mul_(2)
            b.mul_(3)
            return a + b

        b1_ref = torch.arange(9, requires_grad=True, dtype=torch.float32).reshape(3, 3)
        b2_ref = torch.arange(9, requires_grad=True, dtype=torch.float32).reshape(3, 3)
        b_ref_base = TwoTensor(b1_ref, b2_ref)
        a_ref_base = (
            torch.arange(9, dtype=torch.float32)
            .reshape(3, 3)
            .detach()
            .requires_grad_(True)
        )
        b_ref = b_ref_base + 1
        a_ref = a_ref_base + 1

        b1_test = b1_ref.clone().detach().requires_grad_(True)
        b2_test = b2_ref.clone().detach().requires_grad_(True)
        b_test_base = TwoTensor(b1_test, b2_test)
        a_test_base = a_ref_base.clone().detach().requires_grad_(True)
        b_test = b_test_base + 1
        a_test = a_test_base + 1

        compiled_f = aot_function(
            f,
            fw_compiler=nop,
            bw_compiler=nop,
            partition_fn=min_cut_rematerialization_partition,
        )
        out_ref = f(a_ref, b_ref)
        out_test = compiled_f(a_test, b_test)
        self.assertEqual(out_ref.a, out_test.a)
        self.assertEqual(out_ref.b, out_test.b)

        # confirm input mutations worked
        self.assertEqual(a_test, a_ref)
        self.assertEqual(b_test.a, b_ref.a)
        self.assertEqual(b_test.b, b_ref.b)

        # NOTE: we need to use b in our gradient compute. Otherwise we will need to recompile the backward.
        (b_ref * out_ref).sum().backward()
        (b_test * out_test).sum().backward()
        # Both grad_inputs are TwoTensor
        self.assertEqual(a_ref_base.grad.a, a_test_base.grad.a)
        self.assertEqual(a_ref_base.grad.b, a_test_base.grad.b)
        self.assertEqual(b_ref_base.grad.a, b_test_base.grad.a)
        self.assertEqual(b_ref_base.grad.b, b_test_base.grad.b)

    def test_aot_dispatch_input_mutation_and_output_alias(self):
        def f(a, b):
            a.mul_(2)
            b.mul_(3)
            return b.view(b.shape), a + b

        b1_ref = torch.arange(9, requires_grad=True, dtype=torch.float32).reshape(3, 3)
        b2_ref = torch.arange(9, requires_grad=True, dtype=torch.float32).reshape(3, 3)
        b_ref_base = TwoTensor(b1_ref, b2_ref)
        a_ref_base = (
            torch.arange(9, dtype=torch.float32)
            .reshape(3, 3)
            .detach()
            .requires_grad_(True)
        )
        b_ref = b_ref_base + 1
        a_ref = a_ref_base + 1

        b1_test = b1_ref.clone().detach().requires_grad_(True)
        b2_test = b2_ref.clone().detach().requires_grad_(True)
        b_test_base = TwoTensor(b1_test, b2_test)
        a_test_base = a_ref_base.clone().detach().requires_grad_(True)
        b_test = b_test_base + 1
        a_test = a_test_base + 1

        compiled_f = aot_function(
            f,
            fw_compiler=nop,
            bw_compiler=nop,
            partition_fn=min_cut_rematerialization_partition,
        )
        out_ref1, out_ref2 = f(a_ref, b_ref)
        out_test1, out_test2 = compiled_f(a_test, b_test)
        self.assertEqual(out_ref1.a, out_test1.a)
        self.assertEqual(out_ref1.b, out_test1.b)
        self.assertEqual(out_ref2.a, out_test2.a)
        self.assertEqual(out_ref2.b, out_test2.b)

        # confirm input mutations worked
        self.assertEqual(a_test, a_ref)
        self.assertEqual(b_test.a, b_ref.a)
        self.assertEqual(b_test.b, b_ref.b)

        (out_ref1 * out_ref2).sum().backward()
        (out_test1 * out_test2).sum().backward()
        # Both grad_inputs are TwoTensors
        self.assertEqual(a_ref_base.grad.a, a_test_base.grad.a)
        self.assertEqual(a_ref_base.grad.b, a_test_base.grad.b)


class TestAOTModuleSimplified(AOTTestCase):
    def test_aot_module_simplified(self):
        class MockModule(torch.nn.Module):
            def __init__(self):
                super().__init__()
                self.linear = torch.nn.Linear(20, 30)

            def forward(self, x, y):
                return (self.linear(x) + y,)

        mod = MockModule()
        mod.zero_grad()

        x = torch.randn(128, 20, requires_grad=True)
        y = torch.randn(128, 30, requires_grad=True)
        inputs = [x, y]
        cloned_inputs = [x.detach().clone().requires_grad_(True) for x in inputs]

        ref = mod(*inputs)
        ref[0].sum().backward()

        compiled_f = aot_module_simplified(mod, cloned_inputs, nop)
        mod.zero_grad()
        res = compiled_f(*cloned_inputs)
        res[0].sum().backward()

        assert torch.allclose(ref[0], res[0])
        assert torch.allclose(inputs[0].grad, cloned_inputs[0].grad)
        assert torch.allclose(inputs[1].grad, cloned_inputs[1].grad)

    def test_aot_module_simplified_dynamic(self):
        class MockModule(torch.nn.Module):
            def __init__(self):
                super().__init__()
                self.linear = torch.nn.Linear(20, 30)

            def forward(self, x, y):
                return (self.linear(x) + y,)

        mod = MockModule()

        shape_env = ShapeEnv()
        fake_mode = FakeTensorMode(shape_env=shape_env)

        x = torch.randn(128, 20, requires_grad=True)
        y = torch.randn(128, 30, requires_grad=True)

        inputs = [x, y]
        fake_inputs = [fake_mode.from_tensor(x) for x in inputs]
        compiled_f = aot_module_simplified(mod, fake_inputs, nop)

        ref = mod(*inputs)
        ref[0].sum().backward()

        cloned_inputs = [x.detach().clone().requires_grad_(True) for x in inputs]
        res = compiled_f(*cloned_inputs)
        res[0].sum().backward()

        self.assertExpectedInline(
            shape_env.format_guards(),
            """\
 - Eq(s1, 20)
 - Eq(s2, 30)""",
        )

        assert torch.allclose(ref[0], res[0])
        assert torch.allclose(inputs[0].grad, cloned_inputs[0].grad)
        assert torch.allclose(inputs[1].grad, cloned_inputs[1].grad)

    # https://github.com/pytorch/pytorch/issues/105327
    def test_lift_fresh_copy_in_graph(self):
        class MyMod(torch.nn.Module):
            def forward(self, x):
                _tensor_constant0 = torch.tensor([1])
                lift_fresh_copy = torch.ops.aten.lift_fresh_copy.default(
                    _tensor_constant0
                )
                y = x.mul(lift_fresh_copy)
                return (y,)

        mod = MyMod()
        shape_env = ShapeEnv()
        fake_mode = FakeTensorMode(shape_env=shape_env)
        x = torch.ones(4, requires_grad=True)
        inputs = [x]
        fake_inputs = [fake_mode.from_tensor(x) for x in inputs]
        compiled_f = aot_module_simplified(mod, fake_inputs, nop)

        out_ref = mod(x)
        out_test = compiled_f(x)
        self.assertEqual(out_ref[0].detach(), out_test[0].detach())

    def test_inference_python_dispatcher(self):
        # Extracted from unet
        class MockModule(torch.nn.Module):
            def __init__(self):
                super().__init__()
                self.upsample = torch.nn.Upsample(
                    scale_factor=2, mode="bilinear", align_corners=True
                )

            def forward(self, x):
                return (self.upsample(x),)

        mod = MockModule()
        shape_env = ShapeEnv()
        fake_mode = FakeTensorMode(shape_env=shape_env)
        x = torch.randn(2, 512, 40, 59)  # NB: must not require grad
        inputs = [x]
        fake_inputs = [fake_mode.from_tensor(x) for x in inputs]
        compiled_f = aot_module_simplified(mod, fake_inputs, nop)

    def test_aot_module_simplified_preserves_stack_trace(self):
        class MockModule(torch.nn.Module):
            def __init__(self):
                super().__init__()
                self.linear = torch.nn.Linear(20, 30)

            def forward(self, x, y):
                z = self.linear(x)
                z = z + y
                z = z.relu()
                return (z,)

        tracer = torch.fx.Tracer()
        tracer.record_stack_traces = True
        graph = tracer.trace(MockModule())
        mod = torch.fx.GraphModule(tracer.root, graph)

        for node in mod.graph.nodes:
            if node.op == "output":
                continue
            self.assertTrue(node.stack_trace is not None)
            assert "test_aotdispatch.py" in node.stack_trace

        def assert_compiler(gm: torch.fx.GraphModule, _):
            for node in gm.graph.nodes:
                if node.op == "output" or node.op == "placeholder":
                    continue
                self.assertTrue(node.stack_trace is not None)
                assert "test_aotdispatch.py" in node.stack_trace
            return gm.forward  # return a python callable

        x = torch.randn(128, 20, requires_grad=True)
        y = torch.randn(128, 30, requires_grad=True)
        inputs = [x, y]

        compiled_f = aot_module_simplified(
            mod, inputs, fw_compiler=assert_compiler, bw_compiler=assert_compiler
        )
        res = compiled_f(*inputs)
        res[0].sum().backward()

    def test_aot_module_simplified_preserves_stack_trace_from_mutation(self):
        class MockModule(torch.nn.Module):
            def __init__(self):
                super().__init__()

            def forward(self, x):
                x_view = x[0]
                x_view.mul_(2)
                return (x + x,)

        tracer = torch.fx.Tracer()
        tracer.record_stack_traces = True
        graph = tracer.trace(MockModule())
        mod = torch.fx.GraphModule(tracer.root, graph)

        for node in mod.graph.nodes:
            if node.op == "output":
                continue
            self.assertTrue(node.stack_trace is not None)
            assert "test_aotdispatch.py" in node.stack_trace

        def assert_compiler(gm: torch.fx.GraphModule, _):
            assert torch.ops.aten.copy_.default in [x.target for x in gm.graph.nodes]
            for node in gm.graph.nodes:
                if node.target == torch.ops.aten.copy_.default:
                    assert "stack_trace" in node.meta
                    assert "x_view.mul_(2)" in node.meta["stack_trace"]
            return gm.forward  # return a python callable

        x = torch.randn(128, 20)
        inputs = [x]

        aot_module_simplified(
            mod,
            inputs,
            fw_compiler=assert_compiler,
            bw_compiler=assert_compiler,
            keep_inference_input_mutations=True,
        )

    def test_aot_module_simplified_fake_tensor_gm_raises(self):
        fake_mode = torch._subclasses.fake_tensor.FakeTensorMode()
        real_x = torch.randn(4, requires_grad=True)
        fake_x = fake_mode.from_tensor(real_x)
        real_z = torch.randn(4)
        fake_z = fake_mode.from_tensor(real_z)

        class MockModule(torch.nn.Module):
            def forward(self, x):
                # Accessing a free variable fake tensor will look like a
                # constant to make_fx, and result in the tensor being traced
                # into the graph, which is an error condition.  Make sure we
                # report adequately in this case.
                return (x + fake_z,)

        with self.assertRaisesRegex(AssertionError, "Unexpected fake"):
            aot_module_simplified(MockModule(), (fake_x,), nop)


# entries in here don't work and need to be fixed.
# Each one of these is a bug (or needs to be investigated)
aot_autograd_failures = {
    # data-dependent control flow
    xfail("cov"),
    xfail("nn.functional.gaussian_nll_loss"),
    xfail("tensor_split"),
    xfail("corrcoef"),
    xfail("quantile"),
    xfail("nanquantile"),
    xfail("narrow"),
    xfail("istft"),
    xfail("linalg.eig"),
    skip("as_strided_scatter"),
    skip("as_strided", "partial_views"),  # flaky
    # Given input size: (s0xs1x2). Calculated output size: ...
    skip("max_pool2d_with_indices_backward"),
    skip("nn.functional.nll_loss", ""),  # UBSAN failure!
    # Misc
    xfail("to_sparse"),
    xfail("corrcoef"),
    xfail("cov"),
    xfail("chalf"),  # RuntimeError: "sum_cpu" not implemented for 'ComplexHalf'
    xfail("sparse.sampled_addmm"),
    xfail("sparse.mm", "reduce"),
    skip("nn.functional.binary_cross_entropy_with_logits"),  # seems to fail sometimes?
    skip("nn.functional.margin_ranking_loss"),  # seems flaky
    skip("linalg.lu_solve"),  # flaky
    decorate("matmul", decorator=unittest.skipIf(IS_ARM64, "flaky")),
    decorate("__rmatmul__", decorator=unittest.skipIf(IS_ARM64, "flaky")),
    # overrides atol=1e-4, rtol=1e-5 would do as well
    decorate(
        "svd_lowrank",
        decorator=toleranceOverride({torch.float32: tol(atol=1e-04, rtol=1e-05)}),
    ),
    decorate(
        "linalg.householder_product",
        decorator=unittest.skipIf(IS_MACOS and IS_X86, "flaky"),
    ),
    decorate(
        "linalg.pinv",
        "singular",
        decorator=toleranceOverride({torch.float32: tol(atol=1e-05, rtol=1e-05)}),
    ),
    decorate(
        "nn.functional.interpolate",
        "bicubic",
        decorator=toleranceOverride({torch.float32: tol(atol=1e-04, rtol=1e-05)}),
    ),
    # conv2d sometimes nondeterministic in this config?
    decorate("nn.functional.conv2d", decorator=unittest.skipIf(IS_ARM64, "flaky")),
}

symbolic_aot_autograd_failures = {
<<<<<<< HEAD
    xfail('combinations', ''),  # aten.masked_select.default
    xfail('index_fill', ''),  # Cannot call sizes() on tensor with symbolic sizes/strides
    xfail('kthvalue', ''),  # Cannot call sizes() on tensor with symbolic sizes/strides
    xfail('linalg.lstsq', ''),  # aten.linalg_lstsq.default - couldn't find symbolic meta function/decomposition
    xfail('linalg.lstsq', 'grad_oriented'),  # aten.linalg_lstsq.default - couldn't find symbolic meta funct...
    xfail('linalg.lu_solve', ''),  # aten.linalg_lu_solve.default - couldn't find symbolic meta function/deco...
    skip('nn.functional.batch_norm', ''),  # '0 is not tracked with proxy for <torch.fx.experimental.proxy_te..
    xfail('nn.functional.binary_cross_entropy', ''),  # aten.fill_.Scalar - couldn't find symbolic meta funct...
    xfail('nn.functional.cross_entropy', ''),  # Cannot call sizes() on tensor with symbolic sizes/strides
    xfail('nn.functional.ctc_loss', ''),  # aten._ctc_loss.Tensor - couldn't find symbolic meta function/deco...
    xfail('nn.functional.embedding_bag', ''),  # Cannot call sizes() on tensor with symbolic sizes/strides
    xfail('nn.functional.fractional_max_pool2d', ''),  # rand() received an invalid combination of arguments - g...
    xfail('nn.functional.fractional_max_pool3d', ''),  # rand() received an invalid combination of arguments - g...
    xfail('nn.functional.group_norm', ''),  # Cannot call sizes() on tensor with symbolic sizes/strides
    xfail('nn.functional.nll_loss', ''),  # Cannot call sizes() on tensor with symbolic sizes/strides
    xfail('_segment_reduce', 'lengths'),  # aten.segment_reduce.default - couldn't find symbolic meta functio...
    xfail('_segment_reduce', 'offsets'),  # aten.segment_reduce.default - couldn't find symbolic meta functio...
    xfail('trace', ''),  # Cannot call sizes() on tensor with symbolic sizes/strides
    xfail('_upsample_bilinear2d_aa'),  # RuntimeError: isIntList() INTERNAL ASSERT FAILED  Expected IntList but got GenericList
    decorate('linalg.householder_product', decorator=unittest.skipIf(IS_MACOS and IS_X86, 'flaky')),

=======
    xfail("combinations", ""),  # aten.masked_select.default
    xfail(
        "index_fill", ""
    ),  # Cannot call sizes() on tensor with symbolic sizes/strides
    xfail("kthvalue", ""),  # Cannot call sizes() on tensor with symbolic sizes/strides
    xfail(
        "linalg.lstsq", ""
    ),  # aten.linalg_lstsq.default - couldn't find symbolic meta function/decomposition
    xfail(
        "linalg.lstsq", "grad_oriented"
    ),  # aten.linalg_lstsq.default - couldn't find symbolic meta funct...
    xfail(
        "linalg.lu_solve", ""
    ),  # aten.linalg_lu_solve.default - couldn't find symbolic meta function/deco...
    skip(
        "nn.functional.batch_norm", ""
    ),  # '0 is not tracked with proxy for <torch.fx.experimental.proxy_te..
    xfail(
        "nn.functional.binary_cross_entropy", ""
    ),  # aten.fill_.Scalar - couldn't find symbolic meta funct...
    xfail(
        "nn.functional.cross_entropy", ""
    ),  # Cannot call sizes() on tensor with symbolic sizes/strides
    xfail(
        "nn.functional.ctc_loss", ""
    ),  # aten._ctc_loss.Tensor - couldn't find symbolic meta function/deco...
    xfail(
        "nn.functional.embedding_bag", ""
    ),  # Cannot call sizes() on tensor with symbolic sizes/strides
    xfail(
        "nn.functional.fractional_max_pool2d", ""
    ),  # rand() received an invalid combination of arguments - g...
    xfail(
        "nn.functional.fractional_max_pool3d", ""
    ),  # rand() received an invalid combination of arguments - g...
    xfail(
        "nn.functional.group_norm", ""
    ),  # Cannot call sizes() on tensor with symbolic sizes/strides
    xfail(
        "nn.functional.nll_loss", ""
    ),  # Cannot call sizes() on tensor with symbolic sizes/strides
    xfail(
        "_segment_reduce", "lengths"
    ),  # aten.segment_reduce.default - couldn't find symbolic meta functio...
    xfail(
        "_segment_reduce", "offsets"
    ),  # aten.segment_reduce.default - couldn't find symbolic meta functio...
    xfail("trace", ""),  # Cannot call sizes() on tensor with symbolic sizes/strides
    xfail(
        "_upsample_bilinear2d_aa"
    ),  # RuntimeError: isIntList() INTERNAL ASSERT FAILED  Expected IntList but got GenericList
    decorate(
        "linalg.householder_product",
        decorator=unittest.skipIf(IS_MACOS and IS_X86, "flaky"),
    ),
>>>>>>> f34905f6
    # many complex operators incorrect striding, metadata
    xfail("fft.fft", ""),
    xfail("fft.hfft2", ""),
    xfail("fft.hfft", ""),
    xfail("fft.hfftn", ""),
    xfail("fft.ifft", ""),
    xfail("fft.ihfft2", ""),
    xfail("fft.ihfft", ""),
    xfail("fft.ihfftn", ""),
    xfail("fft.irfft2", ""),
    xfail("fft.irfft", ""),
    xfail("fft.irfftn", ""),
    xfail("fft.rfft2", ""),
    xfail("fft.rfft", ""),
    xfail("fft.rfftn", ""),
    xfail("stft", ""),  # Cannot call sizes() on tensor with symbolic sizes/strides
}


def _test_aot_autograd_helper(self, device, dtype, op, dynamic=False):
    if not op.supports_autograd:
        self.skipTest("Op does not support autograd")

    # aot_autograd_check is able to check data specialization by
    # randomizing the inputs. Here's a list of ops that really do not
    # like random inputs for which we want to disable that.
    cant_check_data_specialization = set(
        {
            "nn.functional.max_unpool1d",
            "nn.functional.max_unpool2d",
            "nn.functional.max_unpool3d",
        }
    )
    try_check_data_specialization = op.name not in cant_check_data_specialization

    sample_inputs_itr = op.sample_inputs(device, dtype, requires_grad=True)
    for sample_input in sample_inputs_itr:
        t_args = [sample_input.input] + list(sample_input.args)
        t_kwargs = sample_input.kwargs
        try:
            aot_autograd_check(
                op.op,
                t_args,
                t_kwargs,
                dynamic,
                self.assertRaisesRegex,
                self.assertEqual,
                check_gradients=True,
                try_check_data_specialization=try_check_data_specialization,
            )
        except DynamicOutputShapeException:
            self.skipTest("Dynamic output shape operation in trace")
        except GuardOnDataDependentSymNode:
            # Carveout for getitem; I don't want to xfail the entire test
            # because that will reject known to be good tests see
            # https://github.com/pytorch/pytorch/issues/94705
            if op.name == "__getitem__":
                self.skipTest("Dynamic output shape operation in trace")
            else:
                raise


def _test_aot_autograd_module_helper(
    self, device, dtype, training, module_info, *, dynamic=False
):
    module_cls = module_info.module_cls
    module_inputs = module_info.module_inputs_func(
        module_info, device=device, dtype=dtype, requires_grad=True, training=training
    )
    for module_input in module_inputs:
        if module_input.forward_input is None:
            continue

        args, kwargs = (
            module_input.constructor_input.args,
            module_input.constructor_input.kwargs,
        )
        m = module_cls(*args, **kwargs)
        m.to(device).to(dtype)
        m.train(training)

        # Lazy modules need to see an input first to initialize params.
        args, kwargs = (
            module_input.forward_input.args,
            module_input.forward_input.kwargs,
        )
        flat_args, args_spec = pytree.tree_flatten((args, kwargs))

        # PackedSequence is only used for RNNs. It might be possible to fake-ify if they're pytrees but
        # torchdynamo already doesn't support RNNs
        if any(tuple(isinstance(flat_arg, PackedSequence) for flat_arg in flat_args)):
            continue

        if issubclass(module_info.module_cls, torch.nn.modules.lazy.LazyModuleMixin):
            with torch.no_grad():
                m(*args, **kwargs)

        sentinel_val = -42
        is_tensor_spec = [
            sentinel_val if isinstance(arg, torch.Tensor) else arg for arg in flat_args
        ]
        args = [arg for arg in flat_args if isinstance(arg, torch.Tensor)]

        def f(params_buffers_args):
            named_params, named_buffers, args = params_buffers_args
            cur_flat_args = list(is_tensor_spec)
            args = iter(args)
            for idx, v in enumerate(cur_flat_args):
                if v == sentinel_val:
                    cur_flat_args[idx] = next(args)
            c_args, c_kwargs = pytree.tree_unflatten(cur_flat_args, args_spec)
            params_and_buffers = {**named_params, **named_buffers}
            return torch.func.functional_call(m, params_and_buffers, c_args, c_kwargs)

        named_params = dict(m.named_parameters(remove_duplicate=False))
        named_buffers = dict(m.named_buffers(remove_duplicate=False))
        num_params_buffers = len(named_params) + len(named_buffers)
        compiled_f = aot_function(
            f, nop, num_params_buffers=num_params_buffers, dynamic=dynamic
        )
        params_buffers_args = [named_params, named_buffers, args]
        _test_aot_autograd_forwards_backwards_helper(
            f,
            compiled_f,
            params_buffers_args,
            self.assertRaisesRegex,
            self.assertEqual,
            True,
        )


class TestEagerFusionOpInfo(AOTTestCase):
    @ops(op_db + hop_db, allowed_dtypes=(torch.float,))
    @skipOps(
        "TestEagerFusionOpInfo", "test_aot_autograd_exhaustive", aot_autograd_failures
    )
    def test_aot_autograd_exhaustive(self, device, dtype, op):
        _test_aot_autograd_helper(self, device, dtype, op)

    @ops(op_db + hop_db, allowed_dtypes=(torch.float,))
    @patch("functorch.compile.config.debug_assert", True)
    @skipOps(
        "TestEagerFusionOpInfo",
        "test_aot_autograd_symbolic_exhaustive",
        aot_autograd_failures | symbolic_aot_autograd_failures,
    )
    def test_aot_autograd_symbolic_exhaustive(self, device, dtype, op):
        _test_aot_autograd_helper(self, device, dtype, op, dynamic=True)


aot_autograd_module_failures = set(
    {
        torch.nn.CTCLoss,  # torch._subclasses.fake_tensor.DynamicOutputShapeException: aten._ctc_loss.default
        torch.nn.GaussianNLLLoss,  # RuntimeError: It appears that you're trying to get value out
        # of a tracing tensor with aten._local_scalar_dense.default -
        # erroring out! It's likely that this is caused by data-dependent
        # control flow or similar.
        torch.nn.MultiLabelMarginLoss,  # AssertionError: The values for attribute 'shape' do not match:
        # torch.Size([1]) != torch.Size([]). Outputs of the operator are different in
        # eager-mode PyTorch vs AOTAutograd. This means the operator will have incorrect
        # output underneath torch.compile. This could be because the operator's
        # implementation not traceable or that there is a bug in AOTAutograd.
        torch.nn.TransformerEncoder,  # DataDependentOutputException: aten.eq compares a mask input
        # to a causal mask tensor, to see if Boolean is_causal should be set
        # for TrnasformerEncoder layers, MHA and sdp custom kernels
        torch.nn.Transformer,  # DataDependentOutputException: aten.equal compares a mask input
        # to a causal mask tensor, to see if Boolean is_causal should be set
        # for TransformerEncoder layers, MHA and sdp custom kernels
        # (this bubbles up to Transformer)
    }
)

symbolic_aot_autograd_module_failures = {
    torch.nn.Transformer,  # DataDependentOutputException: aten.equal compares a mask input to a mask producing a bool
    torch.nn.TransformerEncoder,  # DataDependentOutputException: aten.equal compares a mask input to a mask producing a bool
    torch.nn.GaussianNLLLoss,  # NotImplementedError: local_scalar_dense/item NYI for torch.bool
    torch.nn.GroupNorm,  # in native_group_norm_backward cpg, _rem = divmod(C, group)
    # TypeError: unsupported operand type(s) for divmod(): 'SymInt' and 'int'
    torch.nn.FractionalMaxPool2d,  # int() argument must be a string, a bytes-like object or a number, not 'SymFloat'
    torch.nn.FractionalMaxPool3d,  # int() argument must be a string, a bytes-like object or a number, not 'SymFloat'
    torch.nn.BCELoss,  # new_size = _infer_size(target.size(), weight.size())
<<<<<<< HEAD
                       # RuntimeError: expected int at position 0, but got: SymInt
=======
    # RuntimeError: expected int at position 0, but got: SymInt
>>>>>>> f34905f6
}


class TestEagerFusionModuleInfo(AOTTestCase):
    @modules(module_db, allowed_dtypes=(torch.float,))
    @decorateForModules(unittest.expectedFailure, aot_autograd_module_failures)
    def test_aot_autograd_module_exhaustive(self, device, dtype, training, module_info):
        _test_aot_autograd_module_helper(self, device, dtype, training, module_info)

    @modules(module_db, allowed_dtypes=(torch.float,))
    @decorateForModules(
        unittest.expectedFailure,
        aot_autograd_module_failures | symbolic_aot_autograd_module_failures,
    )
    def test_aot_autograd_symbolic_module_exhaustive(
        self, device, dtype, training, module_info
    ):
        _test_aot_autograd_module_helper(
            self, device, dtype, training, module_info, dynamic=True
        )


instantiate_parametrized_tests(TestAOTAutograd)
only_for = "cpu"
instantiate_device_type_tests(
    TestPythonKey,
    globals(),
    only_for=only_for,
)
instantiate_device_type_tests(TestEagerFusionOpInfo, globals(), only_for=only_for)
instantiate_device_type_tests(TestEagerFusionModuleInfo, globals(), only_for=only_for)


if __name__ == "__main__":
    run_tests()<|MERGE_RESOLUTION|>--- conflicted
+++ resolved
@@ -6,30 +6,8 @@
 # This source code is licensed under the BSD-style license found in the
 # LICENSE file in the root directory of this source tree.
 
-<<<<<<< HEAD
-from typing import Union, Callable, List, Any, Optional, Dict
-from unittest.mock import patch
-from torch.testing._internal.common_utils import (
-    TestCase,
-    run_tests,
-    IS_ARM64,
-    IS_MACOS,
-    IS_WINDOWS,
-    IS_X86,
-    compare_equal_outs_and_grads,
-    outs_and_grads,
-    skipIfRocm,
-)
-from torch.testing._internal.two_tensor import TwoTensor, TwoTensorMode
-import copy
-import torch
-import torch._dynamo as torchdynamo
-import torch.nn as nn
-import torch.utils._pytree as pytree
-=======
 import copy
 import itertools
->>>>>>> f34905f6
 import unittest
 import warnings
 from contextlib import nullcontext
@@ -810,24 +788,6 @@
     return (copy_,)""",
         )
 
-    def test_input_mutation_return(self):
-        def f(a, b):
-            return torch.sin(a, out=b)
-
-        inp = [
-            torch.randn(3, 3),
-            torch.ones(3, 3)
-        ]
-
-        fw_graph = self.verify_aot_autograd(
-            f, inp, test_mutation=True, only_keep_inference_mutations=True
-        )
-        self.assertExpectedInline(fw_graph.code.strip(), """\
-def forward(self, arg0_1, arg1_1):
-    sin = torch.ops.aten.sin.default(arg0_1);  arg0_1 = None
-    copy_ = torch.ops.aten.copy_.default(arg1_1, sin);  arg1_1 = sin = None
-    return (copy_,)""")
-
     def test_input_mutation_metadata(self):
         def f(a, b):
             a.transpose_(1, 0)
@@ -1794,20 +1754,6 @@
             inp = x[:, 0]
             return [base], [inp]
 
-<<<<<<< HEAD
-        self.verify_aot_autograd(f, partial(inp_callable, req_grad=False), test_mutation=True)
-        self.verify_aot_autograd(f, partial(inp_callable, req_grad=True), test_mutation=True)
-        with self.assertRaisesRegex(
-            RuntimeError,
-            "Mutations on non-contiguous inputs are currently not allowed on tensor subclasses"
-        ):
-            self.verify_aot_autograd(f, partial(inp_callable, req_grad=False), test_mutation=True, make_inputs_subclasses=True)
-        with self.assertRaisesRegex(
-            RuntimeError,
-            "Mutations on non-contiguous inputs are currently not allowed on tensor subclasses"
-        ):
-            self.verify_aot_autograd(f, partial(inp_callable, req_grad=True), test_mutation=True, make_inputs_subclasses=True)
-=======
         self.verify_aot_autograd(
             f, partial(inp_callable, req_grad=False), test_mutation=True
         )
@@ -1834,7 +1780,6 @@
                 test_mutation=True,
                 make_inputs_subclasses=True,
             )
->>>>>>> f34905f6
 
     # Mutations in the backward are allowed as long as the mutated object does not require grad
     def test_backward_mutation_data(self):
@@ -1981,12 +1926,8 @@
     clone_1 = torch.ops.aten.clone.default(mul_1)
     view_1 = torch.ops.aten.view.default(clone_1, [-1]);  clone_1 = None
     add = torch.ops.aten.add.Tensor(view, view_1);  view = view_1 = None
-<<<<<<< HEAD
-    return (mul, mul_1, add)""")
-=======
     return (mul, mul_1, add)""",
         )
->>>>>>> f34905f6
 
         # No overlap, non-contiguous: first tensor ends before second tensor start
         def inp_callable2(req_grad):
@@ -2027,11 +1968,7 @@
             # a's last element is at offset 195 (24 total elements)
             a = x.as_strided((2, 4, 3), (110, 24, 4), storage_offset=5)
             # b's first element is at offset 196: no overlap
-<<<<<<< HEAD
-            b = x[196:196 + a.numel()]
-=======
             b = x[196 : 196 + a.numel()]
->>>>>>> f34905f6
             return [base], [a, b]
 
         # overlap! non-contiguous
@@ -2057,16 +1994,6 @@
             # a's last element is at offset 195 (24 total elements)
             a = x.as_strided((2, 4, 3), (110, 24, 4), storage_offset=5)
             # b's first element is at offset 195: overlap!
-<<<<<<< HEAD
-            b = x[195:195 + a.numel()]
-            return [base], [a, b]
-
-        fw_graph2 = self.verify_aot_autograd(f, partial(inp_callable2, req_grad=False), test_mutation=True)
-        fw_graph3 = self.verify_aot_autograd(f, partial(inp_callable3, req_grad=False), test_mutation=True)
-        fw_graph4 = self.verify_aot_autograd(f, partial(inp_callable4, req_grad=False), test_mutation=True)
-        fw_graph5 = self.verify_aot_autograd(f, partial(inp_callable5, req_grad=False), test_mutation=True)
-        fw_graph6 = self.verify_aot_autograd(f, partial(inp_callable6, req_grad=False), test_mutation=True)
-=======
             b = x[195 : 195 + a.numel()]
             return [base], [a, b]
 
@@ -2085,7 +2012,6 @@
         fw_graph6 = self.verify_aot_autograd(
             f, partial(inp_callable6, req_grad=False), test_mutation=True
         )
->>>>>>> f34905f6
 
         fw_graph_overlap1 = self.verify_aot_autograd(
             f, partial(inp_callable_overlap2, req_grad=False), test_mutation=True
@@ -3477,45 +3403,6 @@
     return (add,)""",
         )
 
-    def test_aot_export_ban_dropout_mut_pre_dispatch(self):
-        def fn(p, x):
-            y = torch.ops.aten.dropout.default(x, 0.1, train=False)
-            y.add_(1)
-            return (y,)
-
-        mod = TestMod(fn)
-        inp = torch.randn(2, 2)
-
-        with self.assertRaisesRegex(RuntimeError, "cannot mutate tensors with frozen storage"):
-            aot_export_module(mod, [inp], trace_joint=False, pre_dispatch=True)
-
-        gm, _ = aot_export_module(mod, [inp], trace_joint=False, pre_dispatch=False)
-        self.assertExpectedInline(str(gm.code).strip(), """\
-def forward(self, arg0_1, arg1_1):
-    clone = torch.ops.aten.clone.default(arg1_1);  arg1_1 = None
-    add = torch.ops.aten.add.Tensor(clone, 1);  clone = None
-    return (add,)""")
-
-        fw_graph_cell = [None]
-        bw_graph_cell = [None]
-
-        compiled_outs = aot_function(
-            fn,
-            fw_compiler=partial(extract_graph, graph_cell=fw_graph_cell),
-            bw_compiler=partial(extract_graph, graph_cell=bw_graph_cell),
-            partition_fn=default_partition,
-            decompositions=default_decompositions,
-            dynamic=True)(*inp)
-        fw_graph = fw_graph_cell[0]
-        bw_graph = bw_graph_cell[0]
-
-        self.assertExpectedInline(str(fw_graph.code).strip(), """\
-def forward(self, arg0_1, arg1_1):
-    clone = torch.ops.aten.clone.default(arg1_1);  arg1_1 = None
-    add = torch.ops.aten.add.Tensor(clone, 1);  clone = None
-    return (add,)""")
-
-
     def test_aot_export_predispatch_func_simple(self):
         def fn(p, x):
             y = x + 2
@@ -3726,13 +3613,9 @@
         )
 
     @unittest.skipIf(IS_WINDOWS, "Windows isn't supported for this case")
-<<<<<<< HEAD
-    @unittest.skipIf(not torchdynamo.is_dynamo_supported(), "TorchDynamo is not supported")
-=======
     @unittest.skipIf(
         not torchdynamo.is_dynamo_supported(), "TorchDynamo is not supported"
     )
->>>>>>> f34905f6
     def test_aot_export_predispatch_with_cond_nested(self):
         class M(torch.nn.Module):
             def __init__(self):
@@ -3751,13 +3634,9 @@
                     def true_false_fn(x):
                         return x.cos()
 
-<<<<<<< HEAD
-                    return torch.cond(y.cos().shape[0] > 5, true_true_fn, true_false_fn, [y.cos()])
-=======
                     return torch.cond(
                         y.cos().shape[0] > 5, true_true_fn, true_false_fn, [y.cos()]
                     )
->>>>>>> f34905f6
 
                 def false_fn(x):
                     z = x.cos()
@@ -3769,13 +3648,9 @@
 
         inp = torch.randn(2, 2)
         gm, _ = aot_export_module(M(), [inp], trace_joint=False, pre_dispatch=True)
-<<<<<<< HEAD
-        self.assertExpectedInline(str(gm.code).strip(), """\
-=======
         self.assertExpectedInline(
             str(gm.code).strip(),
             """\
->>>>>>> f34905f6
 def forward(self, arg0_1):
     true_graph_0 = self.true_graph_0
     false_graph_0 = self.false_graph_0
@@ -3783,18 +3658,12 @@
     getitem = conditional[0];  conditional = None
     add = torch.ops.aten.add.Tensor(getitem, 3)
     add_1 = torch.ops.aten.add.Tensor(getitem, 4);  getitem = None
-<<<<<<< HEAD
-    return (add, add_1)""")  # noqa: B950
-
-        self.assertExpectedInline(str(gm.true_graph_0.code).strip(), """\
-=======
     return (add, add_1)""",  # noqa: B950
         )
 
         self.assertExpectedInline(
             str(gm.true_graph_0.code).strip(),
             """\
->>>>>>> f34905f6
 def forward(self, arg0_1):
     sin = torch.ops.aten.sin.default(arg0_1);  arg0_1 = None
     add = torch.ops.aten.add.Tensor(sin, 5);  sin = None
@@ -3804,28 +3673,16 @@
     false_graph_0 = self.false_graph_0
     conditional = torch.ops.higher_order.cond(False, true_graph_0, false_graph_0, [cos_1]);  true_graph_0 = false_graph_0 = cos_1 = None
     getitem = conditional[0];  conditional = None
-<<<<<<< HEAD
-    return (getitem,)""")  # noqa: B950
-
-        self.assertExpectedInline(str(gm.true_graph_0.true_graph_0.code).strip(), """\
-=======
     return (getitem,)""",  # noqa: B950
         )
 
         self.assertExpectedInline(
             str(gm.true_graph_0.true_graph_0.code).strip(),
             """\
->>>>>>> f34905f6
 def forward(self, arg0_1):
     sin = torch.ops.aten.sin.default(arg0_1);  arg0_1 = None
     add = torch.ops.aten.add.Tensor(sin, 7);  sin = None
     sin_1 = torch.ops.aten.sin.default(add);  add = None
-<<<<<<< HEAD
-    return (sin_1,)""")
-
-    @unittest.skipIf(IS_WINDOWS, "Windows isn't supported for this case")
-    @unittest.skipIf(not torchdynamo.is_dynamo_supported(), "TorchDynamo is not supported")
-=======
     return (sin_1,)""",
         )
 
@@ -3958,7 +3815,6 @@
     @unittest.skipIf(
         not torchdynamo.is_dynamo_supported(), "TorchDynamo is not supported"
     )
->>>>>>> f34905f6
     def test_aot_export_predispatch_with_cond(self):
         class M(torch.nn.Module):
             def __init__(self):
@@ -3981,13 +3837,9 @@
 
         inp = torch.randn(2, 2)
         gm, _ = aot_export_module(M(), [inp], trace_joint=False, pre_dispatch=True)
-<<<<<<< HEAD
-        self.assertExpectedInline(str(gm.code).strip(), """\
-=======
         self.assertExpectedInline(
             str(gm.code).strip(),
             """\
->>>>>>> f34905f6
 def forward(self, arg0_1):
     true_graph_0 = self.true_graph_0
     false_graph_0 = self.false_graph_0
@@ -3995,28 +3847,19 @@
     getitem = conditional[0];  conditional = None
     add = torch.ops.aten.add.Tensor(getitem, 3)
     add_1 = torch.ops.aten.add.Tensor(getitem, 4);  getitem = None
-<<<<<<< HEAD
-    return (add, add_1)""")  # noqa: B950
-        self.assertExpectedInline(str(gm.true_graph_0.code).strip(), """\
-=======
     return (add, add_1)""",  # noqa: B950
         )
         self.assertExpectedInline(
             str(gm.true_graph_0.code).strip(),
             """\
->>>>>>> f34905f6
 def forward(self, arg0_1):
     sin = torch.ops.aten.sin.default(arg0_1);  arg0_1 = None
     randn = torch.ops.aten.randn.default([2, 2], device = device(type='cpu'), pin_memory = False)
     linear = torch.ops.aten.linear.default(sin, randn);  sin = randn = None
     add = torch.ops.aten.add.Tensor(linear, 5);  linear = None
     cos = torch.ops.aten.cos.default(add);  add = None
-<<<<<<< HEAD
-    return (cos,)""")
-=======
     return (cos,)""",
         )
->>>>>>> f34905f6
 
     def test_aot_export_predispatch_conv_and_bn(self):
         class ConvBatchnorm(torch.nn.Module):
@@ -4284,25 +4127,17 @@
         mod = M()
         inp = torch.ones(6, 4)
         gm, sig = aot_export_module(mod, [inp], trace_joint=False)
-<<<<<<< HEAD
-        self.assertExpectedInline(str(gm.code).strip(), """\
-=======
         self.assertExpectedInline(
             str(gm.code).strip(),
             """\
->>>>>>> f34905f6
 def forward(self, arg0_1, arg1_1):
     add = torch.ops.aten.add.Tensor(arg1_1, 4);  arg1_1 = None
     cos = torch.ops.aten.cos.default(add)
     sum_1 = torch.ops.aten.sum.default(cos);  cos = None
     sum_2 = torch.ops.aten.sum.default(arg0_1);  arg0_1 = None
     add_1 = torch.ops.aten.add.Tensor(sum_1, sum_2);  sum_1 = sum_2 = None
-<<<<<<< HEAD
-    return (add, add_1)""")  # noqa: B950
-=======
     return (add, add_1)""",
         )  # noqa: B950
->>>>>>> f34905f6
         self.assertEqual(sig.user_inputs_to_mutate, {"add": "arg1_1"})
 
     def test_aot_export_forward_mutation_multiple_mut(self):
@@ -4346,39 +4181,10 @@
                 return (x,)
 
         mod = M()
-<<<<<<< HEAD
-        inp = [torch.ones(6, 4), torch.zeros(6, 4)]
-        gm, sig = aot_export_module(mod, inp, trace_joint=False)
-        self.assertExpectedInline(str(gm.code).strip(), """\
-def forward(self, arg0_1, arg1_1, arg2_1):
-    add = torch.ops.aten.add.Tensor(arg2_1, 4);  arg2_1 = None
-    add_1 = torch.ops.aten.add.Tensor(arg0_1, 5);  arg0_1 = None
-    cos = torch.ops.aten.cos.default(arg1_1);  arg1_1 = None
-    sum_1 = torch.ops.aten.sum.default(cos);  cos = None
-    sin = torch.ops.aten.sin.default(add)
-    sum_2 = torch.ops.aten.sum.default(sin);  sin = None
-    add_2 = torch.ops.aten.add.Tensor(sum_1, sum_2);  sum_1 = sum_2 = None
-    sum_3 = torch.ops.aten.sum.default(add_1)
-    return (add_1, add, add_2, sum_3)""")  # noqa: B950
-        self.assertEqual(sig.user_inputs_to_mutate, {"add": "arg2_1"})
-        self.assertEqual(sig.buffers_to_mutate, {"add_1": "buffer1"})
-
-    def test_aot_export_input_mutation_on_input_requiring_grad_banned(self):
-        class M(torch.nn.Module):
-            def forward(self, x):
-                x.add_(4)
-                return (x,)
-
-        mod = M()
-        inp = torch.randn(2, requires_grad=True)
-        with self.assertRaisesRegex(
-            RuntimeError, "Found a graph input that requires gradients, and received a mutation"
-=======
         inp = torch.randn(2, requires_grad=True)
         with self.assertRaisesRegex(
             RuntimeError,
             "Found a graph input that requires gradients, and received a mutation",
->>>>>>> f34905f6
         ):
             aot_export_module(mod, [inp], trace_joint=False)
 
@@ -4440,13 +4246,9 @@
             aot_export_module(mod, [inp], trace_joint=True, output_loss_index=1)
 
     @unittest.skipIf(IS_WINDOWS, "Windows isn't supported for this case")
-<<<<<<< HEAD
-    @unittest.skipIf(not torch._dynamo.is_dynamo_supported(), "Cond needs dynamo to run")
-=======
     @unittest.skipIf(
         not torch._dynamo.is_dynamo_supported(), "Cond needs dynamo to run"
     )
->>>>>>> f34905f6
     def test_aot_export_with_torch_cond(self):
         class M(torch.nn.Module):
             def __init__(self):
@@ -4498,12 +4300,8 @@
     add = torch.ops.aten.add.Tensor(arg0_1, 5)
     add_1 = torch.ops.aten.add.Tensor(add, 6);  add = None
     sin = torch.ops.aten.sin.default(arg0_1);  arg0_1 = None
-<<<<<<< HEAD
-    return (sin,)""")
-=======
     return (sin,)""",
         )
->>>>>>> f34905f6
 
     def test_aot_export_simplified_pytrees_banned(self):
         def fn(inps):
@@ -5577,29 +5375,6 @@
 }
 
 symbolic_aot_autograd_failures = {
-<<<<<<< HEAD
-    xfail('combinations', ''),  # aten.masked_select.default
-    xfail('index_fill', ''),  # Cannot call sizes() on tensor with symbolic sizes/strides
-    xfail('kthvalue', ''),  # Cannot call sizes() on tensor with symbolic sizes/strides
-    xfail('linalg.lstsq', ''),  # aten.linalg_lstsq.default - couldn't find symbolic meta function/decomposition
-    xfail('linalg.lstsq', 'grad_oriented'),  # aten.linalg_lstsq.default - couldn't find symbolic meta funct...
-    xfail('linalg.lu_solve', ''),  # aten.linalg_lu_solve.default - couldn't find symbolic meta function/deco...
-    skip('nn.functional.batch_norm', ''),  # '0 is not tracked with proxy for <torch.fx.experimental.proxy_te..
-    xfail('nn.functional.binary_cross_entropy', ''),  # aten.fill_.Scalar - couldn't find symbolic meta funct...
-    xfail('nn.functional.cross_entropy', ''),  # Cannot call sizes() on tensor with symbolic sizes/strides
-    xfail('nn.functional.ctc_loss', ''),  # aten._ctc_loss.Tensor - couldn't find symbolic meta function/deco...
-    xfail('nn.functional.embedding_bag', ''),  # Cannot call sizes() on tensor with symbolic sizes/strides
-    xfail('nn.functional.fractional_max_pool2d', ''),  # rand() received an invalid combination of arguments - g...
-    xfail('nn.functional.fractional_max_pool3d', ''),  # rand() received an invalid combination of arguments - g...
-    xfail('nn.functional.group_norm', ''),  # Cannot call sizes() on tensor with symbolic sizes/strides
-    xfail('nn.functional.nll_loss', ''),  # Cannot call sizes() on tensor with symbolic sizes/strides
-    xfail('_segment_reduce', 'lengths'),  # aten.segment_reduce.default - couldn't find symbolic meta functio...
-    xfail('_segment_reduce', 'offsets'),  # aten.segment_reduce.default - couldn't find symbolic meta functio...
-    xfail('trace', ''),  # Cannot call sizes() on tensor with symbolic sizes/strides
-    xfail('_upsample_bilinear2d_aa'),  # RuntimeError: isIntList() INTERNAL ASSERT FAILED  Expected IntList but got GenericList
-    decorate('linalg.householder_product', decorator=unittest.skipIf(IS_MACOS and IS_X86, 'flaky')),
-
-=======
     xfail("combinations", ""),  # aten.masked_select.default
     xfail(
         "index_fill", ""
@@ -5655,7 +5430,6 @@
         "linalg.householder_product",
         decorator=unittest.skipIf(IS_MACOS and IS_X86, "flaky"),
     ),
->>>>>>> f34905f6
     # many complex operators incorrect striding, metadata
     xfail("fft.fft", ""),
     xfail("fft.hfft2", ""),
@@ -5837,11 +5611,7 @@
     torch.nn.FractionalMaxPool2d,  # int() argument must be a string, a bytes-like object or a number, not 'SymFloat'
     torch.nn.FractionalMaxPool3d,  # int() argument must be a string, a bytes-like object or a number, not 'SymFloat'
     torch.nn.BCELoss,  # new_size = _infer_size(target.size(), weight.size())
-<<<<<<< HEAD
-                       # RuntimeError: expected int at position 0, but got: SymInt
-=======
     # RuntimeError: expected int at position 0, but got: SymInt
->>>>>>> f34905f6
 }
 
 
