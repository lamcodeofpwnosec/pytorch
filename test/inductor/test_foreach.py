# Owner(s): ["module: inductor"]

import unittest

import torch

import torch._inductor

from torch.testing._internal.common_utils import (
    instantiate_parametrized_tests,
    IS_FBCODE,
    parametrize,
    TestCase,
)

from torch.testing._internal.inductor_utils import (
    check_model,
    check_model_cuda,
    requires_cuda,
)

aten = torch.ops.aten

<<<<<<< HEAD
try:
    try:
        from .test_torchinductor import check_model, check_model_cuda, requires_cuda
    except ImportError:
        from test_torchinductor import check_model, check_model_cuda, requires_cuda
except (unittest.SkipTest, ImportError) as e:
    sys.stderr.write(f"{type(e)}: {e}\n")
    if __name__ == "__main__":
        sys.exit(0)
    raise

inplace_bin_ops_under_test = [
    torch._foreach_add_,
    torch._foreach_mul_,
    torch._foreach_sub_,
    torch._foreach_div_,
]
=======
>>>>>>> c0b57d4e

bin_ops_under_test = [
    torch._foreach_add,
    torch._foreach_mul,
    torch._foreach_sub,
    torch._foreach_div,
    torch._foreach_maximum,
    torch._foreach_minimum,
    torch._foreach_clamp_max,
    torch._foreach_clamp_min,
    aten._foreach_copy,
]

un_ops_under_test = [
    torch._foreach_reciprocal,
    torch._foreach_neg,
    torch._foreach_sign,
    torch._foreach_abs,
    torch._foreach_sqrt,
]
compose_ops = [torch._foreach_addcdiv, torch._foreach_addcmul]
all_ops = parametrize(
    "op", bin_ops_under_test + un_ops_under_test, name_fn=lambda f: f.__name__
)
bin_ops = parametrize("op", bin_ops_under_test, name_fn=lambda f: f.__name__)
inplace_bin_ops = parametrize(
    "op", inplace_bin_ops_under_test, name_fn=lambda f: f.__name__
)
scalar_bin_ops = parametrize("op", bin_ops_under_test[:4], name_fn=lambda f: f.__name__)
decomp_ops = parametrize("op", compose_ops, name_fn=lambda f: f.__name__)


def gen_args(op):
    if op in un_ops_under_test:
        return (
            torch.rand(10, 10, device="cuda:0"),
            torch.rand(20, 20, device="cuda:0"),
        )
    else:
        return (
            torch.rand(10, 10, device="cuda:0"),
            torch.rand(20, 20, device="cuda:0"),
            torch.rand(10, 10, device="cuda:0"),
            torch.rand(20, 20, device="cuda:0"),
        )


@instantiate_parametrized_tests
class ForeachTests(TestCase):
    check_model_cuda = check_model_cuda
    check_model_cpu = check_model
    check_kernel_count = True

    def setUp(self):
        super().setUp()
        torch._inductor.metrics.reset()

    def tearDown(self):
        super().tearDown()
        torch._inductor.metrics.reset()

    def _test_single_list(self, op):
        if op in un_ops_under_test:

            def fn(a0, a1):
                return op([a0, a1])

        else:

            def fn(a0, a1, b0, b1):
                return op([a0, a1], [b0, b1])

        self.check_model_cuda(
            fn,
            gen_args(op),
        )

    def _test_single_scalar(self, op):
        def fn(a0, a1):
            return op([a0, a1], 3.3)

        self.check_model_cuda(
            fn,
            (
                torch.rand(10, 10, device="cuda:0"),
                torch.rand(20, 20, device="cuda:0"),
            ),
        )

    # called in test_cpp_wrapper.py
    @requires_cuda()
    def test_foreach_cpp_wrapper(self):
        self._test_single_list(op=torch._foreach_add)

    @requires_cuda()
    @all_ops
    def test_single_list(self, op):
        self._test_single_list(op)
        self.assertEqual(torch._inductor.metrics.generated_kernel_count, 1)

    @requires_cuda()
    @scalar_bin_ops
    def test_single_scalar(self, op):
        self._test_single_scalar(op)
        self.assertEqual(torch._inductor.metrics.generated_kernel_count, 1)

    @requires_cuda()
    @all_ops
    def test_scheduler_fusion_list(self, op):
        if op in un_ops_under_test:

            def fn(a0, a1):
                c = op([a0, a1])
                return torch._foreach_sqrt(c)

        else:

            def fn(a0, a1, b0, b1):
                c = op([a0, a1], [b0, b1])
                return c, torch._foreach_add([a0, a1], c)

        self.check_model_cuda(
            fn,
            gen_args(op),
        )

        self.assertEqual(torch._inductor.metrics.generated_kernel_count, 1)

    @requires_cuda()
    @scalar_bin_ops
    def test_scheduler_fusion_scalar(self, op):
        def fn(a0, a1):
            c = op([a0, a1], 3.4)
            return c, torch._foreach_add([a0, a1], c)

        self.check_model_cuda(
            fn,
            (
                torch.rand(10, 10, device="cuda:0"),
                torch.rand(20, 20, device="cuda:0"),
            ),
        )

        self.assertEqual(torch._inductor.metrics.generated_kernel_count, 1)

    @requires_cuda()
    @scalar_bin_ops
    def test_broadcasting(self, op):
        def fn(a0, a1, b0, b1):
            return op([a0, a1], [b0, b1])

        fn_opt = torch._dynamo.optimize()(fn)

        inputs = (
            torch.rand(10, 1, device="cuda:0"),
            torch.rand(20, 20, device="cuda:0"),
            torch.rand(1, 10, device="cuda:0"),
            torch.rand(20, 20, device="cuda:0"),
        )
        actual = fn_opt(*inputs)
        expected = fn(*inputs)
        self.assertEqual(actual, expected)
        self.assertEqual(torch._inductor.metrics.generated_kernel_count, 1)

    @requires_cuda()
    @all_ops
    def test_singleton_lists(self, op):
        if op in un_ops_under_test:

            def fn(a0):
                return op([a0])

            args = (torch.rand(10, 10, device="cuda:0"),)
        else:

            def fn(a0, b0):
                return op([a0], [b0])

            args = (
                torch.rand(10, 10, device="cuda:0"),
                torch.rand(10, 10, device="cuda:0"),
            )

        self.check_model_cuda(
            fn,
            args,
        )

        self.assertEqual(torch._inductor.metrics.generated_kernel_count, 1)

    @requires_cuda()
    @bin_ops
    def test_type_promotion(self, op):
        def fn(a0, a1, b0, b1):
            return op([a0, a1], [b0, b1])

        fn_opt = torch._dynamo.optimize()(fn)

        max32 = torch.iinfo(torch.int32).max
        max64 = torch.iinfo(torch.int64).max
        inputs = (
            torch.randint(max32, (10, 10), device="cuda:0", dtype=torch.int32),
            torch.randint(max32, (20, 20), device="cuda:0", dtype=torch.int32),
            torch.randint(max32, (10, 10), device="cuda:0", dtype=torch.int32),
            torch.randint(max64, (20, 20), device="cuda:0", dtype=torch.int64),
        )
        actual = fn_opt(*inputs)
        expected = fn(*inputs)
        self.assertEqual(actual, expected)
        self.assertEqual(torch._inductor.metrics.generated_kernel_count, 1)

    @requires_cuda()
    @scalar_bin_ops
    def test_kernel_split_arg_limit_list(self, op):
        # NB: foeach_copy won't pass this test because it will dce one set of buffers

        def fn(a, b):
            return op(a, b)

        fn_opt = torch._dynamo.optimize()(fn)

        max_args = 370
        max_list_len = (max_args // 3) + 1
        inputs = (
            [torch.rand(10, 10, device="cuda:0") for _ in range(max_list_len)],
            [torch.rand(10, 10, device="cuda:0") for _ in range(max_list_len)],
        )

        actual = fn_opt(*inputs)
        expected = fn(*inputs)
        self.assertEqual(actual, expected)
        self.assertEqual(torch._inductor.metrics.generated_kernel_count, 2)

    @requires_cuda()
    @scalar_bin_ops
    @unittest.skip(
        "Triton recursion depth exceeded: https://github.com/openai/triton/issues/1763"
    )
    def test_kernel_split_arg_limit_scalar(self, op):
        def fn(a):
            return op(a, 3.3)

        fn_opt = torch._dynamo.optimize()(fn)

        max_args = 370
        max_list_len = (max_args // 2) + 1
        inputs = ([torch.rand(10, 10, device="cuda:0") for _ in range(max_list_len)],)

        actual = fn_opt(*inputs)
        expected = fn(*inputs)
        self.assertEqual(actual, expected)
        self.assertEqual(torch._inductor.metrics.generated_kernel_count, 2)

    @requires_cuda()
    @bin_ops
    def test_fusion_duplicate_buffer_list(self, op):
        def fn(a0, a1, b0, b1):
            c = op([a0, a1], [b0, b1])
            return op([a0, b0], [c[0], c[0]])

        self.check_model_cuda(
            fn,
            (
                torch.rand(10, 10, device="cuda:0"),
                torch.rand(20, 20, device="cuda:0"),
                torch.rand(10, 10, device="cuda:0"),
                torch.rand(20, 20, device="cuda:0"),
            ),
            reference_in_float=False,
            check_lowp=False,
        )

        self.assertEqual(torch._inductor.metrics.generated_kernel_count, 1)

    @requires_cuda()
    @all_ops
    def test_non_foreach_consumer_list(self, op):
        if op in un_ops_under_test:

            def fn(a0, a1):
                c = op([a0, a1])
                return torch.mul(c[0], a0)

        else:

            def fn(a0, a1, b0, b1):
                c = op([a0, a1], [b0, b1])
                return torch.mul(c[0], a0)

        self.check_model_cuda(
            fn,
            gen_args(op),
        )

        self.assertEqual(torch._inductor.metrics.generated_kernel_count, 1)

    @requires_cuda()
    @scalar_bin_ops
    def test_non_foreach_consumer_scalar(self, op):
        def fn(a0, a1):
            c = op([a0, a1], 4.7)
            return torch.mul(c[0], a0)

        self.check_model_cuda(
            fn,
            (
                torch.rand(10, 10, device="cuda:0"),
                torch.rand(20, 20, device="cuda:0"),
            ),
        )

        self.assertEqual(torch._inductor.metrics.generated_kernel_count, 1)

    @requires_cuda()
    @all_ops
    def test_non_foreach_producer_list(self, op):
        if op in un_ops_under_test:

            def fn(a0, a1):
                c0 = torch.add(a0, a0)
                c1 = torch.add(a1, a1)
                return op([c0, c1])

        else:

            def fn(a0, a1, b0, b1):
                c0 = torch.add(a0, b0)
                c1 = torch.add(a1, b1)
                return op([a0, a1], [c0, c1])

        self.check_model_cuda(
            fn, gen_args(op), reference_in_float=False, check_lowp=False
        )

        self.assertEqual(torch._inductor.metrics.generated_kernel_count, 1)

    @requires_cuda()
    @scalar_bin_ops
    def test_non_foreach_producer_scalar(self, op):
        def fn(a0, a1, b0, b1):
            c0 = torch.mul(a0, b0)
            c1 = torch.mul(a1, b1)
            return op([c0, c1], 5.6)

        self.check_model_cuda(
            fn,
            (
                torch.rand(10, 10, device="cuda:0"),
                torch.rand(20, 20, device="cuda:0"),
                torch.rand(10, 10, device="cuda:0"),
                torch.rand(20, 20, device="cuda:0"),
            ),
        )

        self.assertEqual(torch._inductor.metrics.generated_kernel_count, 1)

    @requires_cuda()
    @all_ops
    def test_non_foreach_consumer_producer_list(self, op):
        if op in un_ops_under_test:

            def fn(a0, a1):
                c0 = torch.add(a0, a0)
                c1 = torch.mul(a1, a1)
                d = op([c0, c1])
                e0 = torch.mul(d[0], a0)
                e1 = torch.mul(d[1], a1)
                return [e0, e1]

        else:

            def fn(a0, a1, b0, b1):
                c0 = torch.add(a0, b0)
                c1 = torch.add(a1, b1)
                d = op([a0, a1], [c0, c1])
                e0 = torch.mul(d[0], a0)
                e1 = torch.mul(d[1], a1)
                return [e0, e1]

        self.check_model_cuda(
            fn,
            gen_args(op),
            reference_in_float=False,
            check_lowp=False,
        )

        self.assertEqual(torch._inductor.metrics.generated_kernel_count, 1)

    @requires_cuda()
    @scalar_bin_ops
    def test_non_foreach_consumer_producer_scalar(self, op):
        def fn(a0, a1, b0, b1):
            c0 = torch.add(a0, b0)
            c1 = torch.add(a1, b1)
            d = op([c0, c1], 5.8)
            e0 = torch.mul(d[0], a0)
            e1 = torch.mul(d[1], a1)
            return [e0, e1]

        self.check_model_cuda(
            fn,
            (
                torch.rand(10, 10, device="cuda:0"),
                torch.rand(20, 20, device="cuda:0"),
                torch.rand(10, 10, device="cuda:0"),
                torch.rand(20, 20, device="cuda:0"),
            ),
            reference_in_float=False,
            check_lowp=False,
        )

        self.assertEqual(torch._inductor.metrics.generated_kernel_count, 1)

    @requires_cuda()
    @bin_ops
    @torch._dynamo.config.patch("automatic_dynamic_shapes", False)
    @torch._dynamo.config.patch("assume_static_by_default", False)
    def test_dynamic_shapes_fallback(self, op):
        def fn(a0, a1, b0, b1):
            return op([a0, a1], [b0, b1])

        inputs = (
            torch.rand(10, 10, device="cuda:0"),
            torch.rand(20, 20, device="cuda:0"),
            torch.rand(10, 10, device="cuda:0"),
            torch.rand(20, 20, device="cuda:0"),
        )

        self.check_model_cuda(fn, inputs)

        self.assertEqual(torch._inductor.metrics.generated_kernel_count, 2)

    @unittest.skipIf(IS_FBCODE, "cpp compile not supported in fbcode")
    @bin_ops
    def test_cpu_cpp_fallback(self, op):
        def fn(a0, a1, b0, b1):
            return op([a0, a1], [b0, b1])

        inputs = (
            torch.rand(10, 10, device="cpu"),
            torch.rand(20, 20, device="cpu"),
            torch.rand(10, 10, device="cpu"),
            torch.rand(20, 20, device="cpu"),
        )

        self.check_model_cpu(fn, inputs)

        self.assertEqual(torch._inductor.metrics.generated_kernel_count, 2)

    @requires_cuda()
    @decomp_ops
    def test_decomp(self, op):
        def fn(a0, a1, b0, b1, c0, c1):
            return op([a0, a1], [b0, b1], [c0, c1], value=0.5)

        self.check_model_cuda(
            fn,
            (
                torch.rand(10, 10, device="cuda:0"),
                torch.rand(20, 20, device="cuda:0"),
                torch.rand(10, 10, device="cuda:0"),
                torch.rand(20, 20, device="cuda:0"),
                torch.rand(10, 10, device="cuda:0"),
                torch.rand(20, 20, device="cuda:0"),
            ),
        )

        self.assertEqual(torch._inductor.metrics.generated_kernel_count, 1)

    @requires_cuda()
    def test_fuse_concat(self):
        def fn(x1, x2, x3, w1, w2, w3):
            x = torch.stack([x1, x2, x3])
            w = torch.stack([w1, w2, w3])

            y = torch.bmm(x, w)

            return y

        x1 = torch.randn(5, 4).cuda()
        x2 = x1 + 1
        x3 = x1 + 2
        w1 = torch.randn(4, 3).cuda()
        w2 = w1 + 1
        w3 = w1 + 2

        args = (x1, x2, x3, w1, w2, w3)

        self.check_model_cuda(fn, args)

        self.assertEqual(torch._inductor.metrics.generated_kernel_count, 2)

    @requires_cuda()
    def test_zero_elems(self):
        def fn(a0, a1, b0, b1):
            return torch._foreach_add([a0, a1], [b0, b1])

        self.check_model_cuda(
            fn,
            (
                torch.rand(0, device="cuda:0"),
                torch.rand(10, 10, device="cuda:0"),
                torch.rand(0, device="cuda:0"),
                torch.rand(10, 10, device="cuda:0"),
            ),
        )

        self.assertEqual(torch._inductor.metrics.generated_kernel_count, 1)

    @requires_cuda()
    @bin_ops
    def test_2d_blocking(self, op):
        def fn(a0, a1, b0, b1):
            return op([a0, a1], [b0, b1])

        self.check_model_cuda(
            fn,
            (
                torch.rand(10, 40, device="cuda:0"),
                torch.rand(10, 30, device="cuda:0"),
                torch.rand(40, 10, device="cuda:0").t(),
                torch.rand(30, 10, device="cuda:0").t(),
            ),
        )

        self.assertEqual(torch._inductor.metrics.generated_kernel_count, 1)

    @requires_cuda()
    @bin_ops
    def test_2d_blocking_partitioning(self, op):
        def fn(a0, a1, b0, b1):
            return op([a0, a1], [b0, b1])

        self.check_model_cuda(
            fn,
            (
                torch.rand(30, 20, device="cuda:0"),
                torch.rand(40, 30, device="cuda:0"),
                torch.rand(30, 20, device="cuda:0"),
                torch.rand(30, 40, device="cuda:0").t(),
            ),
        )

        self.assertEqual(torch._inductor.metrics.generated_kernel_count, 2)

    @requires_cuda()
    @bin_ops
    def test_2d_blocking_partitioning_elems(self, op):
        """2D blocking should be grouped by number of yelems"""

        def fn(a0, a1, a2, b0, b1, b2):
            return op([a0, a1, a2], [b0, b1, b2])

        self.check_model_cuda(
            fn,
            (
                torch.rand(10, 20, device="cuda:0"),
                torch.rand(30, 20, device="cuda:0"),
                torch.rand(10, 30, device="cuda:0"),
                torch.rand(20, 10, device="cuda:0").t(),
                torch.rand(20, 30, device="cuda:0").t(),
                torch.rand(30, 10, device="cuda:0").t(),
            ),
        )

        self.assertEqual(torch._inductor.metrics.generated_kernel_count, 2)

    @requires_cuda()
    @inplace_bin_ops
    def test_reinplacing(self, op):
        def fn(a0, a1, b0, b1):
            op([a0, a1], [b0, b1])
            return [a0, a1]

        inputs = (
            torch.rand(10, 10, device="cuda:0"),
            torch.rand(20, 20, device="cuda:0"),
            torch.rand(10, 10, device="cuda:0"),
            torch.rand(20, 20, device="cuda:0"),
        )

        self.check_model_cuda(fn, inputs, check_lowp=False)

        self.assertEqual(torch._inductor.metrics.generated_kernel_count, 1)


if __name__ == "__main__":
    from torch.testing._internal.inductor_utils import run_inductor_tests

    run_inductor_tests(skip_rocm=True)<|MERGE_RESOLUTION|>--- conflicted
+++ resolved
@@ -21,26 +21,12 @@
 
 aten = torch.ops.aten
 
-<<<<<<< HEAD
-try:
-    try:
-        from .test_torchinductor import check_model, check_model_cuda, requires_cuda
-    except ImportError:
-        from test_torchinductor import check_model, check_model_cuda, requires_cuda
-except (unittest.SkipTest, ImportError) as e:
-    sys.stderr.write(f"{type(e)}: {e}\n")
-    if __name__ == "__main__":
-        sys.exit(0)
-    raise
-
 inplace_bin_ops_under_test = [
     torch._foreach_add_,
     torch._foreach_mul_,
     torch._foreach_sub_,
     torch._foreach_div_,
 ]
-=======
->>>>>>> c0b57d4e
 
 bin_ops_under_test = [
     torch._foreach_add,
