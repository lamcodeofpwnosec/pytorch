# Owner(s): ["oncall: cpu inductor"]
import contextlib
import copy
import itertools
import unittest

import torch
import torch.ao.quantization.quantizer.x86_inductor_quantizer as xiq
from torch._dynamo import config as dynamo_config
from torch._dynamo.utils import counters
from torch._inductor import config, metrics
from torch._inductor.test_case import run_tests, TestCase
from torch._inductor.utils import run_and_get_code
from torch.ao.quantization.quantizer.x86_inductor_quantizer import X86InductorQuantizer
from torch.nn import functional as F
from torch.testing._internal.common_quantization import (
    _generate_qdq_quantized_model,
    skipIfNoDynamoSupport,
    skipIfNoONEDNN,
    skipIfNoONEDNNBF16,
)
from torch.testing._internal.common_utils import (
    instantiate_parametrized_tests,
    IS_LINUX,
    parametrize,
    skipIfNoXPU,
    skipIfRocm,
    TEST_MKL,
)
from torch.testing._internal.inductor_utils import _check_has_dynamic_shape, HAS_CPU


# The dict value is match_nodes(computation_op+unary_op)

unary_list = {
    torch.nn.ReLU(): 2,
    torch.nn.Sigmoid(): 2,
    torch.nn.Tanh(): 2,
    torch.nn.Hardswish(): 6,
    torch.nn.LeakyReLU(0.1, inplace=False): 4,
    # Use floats for min/max, otherwise they can get converted to symints
    torch.nn.Hardtanh(min_val=-0.5, max_val=4.0, inplace=False): 3,
    torch.nn.Hardtanh(min_val=-0.5, max_val=float("inf"), inplace=False): 3,
    torch.nn.GELU(approximate="none"): 6,
    torch.nn.GELU(approximate="tanh"): 10,
    torch.nn.ReLU6(): 3,
    torch.nn.SiLU(): 3,
    torch.nn.Hardsigmoid(): 5,
}

non_decomposed_unary_list = [
    torch.nn.ReLU,
    torch.nn.Sigmoid,
    torch.nn.Tanh,
]

# The dict value is (match_count, match_nodes, inplace)
binary_list = {
    lambda x, y: torch.add(x, y): (1, 2, False),  # call_function
    lambda x, y: torch.add(y, x): (1, 2, False),  # call_function
    lambda x, y: x.add(y): (1, 2, False),  # call_method
    lambda x, y: x.add_(y): (1, 2, True),  # call_method
    lambda x, y: torch.sub(x, y): (1, 2, False),  # call_function
    lambda x, y: x.sub(y): (1, 2, False),  # call_method
    lambda x, y: x.sub_(y): (1, 2, True),  # call_method
}

quantization_add_fn_list = [
    lambda x, y: torch.add(x, y),
    lambda x, y: x.add(y),
]

quantization_inplace_add_fn_list = [
    lambda x, y: x.add_(y),
]


def get_default_quantizer(is_qat, is_dynamic):
    quantizer = X86InductorQuantizer()
    quantizer.set_global(
        xiq.get_default_x86_inductor_quantization_config(
            is_qat=is_qat, is_dynamic=is_dynamic
        )
    )
    return quantizer


def cal_conv_generated_kernel_number(mod, input, dtype):
    # this function is to decide how many kernels are generated
    # while testing conv2d/3d/deconv2d
    # the assumption is:
    #   (1) There will be a to_dtype kernel for input for lp
    #   (2) inductor always use channe_last format, there will
    #       be a to_channel_last format for input
    #   (3) to_dtype and to_channel_last for input can be fused
    #   (4) inductor always get channel last format from mkldnn_conv_pointwise(binary),
    #       and force the output to have same stride with eager.
    #       So there will be a to_contiguous for output if eager output is contiguouse
    mod = copy.deepcopy(mod)
    input = input.clone()
    if dtype == torch.float32:
        maybe_autocast = contextlib.nullcontext()
    else:
        maybe_autocast = torch.cpu.amp.autocast(dtype=dtype)
    with torch.no_grad(), maybe_autocast:
        output = mod(input)
    input_kernel, output_kernel = 0, 0
    if (
        input.is_contiguous(memory_format=torch.contiguous_format)
        or dtype != torch.float32
    ):
        input_kernel = 1
    if output.is_contiguous(memory_format=torch.contiguous_format):
        output_kernel = 1
    return input_kernel + output_kernel


@config.patch({"freezing": True})
class TestPatternMatcherBase(TestCase):
    def _check_unary_is_decomposed(self, unary_fn):
        return not any(
            isinstance(unary_fn, fn)
            for fn in [torch.nn.ReLU, torch.nn.Sigmoid, torch.nn.Tanh]
        )

    def _clone_inputs(self, inputs):
        def clone(x):
            if not isinstance(x, torch.Tensor):
                return x
            return x.clone()

        return tuple(clone(x) for x in inputs)

    def _test_common(
        self,
        mod,
        inputs,
        matcher_count=None,
        matcher_nodes=None,
        atol=1e-5,
        rtol=1.3e-6,
        check_autocast=torch.float32,
        check_quantization=False,
        is_qat=False,
        matcher_check_fn=None,
        dtype=None,
        is_dynamic=False,
        quantizer=None,
    ):
        counters.clear()
        torch._dynamo.reset()
        is_xpu = False
        for input in inputs:
            is_xpu = is_xpu or (input.device.type == "xpu")
        assert matcher_check_fn is not None or (
            matcher_count is not None and matcher_nodes is not None
        )
        if (
            (check_autocast == torch.bfloat16
            and torch.ops.mkldnn._is_mkldnn_bf16_supported()) or
            is_xpu
        ):
            if is_xpu:
                maybe_autocast = torch.amp.autocast(device_type="xpu", dtype=torch.bfloat16)
            else:
                maybe_autocast = torch.cpu.amp.autocast(dtype=torch.bfloat16)
            atol, rtol = 1e-2, 1e-2
        elif (
            (check_autocast == torch.float16
            and torch.ops.mkldnn._is_mkldnn_fp16_supported()) or
            is_xpu
        ):
            if is_xpu:
                maybe_autocast = torch.amp.autocast(device_type="xpu", dtype=torch.float16)
            else:
                maybe_autocast = torch.cpu.amp.autocast(dtype=torch.float16)
            atol, rtol = 1e-2, 1e-2
        else:
            assert check_autocast == torch.float32
            maybe_autocast = contextlib.nullcontext()

        if check_quantization:
            convert_model = _generate_qdq_quantized_model(
                mod, inputs, is_qat, is_dynamic, quantizer
            )
            with torch.no_grad(), maybe_autocast:
                _ = torch.compile(convert_model)(*inputs)
                if matcher_count is not None:
                    self.assertEqual(
                        counters["inductor"]["pattern_matcher_count"], matcher_count
                    )
                if matcher_nodes is not None:
                    self.assertEqual(
                        counters["inductor"]["pattern_matcher_nodes"],
                        matcher_nodes,
                    )
                if matcher_check_fn is not None:
                    matcher_check_fn()
        else:
            with torch.no_grad(), maybe_autocast:
                clone_inputs = self._clone_inputs(inputs)
                expected = mod(*inputs)
                actual = torch.compile(mod)(*clone_inputs)
                torch.testing.assert_close(actual, expected, atol=atol, rtol=rtol)
                if matcher_count is not None:
                    self.assertEqual(
                        counters["inductor"]["pattern_matcher_count"], matcher_count
                    )
                if matcher_nodes is not None:
                    self.assertEqual(
                        counters["inductor"]["pattern_matcher_nodes"],
                        matcher_nodes,
                    )
                if matcher_check_fn is not None:
                    matcher_check_fn()
        print("===== Finish one test =====")

    def _test_code_common(
        self,
        mod,
        inputs,
        include_ops,
        exclude_ops,
        atol=1e-5,
        rtol=1.3e-6,
        check_quantization=False,
        check_dynamic=None,
        num_include_ops=None,
    ):
        with torch.no_grad():
            clone_inputs = self._clone_inputs(inputs)
            if check_quantization:
                mod = _generate_qdq_quantized_model(mod, inputs)
            expected = mod(*inputs)
            actual, (source_code,) = run_and_get_code(
                torch.compile(mod, fullgraph=True, dynamic=check_dynamic),
                *clone_inputs,
            )
            for op in include_ops:
                self.assertIn(op, source_code)
            if num_include_ops is not None:
                assert len(include_ops) == len(num_include_ops)
                for i in range(len(include_ops)):
                    self.assertEqual(
                        source_code.count(include_ops[i]), num_include_ops[i]
                    )
            for op in exclude_ops:
                self.assertNotIn(op, source_code)
            if check_dynamic is not None:
                _check_has_dynamic_shape(self, source_code)
            if not check_quantization:
                # Skip due to reduce range setting for Quantization on preCI system.
                torch.testing.assert_close(actual, expected, atol=atol, rtol=rtol)


class TestPatternMatcher(TestPatternMatcherBase):
    def _test_conv_unary_cpu_base(self, dim=4):
        assert dim == 4 or dim == 5

        class M(torch.nn.Module):
            def __init__(
                self,
                unary_fn,
                **kwargs,
            ):
                super().__init__()
                if dim == 4:
                    self.conv = torch.nn.Conv2d(3, 16, kernel_size=3, stride=1)
                else:
                    self.conv = torch.nn.Conv3d(3, 16, kernel_size=3, stride=1)
                self.unary_fn = unary_fn

            def forward(self, x):
                x = self.conv(x)
                return self.unary_fn(x)

        dtypes = [
            torch.float,
        ]
        if torch.ops.mkldnn._is_mkldnn_bf16_supported():
            dtypes.append(torch.bfloat16)
        if torch.ops.mkldnn._is_mkldnn_fp16_supported():
            dtypes.append(torch.float16)
        cl_format = torch.channels_last if dim == 4 else torch.channels_last_3d
        options = itertools.product(
            unary_list.keys(),
            [torch.contiguous_format, cl_format],
            dtypes,
        )

        for (
            unary_fn,
            memory_format,
            dtype,
        ) in options:
            metrics.reset()
            if dim == 4:
                x_shape = (1, 3, 56, 56)
            else:
                x_shape = (1, 3, 20, 56, 56)
            mod = M(unary_fn).to(memory_format=memory_format).eval()

            v = (
                torch.randn(x_shape, dtype=torch.float32)
                .add(1)
                .to(memory_format=memory_format)
            )
            # Add 1 for weight packing pass.
            match_nodes = unary_list[unary_fn] + 1
            if dtype in (
                torch.float16,
                torch.bfloat16,
            ) and self._check_unary_is_decomposed(unary_fn):
                # Has extra dtype conversion nodes for autocast.
                match_nodes += 2
            self._test_common(mod, (v,), 2, match_nodes, check_autocast=dtype)
            generated_kernel_count = cal_conv_generated_kernel_number(mod, v, dtype)
            self.assertEqual(metrics.generated_kernel_count, generated_kernel_count)

    @skipIfNoDynamoSupport
    @skipIfNoONEDNN
    @skipIfRocm
    def test_conv2d_unary_cpu(self):
        self._test_conv_unary_cpu_base(dim=4)

    @skipIfNoDynamoSupport
    @skipIfNoONEDNN
    @skipIfRocm
    def test_conv3d_unary_cpu(self):
        self._test_conv_unary_cpu_base(dim=5)

    def test_linear_unary(self):
        class M(torch.nn.Module):
            def __init__(
                self,
                unary_fn,
                in_features,
                out_features,
                bias,
                **kwargs,
            ):
                super().__init__()
                self.linear = torch.nn.Linear(
                    in_features,
                    out_features,
                    bias,
                    **kwargs,
                )
                self.unary_fn = unary_fn

            def forward(self, x):
                x = self.linear(x)
                return self.unary_fn(x)

        dtypes = []
        if torch.ops.mkldnn._is_mkldnn_bf16_supported():
            dtypes.append(torch.bfloat16)
        if torch.ops.mkldnn._is_mkldnn_fp16_supported():
            dtypes.append(torch.float16)
        options = itertools.product(unary_list, [True, False], dtypes)
        for unary_fn, bias, dtype in options:
            metrics.reset()
            mod = M(unary_fn, 10, 30, bias=bias).eval()
            # only fuse for linear when the dtype is bf16
            mod = mod
            v = torch.randn(2, 10)
            # packing pass + unary fusion.
            matcher_count = 2
            # Add 1 for weight packing pass.
            matcher_nodes = unary_list[unary_fn] + 1
            if self._check_unary_is_decomposed(unary_fn):
                # Has extra dtype conversion nodes for autocast.
                matcher_nodes += 2
            self._test_common(
                mod, (v,), matcher_count, matcher_nodes, check_autocast=dtype
            )
            # only generated 1 kernel for "to"
            self.assertEqual(metrics.generated_kernel_count, 1)

    @unittest.skipIf(not TEST_MKL, "Test requires MKL")
    def test_linear_fp32(self):
        class M(torch.nn.Module):
            def __init__(self, bias):
                super().__init__()
                self.linear = torch.nn.Linear(10, 30, bias)

            def forward(self, x):
                return self.linear(x)

        for bias in [True, False]:
            mod = M(bias=bias).eval()
            v = torch.randn(2, 10)
            # packing pass.
            matcher_count = 1
            matcher_nodes = 1
            self._test_common(mod, (v,), matcher_count, matcher_nodes)

    def test_linear_add_bias(self):
        class M(torch.nn.Module):
            def __init__(self, dtype, unary_fn, cast_bias):
                super().__init__()
                self.linear1 = torch.nn.Linear(10, 64, bias=False)
                self.bias1 = torch.randn(64)
                self.linear2 = torch.nn.Linear(10, 64, bias=False)
                self.bias2 = torch.randn(64)
                if cast_bias:
                    self.bias1 = self.bias1.to(dtype=dtype)
                    self.bias2 = self.bias2.to(dtype=dtype)
                self.unary_fn = unary_fn

            def forward(self, x):
                a = self.linear1(x) + self.bias1
                b = self.linear2(x) + self.bias2
                return self.unary_fn(a), self.unary_fn(b)

        dtypes = []
        if torch.ops.mkldnn._is_mkldnn_bf16_supported():
            dtypes.append(torch.bfloat16)
        if torch.ops.mkldnn._is_mkldnn_fp16_supported():
            dtypes.append(torch.float16)
        options = itertools.product(unary_list, dtypes)
        for unary_fn, dtype in options:
            metrics.reset()
            fold_mod = M(dtype, unary_fn, cast_bias=True).eval()
            v = torch.randn(2, 10)
            matcher_count = 3
            # Add 1 for weight packing pass, add 2 for bias folding pass per linear.
            matcher_nodes = unary_list[unary_fn] + 3
            if self._check_unary_is_decomposed(unary_fn):
                # Has extra dtype conversion nodes for autocast.
                matcher_nodes += 2
            # we have 2 linears, so we double the matcher_count/nodes
            self._test_common(
                fold_mod,
                (v,),
                matcher_count * 2,
                matcher_nodes * 2,
                check_autocast=dtype,
            )
            self.assertEqual(metrics.generated_kernel_count, 1)
            # we won't fold the bias if bias is not same dtype with weight
            # https://github.com/pytorch/pytorch/pull/129138
            metrics.reset()
            mod = M(dtype, unary_fn, cast_bias=False).eval()
            self._test_common(mod, (v,), 2, 2, check_autocast=dtype)
            # 1 kernel for "to_lowp", 2 kernels for unary ops
            self.assertEqual(metrics.generated_kernel_count, 3)

    def _test_conv_transpose_unary_base(self, dim=4):
        assert dim == 4 or dim == 5

        class M(torch.nn.Module):
            def __init__(
                self,
                unary_fn,
                **kwargs,
            ):
                super().__init__()
                if dim == 4:
                    self.conv_transpose = torch.nn.ConvTranspose2d(
                        3, 16, 3, stride=2, padding=1
                    )
                else:
                    self.conv_transpose = torch.nn.ConvTranspose3d(
                        3, 16, 3, stride=2, padding=1
                    )
                self.unary_fn = unary_fn

            def forward(self, x):
                x = self.conv_transpose(x)
                return self.unary_fn(x)

        dtypes = [
            torch.float,
        ]
        if torch.ops.mkldnn._is_mkldnn_bf16_supported():
            dtypes.append(torch.bfloat16)
        if torch.ops.mkldnn._is_mkldnn_fp16_supported():
            dtypes.append(torch.float16)

        cl_format = torch.channels_last if dim == 4 else torch.channels_last_3d
        options = itertools.product(
            unary_list,
            [torch.contiguous_format, cl_format],
            dtypes,
        )

        for unary_fn, memory_format, dtype in options:
            metrics.reset()
            if dim == 4:
                x_shape = (1, 3, 28, 28)
            else:
                x_shape = (1, 3, 17, 28, 28)
            mod = M(unary_fn).eval()

            v = torch.randn(x_shape, dtype=torch.float32).to(
                memory_format=memory_format
            )
            # Add 1 for weight packing pass.
            match_nodes = unary_list[unary_fn] + 1
            if dtype in (
                torch.float16,
                torch.bfloat16,
            ) and self._check_unary_is_decomposed(unary_fn):
                # Has extra dtype conversion nodes for autocast.
                match_nodes += 2
            self._test_common(mod, (v,), 2, match_nodes, check_autocast=dtype)
            generated_kernel_count = cal_conv_generated_kernel_number(mod, v, dtype)
            self.assertEqual(metrics.generated_kernel_count, generated_kernel_count)

    @skipIfNoDynamoSupport
    @skipIfNoONEDNN
    @skipIfRocm
    def test_conv_transpose2d_unary_cpu(self):
        self._test_conv_transpose_unary_base(dim=4)

    @skipIfNoDynamoSupport
    @skipIfNoONEDNN
    @skipIfRocm
    def test_conv_transpose3d_unary_cpu(self):
        self._test_conv_transpose_unary_base(dim=5)

    def _test_conv_binary_base(self, dim=4):
        assert dim == 4 or dim == 5

        class M(torch.nn.Module):
            def __init__(
                self,
                binary_fn,
                has_relu,
                **kwargs,
            ):
                super().__init__()
                if dim == 4:
                    self.conv1 = torch.nn.Conv2d(3, 16, kernel_size=3, stride=1)
                    self.conv2 = torch.nn.Conv2d(3, 16, kernel_size=3, stride=1)
                else:
                    self.conv1 = torch.nn.Conv3d(3, 16, kernel_size=3, stride=1)
                    self.conv2 = torch.nn.Conv3d(3, 16, kernel_size=3, stride=1)
                self.binary_fn = binary_fn
                self.has_relu = has_relu

            def forward(self, x):
                x1 = self.conv1(x)
                x2 = self.conv2(x)
                if has_relu:
                    return self.binary_fn(x1, x2).relu()
                else:
                    return self.binary_fn(x1, x2)

        dtypes = [
            torch.float,
        ]
        if torch.ops.mkldnn._is_mkldnn_bf16_supported():
            dtypes.append(torch.bfloat16)
        if torch.ops.mkldnn._is_mkldnn_fp16_supported():
            dtypes.append(torch.float16)
        cl_format = torch.channels_last if dim == 4 else torch.channels_last_3d
        test_memory_format = [torch.contiguous_format, cl_format]
        options = itertools.product(
            binary_list,
            [True, False],
            test_memory_format,
            dtypes,
        )

        for (
            binary_fn,
            has_relu,
            memory_format,
            dtype,
        ) in options:
            metrics.reset()
            if dim == 4:
                x_shape = (1, 3, 56, 56)
            else:
                x_shape = (1, 3, 20, 56, 56)
            mod = M(binary_fn, has_relu).eval()
            v = (
                torch.randn(x_shape, dtype=torch.float32, requires_grad=True)
                .add(1)
                .to(memory_format=memory_format)
            )
            match_count = binary_list[binary_fn][0] + 2
            match_nodes = binary_list[binary_fn][1]
            if has_relu:
                match_nodes += 1
            self._test_common(
                mod, (v,), match_count, match_nodes + 2, check_autocast=dtype
            )
            generated_kernel_count = cal_conv_generated_kernel_number(mod, v, dtype)
            self.assertEqual(metrics.generated_kernel_count, generated_kernel_count)

    @skipIfNoDynamoSupport
    @skipIfNoONEDNN
    @skipIfRocm
    def test_conv2d_binary(self):
        self._test_conv_binary_base(dim=4)

    @skipIfNoDynamoSupport
    @skipIfNoONEDNN
    @skipIfRocm
    def test_conv3d_binary(self):
        self._test_conv_binary_base(dim=5)

    def test_linear_binary(self):
        class M(torch.nn.Module):
            def __init__(self, binary_fn, in_channels, out_channels, bias, **kwargs):
                super().__init__()
                self.linear = torch.nn.Linear(
                    in_channels, out_channels, bias=bias, **kwargs
                )
                self.binary_fn = binary_fn

            def forward(self, x, y):
                x = self.linear(x)
                x = self.binary_fn(x, y.clone())
                return x

        dtypes = []
        if torch.ops.mkldnn._is_mkldnn_bf16_supported():
            dtypes.append(torch.bfloat16)
        if torch.ops.mkldnn._is_mkldnn_fp16_supported():
            dtypes.append(torch.float16)
        options = itertools.product(
            binary_list, [[2, 3, 10], [2, 10]], [True, False], dtypes
        )
        out_feature = 30

        for binary_fn, input_shape, bias, dtype in options:
            metrics.reset()
            # addmm(mm) + (linear+add)
            match_count = 2
            match_nodes = 3
            if len(input_shape) == 3:
                is_inplace = binary_list[binary_fn][2]
                # view + linear + view(joint_graph+freeze pass)
                match_count = match_count + 5 if is_inplace else match_count + 3
                match_nodes = match_nodes + 7 if is_inplace else match_nodes + 5
            mod = M(binary_fn, input_shape[-1], out_feature, bias).eval()
            v = torch.randn(input_shape)
            other = torch.randn(input_shape[:-1] + [out_feature]).to(dtype)
            self._test_common(
                mod,
                (
                    v,
                    other,
                ),
                match_count,
                match_nodes,
                check_autocast=dtype,
            )
            self.assertEqual(metrics.generated_kernel_count, 1)

    def test_multi_linear_share_same_input(self):
        # llama pattern.
        class M(torch.nn.Module):
            def __init__(
                self,
            ):
                super().__init__()
                self.w1 = torch.nn.Linear(16, 16, bias=False)
                self.w2 = torch.nn.Linear(16, 16, bias=False)

            def forward(self, x):
                return F.silu(self.w1(x)) * F.relu(self.w2(x))

        dtypes = []
        if torch.ops.mkldnn._is_mkldnn_bf16_supported():
            dtypes.append(torch.bfloat16)
        if torch.ops.mkldnn._is_mkldnn_fp16_supported():
            dtypes.append(torch.float16)
        for dtype in dtypes:
            mod = M().to(dtype).eval()
            v = torch.randn(2, 4, 16).to(dtype)
            # 1. view(match_count=4, match_nodes=4).
            # 2. mm to packed linear(match_count=2, match_nodes=2).
            # 3. view+linear+view to linear(match_count=2, match_nodes=6).
            # 4. linear+silu fusion(match_count=1, match_nodes=5)
            # 5. linear+relu fusion(match_count=1, match_nodes=2)

            match_count = 10
            match_nodes = 19
            self._test_common(mod, (v,), match_count, match_nodes, rtol=1e-2, atol=1e-2)

    def _qconv2d_cpu_test_helper(self, device="cpu", int8_mixed_bf16=False):
        class M(torch.nn.Module):
            def __init__(
                self,
                **kwargs,
            ):
                super().__init__()
                self.conv = torch.nn.Conv2d(3, 128, kernel_size=3, stride=1)
                self.conv2 = torch.nn.Conv2d(128, 128, kernel_size=3, stride=1)

            def forward(self, x):
                return self.conv2(self.conv(x))

        mod = M().eval().to(device=device)
        v = (
            torch.randn((1, 3, 8, 8), dtype=torch.float32, requires_grad=False)
            .add(1)
            .to(device=device)
        )

        def matcher_check_fn():
            # 1. Dequant-Conv2D pattern matched in QConv2D weight prepack * 1
            #    int8_mixed_fp32: [dequant_node, dequantize_per_channel, clone, convolution]
            #    int8_mixed_bf16: [dequant_node, optional(convert_element_type_4),
            #     dequantize_per_channel, optional(convert_element_type_3), clone, convolution]
            self.assertEqual(
                counters["inductor"]["qconv2d_weight_prepack_matcher_count"], 2
            )
            self.assertEqual(
                counters["inductor"]["qconv2d_weight_prepack_matcher_nodes"],
                12 if int8_mixed_bf16 else 8,
            )

        self._test_common(
            mod,
            (v,),
            check_quantization=True,
            check_autocast=torch.bfloat16 if int8_mixed_bf16 else torch.float,
            matcher_check_fn=matcher_check_fn,
        )

    @skipIfNoDynamoSupport
    @skipIfNoONEDNN
    @skipIfRocm
    def test_qconv2d_cpu(self):
        r"""
        This testcase will quantize a single Conv2d module.
        """
        self._qconv2d_cpu_test_helper("cpu")

    @skipIfNoDynamoSupport
    @skipIfNoONEDNN
    @skipIfRocm
    @skipIfNoXPU
    def test_qconv2d_xpu(self):
        r"""
        This testcase will quantize a single Conv2d module.
        """
        self._qconv2d_cpu_test_helper("xpu")

    @skipIfNoDynamoSupport
    @skipIfNoONEDNNBF16
    @skipIfNoONEDNN
    def test_qconv2d_int8_mixed_bf16(self, device="cpu"):
        r"""
        This testcase will quantize a single Conv2d module with int8_mixed_bf16 quantization.
        """
        self._qconv2d_cpu_test_helper(device=device, int8_mixed_bf16=True)

    def _qconv2d_unary_cpu_test_helper(
        self,
        device="cpu",
        int8_mixed_bf16=False,
        unary_op=torch.nn.ReLU(),
        qconv2d_unary_matcher_nodes=None,
    ):
        class M(torch.nn.Module):
            def __init__(
                self,
                **kwargs,
            ):
                super().__init__()
                self.conv = torch.nn.Conv2d(3, 128, kernel_size=3, stride=1)
                self.unary_fn = copy.deepcopy(unary_op)
                self.conv2 = torch.nn.Conv2d(
                    128, 128, kernel_size=3, stride=1, bias=False
                )
                self.unary_fn2 = copy.deepcopy(unary_op)

            def forward(self, x):
                tmp = self.unary_fn(self.conv(x))
                return self.unary_fn2(self.conv2(tmp))

        mod = M().eval().to(device=device)
        v = (
            torch.randn((1, 3, 8, 8), dtype=torch.float32, requires_grad=False)
            .add(1)
            .to(device=device)
        )

        def matcher_check_fn():
            # 1. Dequant-Conv2D pattern matched in quantization weight prepack * 2
            self.assertEqual(
                counters["inductor"]["qconv2d_weight_prepack_matcher_count"], 2
            )
            # 2. QConv2D Unary fusion in post-grad fusion pass * 2
            self.assertEqual(counters["inductor"]["qconv2d_unary_matcher_count"], 2)
            if qconv2d_unary_matcher_nodes:
                self.assertEqual(
                    counters["inductor"]["qconv2d_unary_matcher_nodes"],
                    qconv2d_unary_matcher_nodes,
                )

        self._test_common(
            mod,
            (v,),
            check_quantization=True,
            check_autocast=torch.bfloat16 if int8_mixed_bf16 else torch.float,
            matcher_check_fn=matcher_check_fn,
        )

    @skipIfNoDynamoSupport
    @skipIfNoONEDNN
    def test_qconv2d_relu_cpu(self):
        r"""
        This testcase will quantize Conv2d->ReLU pattern.
        """
        self._qconv2d_unary_cpu_test_helper(device="cpu")

    @skipIfNoDynamoSupport
    @skipIfNoONEDNN
    @skipIfNoXPU
    def test_qconv2d_relu_xpu(self):
        r"""
        This testcase will quantize Conv2d->ReLU pattern.
        """
        self._qconv2d_unary_cpu_test_helper(device="xpu")

    @skipIfNoDynamoSupport
    @skipIfNoONEDNNBF16
    @skipIfNoONEDNN
    def test_qconv2d_relu_int8_mixed_bf16(self, device="cpu"):
        r"""
        This testcase will quantize Conv2d->ReLU pattern with int8_mixed_bf16 quantization.
        """
        self._qconv2d_unary_cpu_test_helper(device=device, int8_mixed_bf16=True)

    @skipIfNoDynamoSupport
    @skipIfNoONEDNN
    def test_qconv2d_relu6_cpu(self):
        r"""
        This testcase will quantize Conv2d->ReLU6 pattern.
        """
        self._qconv2d_unary_cpu_test_helper(device="cpu", unary_op=torch.nn.ReLU6())

    @skipIfNoDynamoSupport
    @skipIfNoONEDNN
    @skipIfNoXPU
    def test_qconv2d_relu6_xpu(self):
        r"""
        This testcase will quantize Conv2d->ReLU6 pattern.
        """
        self._qconv2d_unary_cpu_test_helper(device="xpu", unary_op=torch.nn.ReLU6())

    @skipIfNoDynamoSupport
    @skipIfNoONEDNN
    def test_qconv2d_hardtanh_cpu(self):
        r"""
        This testcase will quantize Conv2d->Hardtanh pattern.
        """
        self._qconv2d_unary_cpu_test_helper(device="cpu", unary_op=torch.nn.Hardtanh())

    @skipIfNoDynamoSupport
    @skipIfNoONEDNN
    @skipIfNoXPU
    def test_qconv2d_hardtanh_xpu(self):
        r"""
        This testcase will quantize Conv2d->Hardtanh pattern.
        """
        self._qconv2d_unary_cpu_test_helper(device="xpu", unary_op=torch.nn.Hardtanh())

    @skipIfNoDynamoSupport
    @skipIfNoONEDNNBF16
    @skipIfNoONEDNN
    def test_qconv2d_hardtanh_int8_mixed_bf16_mkldnn(self, device="cpu"):
        r"""
        This testcase will quantize Conv2d->Hardtanh pattern.
        Match.nodes:
            [qconv2d_pointwise_default, convert_element_type, clamp_min, clamp_max, convert_element_type, quantize_per_tensor]
            [qconv2d_pointwise_default, convert_element_type, clamp_min, clamp_max, convert_element_type]
        """
        self._qconv2d_unary_cpu_test_helper(
            device=device,
            unary_op=torch.nn.Hardtanh(),
            int8_mixed_bf16=True,
            qconv2d_unary_matcher_nodes=11,
        )

    @skipIfNoDynamoSupport
    @skipIfNoONEDNN
    def test_qconv2d_hardswish_cpu(self):
        r"""
        This testcase will quantize Conv2d->Hardswish pattern.
        """
        self._qconv2d_unary_cpu_test_helper(device="cpu", unary_op=torch.nn.Hardswish())

    @skipIfNoDynamoSupport
    @skipIfNoONEDNN
    @skipIfNoXPU
    def test_qconv2d_hardswish_xpu(self):
        r"""
        This testcase will quantize Conv2d->Hardswish pattern.
        """
        self._qconv2d_unary_cpu_test_helper(device="xpu", unary_op=torch.nn.Hardswish())

    @skipIfNoDynamoSupport
    @skipIfNoONEDNNBF16
    @skipIfNoONEDNN
    def test_qconv2d_hardswish_int8_mixed_bf16_mkldnn(self, device="cpu"):
        r"""
        This testcase will quantize Conv2d->Hardswish pattern.
        Match.nodes:
            [qconv2d_pointwise_default, convert_element_type, add, clamp_min,
             clamp_max, mul, div, convert_element_type, quantize_per_tensor]
            [qconv2d_pointwise_default, convert_element_type, add, clamp_min, clamp_max, mul, div, convert_element_type]
        """
        self._qconv2d_unary_cpu_test_helper(
            device=device,
            unary_op=torch.nn.Hardswish(),
            int8_mixed_bf16=True,
            qconv2d_unary_matcher_nodes=17,
        )

    @skipIfNoDynamoSupport
    @skipIfNoONEDNN
    def test_qconv2d_silu_cpu(self):
        r"""
        This testcase will quantize Conv2d->SiLU pattern.
        """
        self._qconv2d_unary_cpu_test_helper(device="cpu", unary_op=torch.nn.SiLU())

    @skipIfNoDynamoSupport
    @skipIfNoONEDNN
    @skipIfNoXPU
    def test_qconv2d_silu_xpu(self):
        r"""
        This testcase will quantize Conv2d->SiLU pattern.
        """
        self._qconv2d_unary_cpu_test_helper(device="xpu", unary_op=torch.nn.SiLU())

    @skipIfNoDynamoSupport
    @skipIfNoONEDNNBF16
    @skipIfNoONEDNN
    def test_qconv2d_silu_int8_mixed_bf16_mkldnn(self, device="cpu"):
        r"""
        This testcase will quantize Conv2d->SiLU pattern.
        Match.nodes:
            [qconv2d_pointwise_default, convert_element_type, sigmoid, mul,
             convert_element_type, quantize_per_tensor]
            [qconv2d_pointwise_default, convert_element_type, sigmoid, mul, convert_element_type]
        """
        self._qconv2d_unary_cpu_test_helper(
            device=device,
            unary_op=torch.nn.SiLU(),
            int8_mixed_bf16=True,
            qconv2d_unary_matcher_nodes=11,
        )

    def _qconv2d_add_cpu_test_helper(self, device="cpu", use_relu=False, int8_mixed_bf16=False):
        r"""
        This testcase will quantize a Conv2d->Add pattern as:
                 X
               /   \
        Conv1(X)   Conv2(X)
               \   /
                Add
                 |
           Optional(relu)
                 |
                 Y
        """

        class M(torch.nn.Module):
            def __init__(
                self,
                add_fn,
                use_relu,
                **kwargs,
            ):
                super().__init__()
                self.conv1 = torch.nn.Conv2d(3, 6, kernel_size=3, stride=1)
                self.conv2 = torch.nn.Conv2d(3, 6, kernel_size=3, stride=1)
                self.add_fn = add_fn
                self.relu = torch.nn.ReLU()
                self.conv3 = torch.nn.Conv2d(6, 6, kernel_size=3, stride=1, bias=False)
                self.conv4 = torch.nn.Conv2d(6, 6, kernel_size=3, stride=1, bias=False)
                self.add_fn2 = add_fn
                self.relu2 = torch.nn.ReLU()
                self.use_relu = use_relu

            def forward(self, x):
                x1 = self.conv1(x)
                x2 = self.conv2(x)
                tmp = self.add_fn(x1, x2)
                if self.use_relu:
                    tmp = self.relu(tmp)
                tmp1 = self.conv3(tmp)
                tmp2 = self.conv4(tmp)
                res = self.add_fn2(tmp1, tmp2)
                if self.use_relu:
                    res = self.relu2(res)
                return res

        for add_fn in quantization_add_fn_list + quantization_inplace_add_fn_list:
            mod = M(add_fn, use_relu).eval().to(device=device)
            v = torch.randn((1, 3, 8, 8), dtype=torch.float32, requires_grad=False).add(
                1
            ).to(device=device)

            def matcher_check_fn():
                # 1. Dequant-Conv2D pattern matched in quantization weight prepack * 4
                self.assertEqual(
                    counters["inductor"]["qconv2d_weight_prepack_matcher_count"], 4
                )
                # 2. Qconv2d Binary Unary fusion in post-grad fusion pass * 2
                self.assertEqual(
                    counters["inductor"]["qconv2d_binary_matcher_count"], 2
                )

            self._test_common(
                mod,
                (v,),
                check_quantization=True,
                check_autocast=torch.bfloat16 if int8_mixed_bf16 else torch.float,
                matcher_check_fn=matcher_check_fn,
            )

    def _qconv2d_add_cpu_test_helper2(self, use_relu=False, int8_mixed_bf16=False):
        r"""
        This testcase will quantize two Conv2d->Add patterns as:

        Conv(X)   extra input
               \   /
                Add
                 |
           Optional(relu)
                 |
                 Y

        , and

        extra input   Conv(X)
               \   /
                Add
                 |
           Optional(relu)
                 |
                 Y
        """

        class M(torch.nn.Module):
            def __init__(
                self,
                add_fn,
                use_relu,
                swap_inputs,
                **kwargs,
            ):
                super().__init__()
                self.conv1 = torch.nn.Conv2d(3, 6, kernel_size=3, stride=1)
                self.add_fn = add_fn
                self.relu = torch.nn.ReLU()
                self.conv2 = torch.nn.Conv2d(6, 6, kernel_size=3, stride=1, bias=False)
                self.add_fn2 = add_fn
                self.relu2 = torch.nn.ReLU()
                self.use_relu = use_relu
                self.swap_inputs = swap_inputs

            def forward(self, x, x2, x3):
                x1 = self.conv1(x)
                if self.swap_inputs:
                    tmp = self.add_fn(x2, x1)
                else:
                    tmp = self.add_fn(x1, x2)
                if self.use_relu:
                    tmp = self.relu(tmp)
                tmp1 = self.conv2(tmp)
                if self.swap_inputs:
                    res = self.add_fn2(x3, tmp1)
                else:
                    res = self.add_fn2(tmp1, x3)
                if self.use_relu:
                    res = self.relu2(res)
                return res

        for add_fn, swap_inputs in itertools.product(
            quantization_add_fn_list + quantization_inplace_add_fn_list, [False, True]
        ):
            mod = M(add_fn, use_relu, swap_inputs).eval()
            x = torch.randn((1, 3, 8, 8), dtype=torch.float32, requires_grad=False)
            x2 = torch.randn((1, 6, 6, 6), dtype=torch.float32, requires_grad=False)
            x3 = torch.randn((1, 6, 4, 4), dtype=torch.float32, requires_grad=False)

            def matcher_check_fn():
                # 1. Dequant-Conv2D pattern matched in quantization weight prepack * 2
                self.assertEqual(
                    counters["inductor"]["qconv2d_weight_prepack_matcher_count"], 2
                )
                # 2. Qconv2d Binary Unary fusion in post-grad fusion pass * 2
                self.assertEqual(
                    counters["inductor"]["qconv2d_binary_matcher_count"], 2
                )

            self._test_common(
                mod,
                (x, x2, x3),
                check_quantization=True,
                check_autocast=torch.bfloat16 if int8_mixed_bf16 else torch.float,
                matcher_check_fn=matcher_check_fn,
            )

    @skipIfNoDynamoSupport
    @skipIfNoONEDNN
    def test_qconv2d_add_mkldnn(self, device="cpu"):
        self._qconv2d_add_cpu_test_helper(device=device)

    @skipIfNoDynamoSupport
    @skipIfNoONEDNNBF16
    @skipIfNoONEDNN
<<<<<<< HEAD
    def test_qconv2d_add_int8_mixed_bf16(self, device="cpu"):
        self._qconv2d_add_cpu_test_helper(device=device, int8_mixed_bf16=True)
=======
    def test_qconv2d_add_int8_mixed_bf16(self):
        self._qconv2d_add_cpu_test_helper(int8_mixed_bf16=True)
        self._qconv2d_add_cpu_test_helper2(int8_mixed_bf16=True)
>>>>>>> 63fdbf9b

    @skipIfNoDynamoSupport
    @skipIfNoONEDNN
    def test_qconv2d_add_relu_mkldnn(self, device="cpu"):
        self._qconv2d_add_cpu_test_helper(device=device, use_relu=True)

    @skipIfNoDynamoSupport
    @skipIfNoONEDNNBF16
    @skipIfNoONEDNN
<<<<<<< HEAD
    def test_qconv2d_add_relu_int8_mixed_bf16(self, device="cpu"):
        self._qconv2d_add_cpu_test_helper(device=device, use_relu=True, int8_mixed_bf16=True)
=======
    def test_qconv2d_add_relu_int8_mixed_bf16(self):
        self._qconv2d_add_cpu_test_helper(use_relu=True, int8_mixed_bf16=True)
        self._qconv2d_add_cpu_test_helper2(use_relu=True, int8_mixed_bf16=True)
>>>>>>> 63fdbf9b

    @skipIfNoDynamoSupport
    @skipIfNoONEDNN
    def test_qconv2d_add_broadcast_shapes_cpu(self):
        r"""
        This testcase will quantize Conv2d->add pattern using broadcast shape inputs.
        Conv2d->Add fusion will fail for the broadcast shape inputs case.
        """

        class M(torch.nn.Module):
            def __init__(self, use_bias):
                super().__init__()
                self.conv = torch.nn.Conv2d(32, 32, kernel_size=3, stride=1)

            def forward(self, x1, x2):
                return torch.add(self.conv(x1), x2)

        bias_list = [True, False]
        for bias in bias_list:
            mod = M(bias).eval()
            x1 = torch.randn((2, 32, 9, 9))
            x2 = torch.randn((2, 32, 1, 1))

            def matcher_check_fn():
                # 1. Dequant-Conv2D pattern matched in quantization weight prepack * 1
                self.assertEqual(
                    counters["inductor"]["qconv2d_weight_prepack_matcher_count"], 1
                )
                # 2. Qconv2d Binary Unary fusion in post-grad fusion pass * 0
                self.assertEqual(
                    counters["inductor"]["qconv2d_binary_matcher_count"], 0
                )

            self._test_common(
                mod,
                (x1, x2),
                check_quantization=True,
                matcher_check_fn=matcher_check_fn,
            )

    @skipIfNoDynamoSupport
    @skipIfNoONEDNN
    def test_qconv2d_add_2(self):
        r"""
        This testcase prevents this pattern be matched as a conv_binary fusion by mistake.
                Conv(X)  3
                    \   /
                     Add
        We see this pattern in Mobilenet v3 large which add is decomposed from torch.nn.Hardswish or torch.nn.Hardsigmoid.
        """

        class M(torch.nn.Module):
            def __init__(
                self,
                post_op,
            ):
                super().__init__()
                self.conv = torch.nn.Conv2d(3, 6, kernel_size=3, stride=1)
                self.post_op = post_op

            def forward(self, x):
                return self.post_op(self.conv(x))

        for post_op in [
            torch.nn.Hardswish(inplace=True),
            torch.nn.Hardsigmoid(inplace=True),
        ]:
            mod = M(post_op).eval()
            v = torch.randn((1, 3, 8, 8), dtype=torch.float32, requires_grad=False).add(
                1
            )

            def matcher_check_fn():
                # Shouldn't hit conv binary fusion
                self.assertEqual(
                    counters["inductor"]["qconv2d_binary_matcher_count"], 0
                )

            self._test_common(
                mod,
                (v,),
                check_quantization=True,
                matcher_check_fn=matcher_check_fn,
            )

    @skipIfNoDynamoSupport
    @skipIfNoONEDNN
    def test_qconv2d_add_3(self):
        r"""
        This testcase will test below model:
             x
           /   \
        conv1  maxpool
          \    /   \
           add    conv2
            \     /
              cat
        Based on default recipe of x86InductorQuantizer, we will see this pattern after convert:
        qconv1    maxpool
         \           |
          \         q1
           \       /   \
            \     dq1  qconv2
             \   /
              add
               |
               q2
        Since q1 has 2 users and qconv2 is not ancestor node of qconv1, we shouldn't fuse:
                int8
                 /
        qconv1 dq1
           \   /
            add
             |
             q2
             |
            int8
        Instead we can match and fuse this pattern into qconv_binary:
        qconv1  fp32
            \   /
             add
              |
             fp32
        """

        class M(torch.nn.Module):
            def __init__(
                self,
            ):
                super().__init__()
                self.conv1 = torch.nn.Conv2d(3, 3, kernel_size=3, stride=1)
                self.conv2 = torch.nn.Conv2d(3, 3, kernel_size=1, stride=1)
                self.maxpool = torch.nn.MaxPool2d(
                    kernel_size=3, stride=1, padding=0, dilation=1
                )

            def forward(self, x):
                tmp1 = self.conv1(x)
                tmp2 = self.maxpool(x)
                add = torch.add(tmp1, tmp2)
                tmp3 = self.conv2(tmp2)
                return torch.cat((add, tmp3), dim=1)

        mod = M().eval()
        v = torch.randn((1, 3, 8, 8), dtype=torch.float32, requires_grad=False).add(1)

        def matcher_check_fn():
            self.assertEqual(counters["inductor"]["qconv2d_binary_matcher_count"], 1)
            # The matched qconv binary pattern should have 2 nodes [qconv, add]
            # instead of 11 which has dequant in binary input and output quant
            self.assertEqual(counters["inductor"]["qconv2d_binary_matcher_nodes"], 2)

        self._test_common(
            mod,
            (v,),
            check_quantization=True,
            matcher_check_fn=matcher_check_fn,
        )

    @skipIfNoDynamoSupport
    @skipIfNoONEDNN
    @skipIfRocm
    def test_qat_qconv2d(self):
        r"""
        This testcase will quantize a single Conv2d module with qat flow.
        """

        class M(torch.nn.Module):
            def __init__(
                self,
                **kwargs,
            ):
                super().__init__()
                self.conv = torch.nn.Conv2d(3, 128, kernel_size=3, stride=1)
                self.bn = torch.nn.BatchNorm2d(128)

            def forward(self, x):
                return self.bn(self.conv(x))

        mod = M().train()
        v = torch.randn((1, 3, 8, 8), dtype=torch.float32, requires_grad=True).add(1)

        def matcher_check_fn():
            # 1. Dequant-conv pattern matched in quantization weight prepack * 1
            #    [dequantize_per_tensor, dequantize_per_channel, clone, convolution]
            self.assertEqual(
                counters["inductor"]["qconv2d_weight_prepack_matcher_count"], 1
            )
            self.assertEqual(
                counters["inductor"]["qconv2d_weight_prepack_matcher_nodes"], 4
            )
            # 2. QConv2D Unary fusion in post-grad fusion pass * 1
            #    [qconv2d_pointwise_default, quantize_per_tensor]
            self.assertEqual(counters["inductor"]["qconv2d_unary_matcher_count"], 1)
            self.assertEqual(counters["inductor"]["qconv2d_unary_matcher_nodes"], 2)

        self._test_common(
            mod,
            (v,),
            check_quantization=True,
            is_qat=True,
            matcher_check_fn=matcher_check_fn,
        )

    def _qat_qconv2d_unary_cpu_test_helper(
        self,
        unary_op=torch.nn.ReLU(),
    ):
        class M(torch.nn.Module):
            def __init__(
                self,
                **kwargs,
            ):
                super().__init__()
                self.conv = torch.nn.Conv2d(3, 3, kernel_size=3, stride=1)
                self.unary_fn = copy.deepcopy(unary_op)
                self.bn = torch.nn.BatchNorm2d(3)
                self.conv2 = torch.nn.Conv2d(3, 3, kernel_size=3, stride=1)
                self.unary_fn2 = copy.deepcopy(unary_op)
                self.bn2 = torch.nn.BatchNorm2d(3)

            def forward(self, x):
                tmp = self.unary_fn(self.bn(self.conv(x)))
                return self.unary_fn2(self.bn2(self.conv2(tmp)))

        mod = M()
        v = torch.randn((1, 3, 8, 8), dtype=torch.float32, requires_grad=True).add(1)

        def matcher_check_fn():
            # 1. Dequant-conv pattern matched in quantization weight prepack * 1
            #    [convert_element_type_1, sub, mul_1, dequantize_per_channel, clone, convolution]
            self.assertEqual(
                counters["inductor"]["qconv2d_weight_prepack_matcher_count"], 2
            )
            # 2. QConv2D Unary fusion in post-grad fusion pass * 1
            #    [qconv2d_pointwise_default, relu, div_1, round_2, add_1, clamp_min_1, clamp_max_1, convert_element_type_2]
            self.assertEqual(counters["inductor"]["qconv2d_unary_matcher_count"], 2)

        self._test_common(
            mod,
            (v,),
            check_quantization=True,
            is_qat=True,
            matcher_check_fn=matcher_check_fn,
        )

    @skipIfNoDynamoSupport
    @skipIfNoONEDNN
    def test_qat_qconv2d_relu(self):
        r"""
        This testcase will quantize Conv2d->ReLU pattern with qat flow.
        """

        self._qat_qconv2d_unary_cpu_test_helper()

    @skipIfNoDynamoSupport
    @skipIfNoONEDNN
    def test_qat_qconv2d_relu6(self):
        r"""
        This testcase will quantize Conv2d->ReLU6 pattern with qat flow.
        """
        self._qat_qconv2d_unary_cpu_test_helper(unary_op=torch.nn.ReLU6())

    @skipIfNoDynamoSupport
    @skipIfNoONEDNN
    def test_qat_qconv2d_hardtanh(self):
        r"""
        This testcase will quantize Conv2d->Hardtanh pattern with qat flow.
        """
        self._qat_qconv2d_unary_cpu_test_helper(unary_op=torch.nn.Hardtanh())

    @skipIfNoDynamoSupport
    @skipIfNoONEDNN
    def test_qat_qconv2d_silu(self):
        r"""
        This testcase will quantize Conv2d->SiLU pattern with qat flow.
        """
        self._qat_qconv2d_unary_cpu_test_helper(unary_op=torch.nn.SiLU())

    @skipIfNoDynamoSupport
    @skipIfNoONEDNN
    def test_qat_qconv2d_hardswish(self):
        r"""
        This testcase will quantize Conv2d->Hardswish pattern with qat flow.
        """
        self._qat_qconv2d_unary_cpu_test_helper(unary_op=torch.nn.Hardswish())

    @skipIfNoDynamoSupport
    @skipIfNoONEDNN
    @skipIfRocm
    def test_qat_qconv2d_add(self):
        r"""
        This testcase will quantize a Conv2d->Add pattern as:
                 X
               /   \
        Conv1(X)   Conv2(X)
               \   /
                Add
                 |
                 Y
        """

        class M(torch.nn.Module):
            def __init__(
                self,
                **kwargs,
            ):
                super().__init__()
                self.conv1 = torch.nn.Conv2d(3, 6, kernel_size=3, stride=1)
                self.bn1 = torch.nn.BatchNorm2d(6)
                self.conv2 = torch.nn.Conv2d(3, 6, kernel_size=3, stride=1)
                self.bn2 = torch.nn.BatchNorm2d(6)

            def forward(self, x):
                x1 = self.bn1(self.conv1(x))
                x2 = self.bn2(self.conv2(x))
                return x1 + x2

        mod = M().train()
        v = torch.randn((1, 3, 8, 8), dtype=torch.float32, requires_grad=True).add(1)

        def matcher_check_fn():
            # 1. Dequant-conv pattern matched in quantization weight prepack * 2
            #    [dequantize_per_tensor, dequantize_per_channel, clone, convolution]
            self.assertEqual(
                counters["inductor"]["qconv2d_weight_prepack_matcher_count"], 2
            )
            self.assertEqual(
                counters["inductor"]["qconv2d_weight_prepack_matcher_nodes"], 8
            )
            # 2. Qconv2d Binary fusion in post-grad fusion pass * 1
            #    [qconv2d_pointwise_default_1, dequantize_per_tensor, add_3, quantize_per_tensor]
            self.assertEqual(counters["inductor"]["qconv2d_binary_matcher_count"], 1)
            self.assertEqual(counters["inductor"]["qconv2d_binary_matcher_nodes"], 4)

        self._test_common(
            mod,
            (v,),
            check_quantization=True,
            is_qat=True,
            matcher_check_fn=matcher_check_fn,
        )

    @skipIfNoDynamoSupport
    @skipIfNoONEDNN
    @skipIfRocm
    def test_qat_qconv2d_add_relu(self):
        r"""
        This testcase will quantize a Conv2d->Add->ReLU pattern as:
                 X
               /   \
        Conv1(X)   Conv2(X)
               \   /
                Add
                 |
                ReLU
                 |
                 Y
        """

        class M(torch.nn.Module):
            def __init__(
                self,
                **kwargs,
            ):
                super().__init__()
                self.conv1 = torch.nn.Conv2d(3, 6, kernel_size=3, stride=1)
                self.bn1 = torch.nn.BatchNorm2d(6)
                self.conv2 = torch.nn.Conv2d(3, 6, kernel_size=3, stride=1)
                self.bn2 = torch.nn.BatchNorm2d(6)
                self.relu = torch.nn.ReLU()

            def forward(self, x):
                x1 = self.bn1(self.conv1(x))
                x2 = self.bn2(self.conv2(x))
                return self.relu(x1 + x2)

        mod = M().train()
        v = torch.randn((1, 3, 8, 8), dtype=torch.float32, requires_grad=True).add(1)

        def matcher_check_fn():
            # 1. Dequant-conv pattern matched in quantization weight prepack * 2
            #    [dequantize_per_tensor, dequantize_per_channel, clone, convolution]
            self.assertEqual(
                counters["inductor"]["qconv2d_weight_prepack_matcher_count"], 2
            )
            self.assertEqual(
                counters["inductor"]["qconv2d_weight_prepack_matcher_nodes"], 8
            )
            # 2. Qconv2d Binary fusion in post-grad fusion pass * 1
            #    [qconv2d_pointwise_default_1, dequantize_per_tensor, add_3, relu, quantize_per_tensor]
            self.assertEqual(counters["inductor"]["qconv2d_binary_matcher_count"], 1)
            self.assertEqual(counters["inductor"]["qconv2d_binary_matcher_nodes"], 5)

        self._test_common(
            mod,
            (v,),
            check_quantization=True,
            is_qat=True,
            matcher_check_fn=matcher_check_fn,
        )

    @skipIfNoDynamoSupport
    @skipIfNoONEDNN
    @skipIfRocm
    def test_qconv2d_dequant_promotion_cpu(self):
        r"""
        This testcase tests if dequant node before conv2d is promoted correctly:
                 X
                 |
              Conv1(X)
               /   \
        Conv2(X)   Conv3(X)
               \   /
                Add
                 |
                 Y
        """

        class M(torch.nn.Module):
            def __init__(
                self,
                **kwargs,
            ):
                super().__init__()
                self.conv1 = torch.nn.Conv2d(3, 6, kernel_size=3, stride=1)
                self.conv2 = torch.nn.Conv2d(6, 6, kernel_size=3, stride=1)
                self.conv3 = torch.nn.Conv2d(6, 6, kernel_size=3, stride=1)

            def forward(self, x):
                temp = self.conv1(x)
                temp = self.conv2(temp) + self.conv3(temp)
                return temp

        mod = M().eval()
        v = torch.randn((1, 3, 8, 8), dtype=torch.float32, requires_grad=False).add(1)

        def matcher_check_fn():
            # 1. Dequant pattern matcher for dequant promotion * 1
            #    [dequantize_per_tensor]
            self.assertEqual(counters["inductor"]["dequant_promotion_matcher_count"], 1)
            self.assertEqual(counters["inductor"]["dequant_promotion_matcher_nodes"], 1)
            # 2. Dequant-conv pattern matched in quantization weight prepack * 3
            #    [dequantize_per_tensor, dequantize_per_channel, clone, convolution]
            self.assertEqual(
                counters["inductor"]["qconv2d_weight_prepack_matcher_count"], 3
            )
            self.assertEqual(
                counters["inductor"]["qconv2d_weight_prepack_matcher_nodes"], 12
            )
            # 3. Qconv2d Binary fusion in post-grad fusion pass * 1
            #    [qconv2d_pointwise_default_1, add_3]
            self.assertEqual(counters["inductor"]["qconv2d_binary_matcher_count"], 1)
            self.assertEqual(counters["inductor"]["qconv2d_binary_matcher_nodes"], 2)

        self._test_common(
            mod,
            (v,),
            check_quantization=True,
            matcher_check_fn=matcher_check_fn,
        )

    def _qlinear_cpu_test_helper(
        self,
        inputs,
        device="cpu",
        int8_mixed_bf16=False,
        do_permute=False,
        matcher_check_fn=None,
        bias=True,
        is_dynamic=False,
        is_qat=False,
    ):
        class M(torch.nn.Module):
            def __init__(self, use_bias, do_permute=False):
                super().__init__()
                self.linear = torch.nn.Linear(4, 3, use_bias)
                self.linear2 = torch.nn.Linear(3, 4, use_bias)
                self.do_permute = do_permute

            def forward(self, x):
                if self.do_permute:
                    x = torch.reshape(torch.permute(x, (0, 2, 3, 1)), (2, 12, 4))
                return self.linear2(self.linear(x))

        mod = M(bias, do_permute=do_permute).eval().to(device=device)

        def _default_matcher_check_fn():
            self.assertEqual(
                counters["inductor"]["qlinear_weight_prepack_matcher_count"], 2
            )

        self._test_common(
            mod,
            inputs,
            check_autocast=torch.bfloat16 if int8_mixed_bf16 else torch.float,
            check_quantization=True,
            matcher_check_fn=(
                matcher_check_fn
                if matcher_check_fn is not None
                else _default_matcher_check_fn
            ),
            is_qat=is_qat,
            is_dynamic=is_dynamic,
        )

    @skipIfNoDynamoSupport
    @skipIfNoONEDNN
    def test_qlinear_mkldnn(self, device="cpu"):
        r"""
        This testcase will quantize a single Linear Moduel.
        """
        for bias in [True, False]:
            self._qlinear_cpu_test_helper((torch.randn((2, 4)).to(device=device),), device=device, bias=bias)

    @skipIfNoDynamoSupport
    @skipIfNoONEDNN
    def test_dynamic_qlinear_cpu(self):
        r"""
        This testcase will quantize a single Linear Moduel.
        """
        for bias in [True, False]:
            self._qlinear_cpu_test_helper(
                (torch.randn((2, 4)),), bias=bias, is_dynamic=True
            )

    @skipIfNoDynamoSupport
    @skipIfNoONEDNN
    def test_dynamic_qlinear_qat_cpu(self):
        r"""
        This testcase will quantize a single Linear Moduel.
        """
        for bias in [True, False]:
            self._qlinear_cpu_test_helper(
                (torch.randn((2, 4)),), bias=bias, is_dynamic=True, is_qat=True
            )

    @skipIfNoDynamoSupport
    @skipIfNoONEDNN
    def test_dynamic_qlinear_input_dim_exceeds_2(self):
        r"""
        This testcase will quantize a single Linear Moduel.
        """
        for bias in [True, False]:
            self._qlinear_cpu_test_helper(
                (torch.randn((2, 3, 4)),), bias=bias, is_dynamic=True
            )

    @skipIfNoDynamoSupport
    @skipIfNoONEDNNBF16
    @skipIfNoONEDNN
    def test_qlinear_int8_mixed_bf16(self):
        r"""
        This testcase will quantize a single Linear Moduel with int8_mixed_bf16 quantization.
        """
        for bias in [True, False]:
            self._qlinear_cpu_test_helper(
                (torch.randn((2, 4)),), int8_mixed_bf16=True, bias=bias
            )

    @skipIfNoDynamoSupport
    @skipIfNoONEDNN
    def test_qlinear_input_dim_exceeds_2(self):
        r"""
        This testcase will quantize a single Linear Moduel.
        """
        for bias in [True, False]:
            self._qlinear_cpu_test_helper((torch.randn((2, 3, 4)),), bias=bias)

    @skipIfNoDynamoSupport
    @skipIfNoONEDNNBF16
    @skipIfNoONEDNN
    def test_qlinear_int8_mixed_bf16_input_dim_exceeds_2(self):
        r"""
        This testcase will quantize a single Linear Moduel with int8_mixed_bf16 quantization.
        """
        for bias in [True, False]:
            self._qlinear_cpu_test_helper(
                (torch.randn((2, 3, 4)),), int8_mixed_bf16=True, bias=bias
            )

    @skipIfNoDynamoSupport
    @skipIfNoONEDNN
    def test_qlinear_input_dim_exceeds_2_and_not_contiguous(self):
        r"""
        This testcase will quantize a single Linear Module.
        * Input dim exceeds 2
        * Input not contiguous
        """
        for bias in [True, False]:

            def matcher_check_fn():
                self.assertEqual(
                    counters["inductor"]["qlinear_weight_prepack_matcher_count"], 2
                )
                self.assertEqual(
                    counters["inductor"]["qlinear_weight_prepack_matcher_nodes"],
                    13 if bias else 12,
                )

            self._qlinear_cpu_test_helper(
                (torch.randn((2, 4, 3, 4)),),
                do_permute=True,
                matcher_check_fn=matcher_check_fn,
                bias=bias,
            )

    @skipIfNoDynamoSupport
    @skipIfNoONEDNNBF16
    @skipIfNoONEDNN
    def test_qlinear_int8_mixed_bf16_input_dim_exceeds_2_and_not_contiguous(self):
        r"""
        This testcase will quantize a single Linear Module for int8_bf16.
        * Input dim exceeds 2
        * Input not contiguous
        """
        for bias in [True, False]:

            def matcher_check_fn():
                self.assertEqual(
                    counters["inductor"]["qlinear_weight_prepack_matcher_count"], 2
                )
                self.assertEqual(
                    counters["inductor"]["qlinear_weight_prepack_matcher_nodes"],
                    17 if bias else 16,
                )

            self._qlinear_cpu_test_helper(
                (torch.randn((2, 4, 3, 4)),),
                int8_mixed_bf16=True,
                do_permute=True,
                matcher_check_fn=matcher_check_fn,
                bias=bias,
            )

    def _qlinear_unary_cpu_test_helper(
        self, inputs,  unary_op=torch.nn.ReLU(), device="cpu", int8_mixed_bf16=False
    ):
        class M(torch.nn.Module):
            def __init__(self, use_bias):
                super().__init__()
                self.linear = torch.nn.Linear(4, 4, use_bias)
                self.unary_fn = copy.deepcopy(unary_op)
                self.linear2 = torch.nn.Linear(4, 4, use_bias)
                self.unary_fn2 = copy.deepcopy(unary_op)

            def forward(self, x):
                tmp = self.unary_fn(self.linear(x))
                return self.unary_fn2(self.linear2(tmp))

        bias_list = [True, False]
        for bias in bias_list:
            mod = M(bias).eval().to(device=device)

            def matcher_check_fn():
                # 1. dequant-linear pattern matched in quantization weight prepack
                self.assertEqual(
                    counters["inductor"]["qlinear_weight_prepack_matcher_count"], 2
                )
                # 2. QLinear Unary fusion in post-grad fusion pass
                self.assertEqual(counters["inductor"]["qlinear_unary_matcher_count"], 2)

            self._test_common(
                mod,
                inputs,
                check_autocast=torch.bfloat16 if int8_mixed_bf16 else torch.float,
                check_quantization=True,
                matcher_check_fn=matcher_check_fn,
            )

    @skipIfNoDynamoSupport
    @skipIfNoONEDNN
    def test_qlinear_relu_mkldnn(self, device="cpu"):
        r"""
        This testcase will quantize a Linear->ReLU pattern.
        """
        self._qlinear_unary_cpu_test_helper((torch.randn((2, 4)).to(device=device),), device=device)

    @skipIfNoDynamoSupport
    @skipIfNoONEDNNBF16
    @skipIfNoONEDNN
    def test_qlinear_relu_int8_mixed_bf16(self):
        r"""
        This testcase will quantize a Linear->ReLU pattern with int8_mixed_bf16 quantization.
        """
        self._qlinear_unary_cpu_test_helper(
            (torch.randn((2, 4)),), int8_mixed_bf16=True
        )

    @skipIfNoDynamoSupport
    @skipIfNoONEDNN
    def test_qlinear_relu_input_dim_exceeds_2(self):
        r"""
        This testcase will quantize a Linear->ReLU pattern.
        """
        self._qlinear_unary_cpu_test_helper((torch.randn((2, 3, 4)),))

    @skipIfNoDynamoSupport
    @skipIfNoONEDNNBF16
    @skipIfNoONEDNN
    def test_qlinear_relu_int8_mixed_bf16_input_dim_exceeds_2(self):
        r"""
        This testcase will quantize a Linear->ReLU pattern with int8_mixed_bf16 quantization.
        """
        self._qlinear_unary_cpu_test_helper(
            (torch.randn((2, 3, 4)),), int8_mixed_bf16=True
        )

    @skipIfNoDynamoSupport
    @skipIfNoONEDNN
    def test_qlinear_gelu_mkldnn(self, device="cpu"):
        r"""
        This testcase will quantize a Linear->GELU pattern.
        """
        for gelu in [torch.nn.GELU("none"), torch.nn.GELU("tanh")]:
            self._qlinear_unary_cpu_test_helper((torch.randn((2, 4)).to(device=device),), gelu, device=device)

    @skipIfNoDynamoSupport
    @skipIfNoONEDNNBF16
    @skipIfNoONEDNN
    def test_qlinear_gelu_int8_mixed_bf16(self):
        r"""
        This testcase will quantize a Linear->GELU pattern with int8_mixed_bf16 quantization.
        """
        for gelu in [torch.nn.GELU("none"), torch.nn.GELU("tanh")]:
            self._qlinear_unary_cpu_test_helper(
                (torch.randn((2, 4)),), gelu, int8_mixed_bf16=True
            )

    def _qlinear_add_cpu_test_helper(
        self, use_relu=False, int8_mixed_bf16=False, is_qat=True, is_dynamic=True
    ):
        r"""
        This testcase will quantize two consecutive Linear->Add(->relu) patterns as:
                 X
               /   \
        linear(X)   linear(X)
               \   /
                Add
                 |
           Optional(relu)
               /   \
        linear(X)   linear(X)
               \   /
                Add
                 |
           Optional(relu)
                 |
                 Y
        """

        def fake_quant(x):
            # to produce a float32 result as extra input
            qlib = torch.ops.quantized_decomposed
            x = qlib.quantize_per_tensor.default(x, 0.0166785, 42, 0, 255, torch.uint8)
            x = qlib.dequantize_per_tensor.default(
                x, 0.0166785, 42, 0, 255, torch.uint8
            )
            return x

        class M(torch.nn.Module):
            def __init__(
                self,
                add_fn,
                use_relu,
                fake_quant_before_extra_input,
            ):
                super().__init__()
                self.linear1 = torch.nn.Linear(4, 4)
                self.linear2 = torch.nn.Linear(4, 4)
                self.add_fn = add_fn
                self.relu = torch.nn.ReLU()
                self.linear3 = torch.nn.Linear(4, 4)
                self.linear4 = torch.nn.Linear(4, 4)
                self.add_fn2 = add_fn
                self.relu2 = torch.nn.ReLU()
                self.use_relu = use_relu
                self.fake_quant_before_extra_input = fake_quant_before_extra_input

            def forward(self, x):
                x1 = self.linear1(x)
                x2 = self.linear2(x)
                if self.fake_quant_before_extra_input:
                    x2 = fake_quant(x2)
                tmp = self.add_fn(x1, x2)
                if self.use_relu:
                    tmp = self.relu(tmp)
                tmp1 = self.linear3(tmp)
                tmp2 = self.linear4(tmp)
                if self.fake_quant_before_extra_input:
                    tmp2 = fake_quant(tmp2)
                res = self.add_fn2(tmp1, tmp2)
                if self.use_relu:
                    res = self.relu2(res)
                return res

        add_fn_list = [
            lambda x, y: x + y,
            lambda x, y: y + x,
            lambda x, y: x.add_(y),
            lambda x, y: y.add_(x),
        ]
        fake_quant_x2_list = [False, True] if int8_mixed_bf16 else [False]
        cases = itertools.product(add_fn_list, fake_quant_x2_list)
        for add_fn, fq_x2 in cases:
            mod = M(add_fn, use_relu, fq_x2).eval()
            v = torch.randn((4, 4), dtype=torch.float32, requires_grad=False).add(1)

            def matcher_check_fn():
                # 1. Dequant-linear pattern matched in quantization weight prepack * 4
                self.assertEqual(
                    counters["inductor"]["qlinear_weight_prepack_matcher_count"], 4
                )
                # pattern = [dequant_per_tensor, (convert_dtype), dequant_per_channel, (convert_dtype), permute, addmm]
                nodes_per_match = 6 if int8_mixed_bf16 else 4
                self.assertEqual(
                    counters["inductor"]["qlinear_weight_prepack_matcher_nodes"],
                    4 * nodes_per_match,
                )
                # 2. Qlinear Binary Unary fusion in post-grad fusion pass * 2
                self.assertEqual(
                    counters["inductor"]["qlinear_binary_matcher_count"], 2
                )
                # Two linear-binary patterns are matched
                # matched patter1 = [qlinear, add, (convert dtype), (relu), quantize_per_tensor]
                # matched patter2 = [qlinear, add, (convert dtype), (relu)]
                # If add_fn is x.add_(y), x is bf16 and y is fp32, there is a to_bf16 node after binary
                to_bf16_after_binary = 2 * (add_fn == add_fn_list[2] and fq_x2)
                self.assertEqual(
                    counters["inductor"]["qlinear_binary_matcher_nodes"],
                    (4 if is_dynamic else 5) + 2 * use_relu + to_bf16_after_binary,
                )

            self._test_common(
                mod,
                (v,),
                check_quantization=True,
                check_autocast=torch.bfloat16 if int8_mixed_bf16 else torch.float,
                matcher_check_fn=matcher_check_fn,
                is_qat=is_qat,
                is_dynamic=is_dynamic,
            )
            if torch._inductor.config.cpp_wrapper:
                # For CPP wrapper
                self._test_code_common(
                    mod,
                    (v,),
                    [
                        "torch.ops.onednn.qlinear_pointwise.tensor",
                        "torch.ops.onednn.qlinear_pointwise.binary",
                    ],
                    [],
                    check_quantization=True,
                    num_include_ops=[4, 4],
                )
            else:
                # For python wrapper
                self._test_code_common(
                    mod,
                    (v,),
                    [
                        "torch.ops.onednn.qlinear_pointwise.tensor",
                        "torch.ops.onednn.qlinear_pointwise.binary",
                    ],
                    [],
                    check_quantization=True,
                    num_include_ops=[2, 2],
                )

    @skipIfNoDynamoSupport
    @skipIfNoONEDNN
    @parametrize("use_relu", [True, False])
    @parametrize("is_qat", [True, False])
    @parametrize("is_dynamic", [True, False])
    def test_qlinear_add_cpu(self, use_relu, is_qat, is_dynamic):
        self._qlinear_add_cpu_test_helper(
            use_relu=use_relu, is_qat=is_qat, is_dynamic=is_dynamic
        )

    @skipIfNoDynamoSupport
    @skipIfNoONEDNNBF16
    @skipIfNoONEDNN
    @parametrize("use_relu", [True, False])
    @parametrize("is_qat", [True, False])
    @parametrize("is_dynamic", [True, False])
    def test_qlinear_add_int8_mixed_bf16(self, use_relu, is_qat, is_dynamic):
        self._qlinear_add_cpu_test_helper(
            int8_mixed_bf16=True,
            use_relu=use_relu,
            is_qat=is_qat,
            is_dynamic=is_dynamic,
        )

    def _qlinear_dequant_promotion_cpu_test_helper(
        self,
        inputs,
        int8_mixed_bf16=False,
        is_dynamic=False,
        matcher_check_fn=None,
    ):
        class M(torch.nn.Module):
            def __init__(
                self,
                **kwargs,
            ):
                super().__init__()
                self.linear1 = torch.nn.Linear(4, 4)
                self.linear2 = torch.nn.Linear(4, 4)
                self.linear3 = torch.nn.Linear(4, 4)

            def forward(self, x):
                temp = self.linear1(x)
                temp = self.linear2(temp) + self.linear3(temp)
                return temp

        mod = M().eval()

        def default_matcher_check_fn():
            # 1. Dequant pattern matcher for dequant promotion * 1
            self.assertEqual(counters["inductor"]["dequant_promotion_matcher_count"], 1)
            # 2. dequant-linear pattern matched in quantization weight prepack * 3
            self.assertEqual(
                counters["inductor"]["qlinear_weight_prepack_matcher_count"], 3
            )
            # 3. QLinear Unary fusion in post-grad fusion pass * 1
            self.assertEqual(counters["inductor"]["qlinear_unary_matcher_count"], 1)

        self._test_common(
            mod,
            inputs,
            check_autocast=torch.bfloat16 if int8_mixed_bf16 else torch.float,
            check_quantization=True,
            matcher_check_fn=(
                matcher_check_fn
                if matcher_check_fn is not None
                else default_matcher_check_fn
            ),
            is_dynamic=is_dynamic,
        )

    @skipIfNoDynamoSupport
    @skipIfNoONEDNN
    def test_qlinear_dequant_promotion_cpu(self):
        r"""
        This testcase test if dequant node before linear is promoted correctly:
                  X
                  |
               Linear1(X)
                /   \
        Linear2(X)   Linear3(X)
                \   /
                 Add
                  |
                  Y
        """
        self._qlinear_dequant_promotion_cpu_test_helper((torch.randn((2, 4)),))

    @skipIfNoDynamoSupport
    @skipIfNoONEDNNBF16
    @skipIfNoONEDNN
    def test_qlinear_dequant_promotion_int8_mixed_bf16(self):
        r"""
        Test with int8_mixed_bf16 quantization.
        This testcase test if dequant node before linear is promoted correctly:
                  X
                  |
               Linear1(X)
                /   \
        Linear2(X)   Linear3(X)
                \   /
                 Add
                  |
                  Y
        """
        self._qlinear_dequant_promotion_cpu_test_helper(
            (torch.randn((2, 4)),), int8_mixed_bf16=True
        )

    @skipIfNoDynamoSupport
    @skipIfNoONEDNN
    def test_qlinear_dequant_promotion_cpu_input_dim_exceeds_2(self):
        r"""
        This testcase test if dequant node before linear is promoted correctly:
                  X
                  |
               Linear1(X)
                /   \
        Linear2(X)   Linear3(X)
                \   /
                 Add
                  |
                  Y
        """
        self._qlinear_dequant_promotion_cpu_test_helper((torch.randn((2, 3, 4)),))

    @skipIfNoDynamoSupport
    @skipIfNoONEDNNBF16
    @skipIfNoONEDNN
    def test_qlinear_dequant_promotion_int8_mixed_bf16_input_dim_exceeds_2(self):
        r"""
        Test with int8_mixed_bf16 quantization.
        This testcase test if dequant node before linear is promoted correctly:
                  X
                  |
               Linear1(X)
                /   \
        Linear2(X)   Linear3(X)
                \   /
                 Add
                  |
                  Y
        """
        self._qlinear_dequant_promotion_cpu_test_helper(
            (torch.randn((2, 3, 4)),), int8_mixed_bf16=True
        )

    @skipIfNoDynamoSupport
    @skipIfNoONEDNN
    def test_qlinear_dequant_promotion_dynamic_cpu(self):
        r"""
        This testcase test if dequant node before linear is promoted correctly:
                  X
                  |
               Linear1(X)
                /   \
        Linear2(X)   Linear3(X)
                \   /
                 Add
                  |
                  Y
        """

        def matcher_check_fn():
            # 1. Dequant pattern matcher for dequant promotion * 1
            self.assertEqual(counters["inductor"]["dequant_promotion_matcher_count"], 1)
            # 2. dequant-linear pattern matched in quantization weight prepack * 3
            self.assertEqual(
                counters["inductor"]["qlinear_weight_prepack_matcher_count"], 3
            )

        self._qlinear_dequant_promotion_cpu_test_helper(
            (torch.randn((2, 4)),),
            matcher_check_fn=matcher_check_fn,
            is_dynamic=True,
        )

    @skipIfNoDynamoSupport
    @skipIfNoONEDNN
    def test_qlinear_mul_cpu(self):
        r"""
        This testcase will quantize a Linear->Mul pattern.
        """

        class M(torch.nn.Module):
            def __init__(self, use_bias):
                super().__init__()
                self.linear = torch.nn.Linear(4, 5, use_bias)

            def forward(self, x1, x2):
                return torch.mul(self.linear(x1), x2)

        bias_list = [True, False]
        for bias in bias_list:
            mod = M(bias).eval()
            x1 = torch.randn((2, 4))
            x2 = torch.randn((2, 5))

            def matcher_check_fn():
                self.assertEqual(
                    counters["inductor"]["qlinear_weight_prepack_matcher_count"], 1
                )

            self._test_common(
                mod,
                (x1, x2),
                check_quantization=True,
                matcher_check_fn=matcher_check_fn,
            )

    @skipIfNoDynamoSupport
    def test_qmaxpool2d(self):
        r"""
        This testcase will quantize Conv2d->ReLU->MaxPool2d pattern.
        """

        class M(torch.nn.Module):
            def __init__(
                self,
                kwargs,
            ):
                super().__init__()
                self.conv = torch.nn.Conv2d(
                    3, 64, 7, bias=True, stride=2, padding=3, dilation=1
                )
                self.relu = torch.nn.ReLU()
                self.maxpool = torch.nn.MaxPool2d(3, **kwargs)

            def forward(self, x):
                return self.maxpool(self.relu(self.conv(x)))

        kwargs_list = [
            {"stride": 2},
            {"stride": 2, "padding": 1},
            {"stride": 2, "padding": 1, "dilation": 1},
            {"stride": 2, "padding": 1, "dilation": 1, "ceil_mode": False},
        ]
        for kwargs in kwargs_list:
            mod = M(kwargs).eval()
            v = torch.randn((1, 3, 8, 8), dtype=torch.float32, requires_grad=False).add(
                1
            )

            def matcher_check_fn():
                self.assertEqual(counters["inductor"]["qmaxpool2d_matcher_count"], 1)
                self.assertEqual(
                    counters["inductor"]["qconv2d_weight_prepack_matcher_count"], 1
                )
                self.assertEqual(counters["inductor"]["qconv2d_unary_matcher_count"], 1)

            self._test_common(
                mod,
                (v,),
                check_quantization=True,
                matcher_check_fn=matcher_check_fn,
            )

    @skipIfNoDynamoSupport
    def test_qflatten(self):
        r"""
        This testcase will quantize Conv2d->AdaptiveAvgPool2d->flatten->cat pattern.
        """

        class M(torch.nn.Module):
            def __init__(
                self,
            ):
                super().__init__()
                self.conv = torch.nn.Conv2d(
                    3, 64, 7, bias=True, stride=2, padding=3, dilation=1
                )
                self.relu = torch.nn.ReLU()
                self.adaptive_avg_pool2d = torch.nn.AdaptiveAvgPool2d((1, 1))

            def forward(self, x):
                return torch.cat(
                    [
                        torch.flatten(
                            self.adaptive_avg_pool2d(self.relu(self.conv(x))), 1
                        )
                    ]
                )

        mod = M().eval()
        v = torch.randn((1, 3, 8, 8), dtype=torch.float32, requires_grad=False).add(1)

        def matcher_check_fn():
            self.assertEqual(counters["inductor"]["qreshape_matcher_count"], 1)

        self._test_common(
            mod,
            (v,),
            check_quantization=True,
            matcher_check_fn=matcher_check_fn,
        )

    @skipIfNoDynamoSupport
    def test_qcat(self):
        r"""
        This testcase will quantize cat based pattern:
                X
             /     \
        Conv1(X)  Pow(x)
            \        \
             \     Conv2(X)
              \    /
               Cat
                |
                Y
        """

        class M(torch.nn.Module):
            def __init__(
                self,
            ):
                super().__init__()
                self.conv = torch.nn.Conv2d(
                    3, 64, 7, bias=True, stride=2, padding=3, dilation=1
                )
                self.conv2 = torch.nn.Conv2d(
                    3, 64, 7, bias=True, stride=2, padding=3, dilation=1
                )

            def forward(self, x):
                temp1 = self.conv(x)
                temp2 = self.conv2(torch.pow(x, 2))
                return torch.cat((temp1, temp2), 1)

        mod = M().eval()
        v = torch.randn((1, 3, 8, 8), dtype=torch.float32, requires_grad=False).add(1)

        def matcher_check_fn():
            self.assertEqual(counters["inductor"]["qcat_matcher_count"], 1)
            self.assertEqual(
                counters["inductor"]["qconv2d_weight_prepack_matcher_count"], 2
            )
            self.assertEqual(counters["inductor"]["qconv2d_unary_matcher_count"], 2)

        self._test_common(
            mod,
            (v,),
            check_quantization=True,
            matcher_check_fn=matcher_check_fn,
        )

    # https://github.com/pytorch/pytorch/issues/99841.
    def test_hardtanh_pattern_fallback(self):
        class Model(torch.nn.Module):
            def __init__(self) -> None:
                super().__init__()
                self.conv_transpose = torch.nn.ConvTranspose2d(
                    in_channels=3, out_channels=32, kernel_size=3, stride=1, padding=1
                )

            def forward(self, x, min_value, max_value):
                conv_transpose_output = self.conv_transpose(x)
                clamp_min_output = torch.clamp_min(conv_transpose_output, min_value)
                clamp_max_output = torch.clamp_max(clamp_min_output, max_value)
                return clamp_max_output

        # check works for min_value > max_value.
        min_values = [3, torch.randn(1, 32, 28, 28)]
        max_values = [0, torch.randn(1, 32, 28, 28)]
        v = torch.randn(1, 3, 28, 28)
        for min_value, max_value in zip(min_values, max_values):
            mod = Model().eval()
            self._test_common(mod, (v, min_value, max_value), 2, 4)

    def test_leaky_relu_pattern_fallback(self):
        class Model(torch.nn.Module):
            def __init__(self) -> None:
                super().__init__()
                self.conv = torch.nn.Conv2d(
                    in_channels=3, out_channels=32, kernel_size=3, stride=1, padding=1
                )

            def forward(self, x, negative_slope):
                conv_out = self.conv(x)
                return torch.where(conv_out > 0, conv_out, conv_out * negative_slope)

        negative_slopes = [0.1, torch.randn(1, 32, 28, 28)]
        with torch.no_grad():
            v = torch.randn(1, 3, 28, 28)
            for negative_slope in negative_slopes:
                mod = Model().eval()
                self._test_common(mod, (v, negative_slope), 2, 5)

    # https://github.com/pytorch/pytorch/issues/99838.
    def test_conv2d_add_scalar(self):
        class Model(torch.nn.Module):
            def __init__(self) -> None:
                super().__init__()
                self.conv = torch.nn.Conv2d(
                    in_channels=3, out_channels=32, kernel_size=3, stride=1, padding=1
                )

            def forward(self, x):
                out_conv = self.conv(x)
                out = torch.add(out_conv, 1.0)
                return out

        with torch.no_grad():
            mod = Model().eval()
            v = torch.randn(1, 3, 28, 28)
            self._test_common(mod, (v,), 1, 1)

    def test_conv2d_binary_inplace_fusion_pass_cpu(
        self, include_ops=None, exclude_ops=None
    ):
        class Model_v1(torch.nn.Module):
            def __init__(self) -> None:
                super().__init__()
                self.conv = torch.nn.Conv2d(
                    in_channels=3, out_channels=32, kernel_size=3, stride=1, padding=1
                )

            def forward(self, x, other):
                conv_out = self.conv(x)
                return torch.add(conv_out, other.relu())

        class Model_v2(torch.nn.Module):
            def __init__(self) -> None:
                super().__init__()
                self.conv = torch.nn.Conv2d(
                    in_channels=3, out_channels=32, kernel_size=3, stride=1, padding=1
                )
                self.conv2 = torch.nn.Conv2d(
                    in_channels=32, out_channels=32, kernel_size=3, stride=1, padding=1
                )
                self.conv3 = torch.nn.Conv2d(
                    in_channels=32, out_channels=32, kernel_size=3, stride=1, padding=1
                )

            def forward(self, x, _):
                conv_out1 = self.conv(x)
                pow_out = torch.pow(conv_out1, 2)
                conv_out2 = self.conv2(pow_out)
                conv_out3 = self.conv3(conv_out2)
                res = torch.add(conv_out3, pow_out)
                return res

        input = torch.randn(1, 3, 28, 28).to(memory_format=torch.channels_last)
        others = [
            torch.randn(1, 32, 28, 28).to(memory_format=torch.channels_last),
            torch.randn(1, 32, 28, 28).to(memory_format=torch.channels_last),
        ]
        mod_v1 = Model_v1().to(memory_format=torch.channels_last).eval()
        mod_v2 = Model_v2().to(memory_format=torch.channels_last).eval()

        if include_ops is None:
            include_ops = ["mkldnn._convolution_pointwise_.binary"]
        if exclude_ops is None:
            exclude_ops = ["mkldnn._convolution_pointwise.binary"]

        for other, mod in zip(others, [mod_v1, mod_v2]):
            self._test_code_common(mod, (input, other), include_ops, exclude_ops)

    def test_conv2d_binary_inplace_fusion_failed_cpu(
        self, include_ops=None, exclude_ops=None
    ):
        # Written buffer is graph input, we can't fuse inplace.
        class Model_v1(torch.nn.Module):
            def __init__(self) -> None:
                super().__init__()
                self.conv = torch.nn.Conv2d(
                    in_channels=3, out_channels=32, kernel_size=3, stride=1, padding=1
                )

            def forward(self, x, other):
                conv_out = self.conv(x)
                return torch.add(conv_out, other)

        # Written buffer is an alias tensor, we can't fuse inplace.
        class Model_v2(torch.nn.Module):
            def __init__(self) -> None:
                super().__init__()
                self.conv = torch.nn.Conv2d(
                    in_channels=3, out_channels=32, kernel_size=3, stride=1, padding=1
                )

            def forward(self, x, other):
                conv_out = self.conv(x)
                return torch.add(conv_out, other[1:2, :, :, :]), other

        class Model_v3(torch.nn.Module):
            def __init__(self) -> None:
                super().__init__()
                self.conv = torch.nn.Conv2d(
                    in_channels=3, out_channels=32, kernel_size=3, stride=1, padding=1
                )
                self.conv2 = torch.nn.Conv2d(
                    in_channels=32, out_channels=32, kernel_size=3, stride=1, padding=1
                )

            def forward(self, x, _):
                pow_out = torch.pow(self.conv(x), 2)
                other2 = F.relu(pow_out)
                conv_out2 = self.conv2(pow_out)
                res = torch.add(conv_out2, pow_out)
                res = res + other2
                return res

        # Written buffer is an ReinterpretView, we can't fuse inplace.
        class Model_v4(torch.nn.Module):
            def __init__(self) -> None:
                super().__init__()
                self.conv = torch.nn.Conv2d(3, 32, 3, padding=1, bias=True)
                self.linear = torch.nn.Linear(32 * 28, 32 * 28)
                self.relu = torch.nn.ReLU()

            def forward(self, x, y):
                x = self.conv(self.relu(x))
                y = self.linear(y)
                y = torch.cat((y, y + 1), 1)
                y = torch.ops.aten.permute.default(y, [0, 2, 1]).reshape(1, 32, 28, 28)
                return x + y

        class Model_v5(torch.nn.Module):
            def __init__(self) -> None:
                super().__init__()
                self.conv = torch.nn.Conv2d(32, 32, 3, padding=1, bias=True)
                self.relu = torch.nn.ReLU()

            def forward(self, _, x):
                x1 = self.relu(x)
                return self.conv(x1) + x1

        input = torch.randn(1, 3, 28, 28).to(memory_format=torch.channels_last)
        others = [
            torch.randn(1, 32, 28, 28).to(memory_format=torch.channels_last),
            torch.randn(2, 32, 28, 28).to(memory_format=torch.channels_last),
            torch.randn(1, 32, 28, 28).to(memory_format=torch.channels_last),
            torch.randn(1, 14, 32 * 28),
            torch.randn(1, 32, 28, 28).to(memory_format=torch.channels_last),
        ]
        mod_v1 = Model_v1().to(memory_format=torch.channels_last).eval()
        mod_v2 = Model_v2().to(memory_format=torch.channels_last).eval()
        mod_v3 = Model_v3().to(memory_format=torch.channels_last).eval()
        mod_v4 = Model_v4().to(memory_format=torch.channels_last).eval()
        mod_v5 = Model_v5().to(memory_format=torch.channels_last).eval()

        if include_ops is None:
            include_ops = ["mkldnn._convolution_pointwise.binary"]
        if exclude_ops is None:
            exclude_ops = ["mkldnn._convolution_pointwise_.binary"]

        for other, mod in zip(others, [mod_v1, mod_v2, mod_v3, mod_v4, mod_v5]):
            self._test_code_common(mod, (input, other), include_ops, exclude_ops)

    def test_conv2d_binary_fusion_failed(self):
        # we don't support alpha !=1 case or other has different size with conv's output.
        class Model(torch.nn.Module):
            def __init__(self) -> None:
                super().__init__()
                self.conv = torch.nn.Conv2d(
                    in_channels=3, out_channels=32, kernel_size=3, stride=1, padding=1
                )

            def forward(self, x, other, alpha):
                conv_out = self.conv(x)
                return torch.add(conv_out, other, alpha=alpha)

        # https://github.com/pytorch/pytorch/issues/100802.
        # we can't do the fusion when add's inputs are same tensor.
        class Model2(torch.nn.Module):
            def __init__(self) -> None:
                super().__init__()
                self.conv = torch.nn.Conv2d(
                    in_channels=3, out_channels=16, kernel_size=3, stride=1, padding=1
                )

            def forward(self, x):
                out = self.conv(x)
                out = torch.add(out, out)
                return out

        # https://github.com/pytorch/pytorch/issues/101374.
        # we can't do the fusion when add's inputs are mixed dtype.
        class Model3(torch.nn.Module):
            def __init__(self) -> None:
                super().__init__()
                self.conv = torch.nn.Conv2d(
                    in_channels=3, out_channels=16, kernel_size=3, stride=1, padding=1
                )

            def forward(self, x):
                temp = self.conv(x)
                other = torch.ones(temp.shape, dtype=torch.double)
                out = torch.add(temp, other)
                return out

        input = torch.randn(1, 3, 28, 28).to(memory_format=torch.channels_last)
        others = [
            torch.randn(1, 32, 28, 28).to(memory_format=torch.channels_last),
            torch.randn(32, 28, 28),
        ]
        include_ops = ["mkldnn._convolution_pointwise"]
        exclude_ops = [
            "mkldnn._convolution_pointwise.binary",
            "mkldnn._convolution_pointwise_.binary",
        ]

        # case1
        for other, alpha in zip(others, [0.1, 1.0]):
            mod = Model().to(memory_format=torch.channels_last).eval()
            self._test_code_common(mod, (input, other, alpha), include_ops, exclude_ops)
        # case2:
        mod = Model2().to(memory_format=torch.channels_last).eval()
        self._test_code_common(mod, (input,), include_ops, exclude_ops)
        # case3:
        mod = Model3().to(memory_format=torch.channels_last).eval()
        self._test_code_common(mod, (input,), include_ops, exclude_ops)

    def test_reproduce_99842_issue(self):
        class Model(torch.nn.Module):
            def __init__(self) -> None:
                super().__init__()
                self.conv = torch.nn.Conv2d(3, 64, kernel_size=3, stride=1, padding=1)

            def forward(self, input_tensor):
                x = self.conv(input_tensor)
                x = F.relu(x + torch.ones(x.size()))
                return x

        input = torch.randn(1, 3, 14, 14)
        mod = Model().eval()
        include_ops = ["mkldnn._convolution_pointwise_.binary"]
        self._test_code_common(mod, (input,), include_ops, [])

    def test_reproduce_113440_issue_1(self):
        class Mod(torch.nn.Module):
            def __init__(
                self,
                add_fn,
                **kwargs,
            ):
                super().__init__()
                self.conv1 = torch.nn.Conv2d(3, 6, kernel_size=3, stride=1)
                self.conv2 = torch.nn.Conv2d(3, 6, kernel_size=3, stride=1)
                self.add_fn = add_fn
                self.relu = torch.nn.ReLU(inplace=True)
                self.conv3 = torch.nn.Conv2d(6, 6, kernel_size=3, stride=1)
                self.conv4 = torch.nn.Conv2d(6, 6, kernel_size=3, stride=1)
                self.add_fn2 = add_fn
                self.relu2 = torch.nn.ReLU(inplace=True)
                self.use_relu = True

            def forward(self, x):
                x1 = self.conv1(x)
                x2 = self.conv2(x)
                tmp = self.add_fn(x1, x2)
                if self.use_relu:
                    tmp = self.relu(tmp)
                tmp1 = self.conv3(tmp)
                tmp2 = self.conv4(tmp)
                res = self.add_fn2(tmp1, tmp2)
                if self.use_relu:
                    res = self.relu2(res)
                return res

        with torch.no_grad():
            example_inputs = (
                torch.randn((1, 3, 8, 8), dtype=torch.float32, requires_grad=False).add(
                    1
                ),
            )
            example_inputs[0].get_device()
            m = Mod(
                lambda x, y: x.add_(y),
            ).eval()
            om = torch.compile(m)
            om(*example_inputs)
            om(*example_inputs)

    def test_reproduce_113440_issue_2(self):
        class Mod(torch.nn.Module):
            def __init__(
                self,
                add_fn,
                **kwargs,
            ):
                super().__init__()
                self.conv1 = torch.nn.Conv2d(3, 6, kernel_size=3, stride=1)
                self.conv2 = torch.nn.Conv2d(3, 6, kernel_size=3, stride=1)
                self.add_fn = add_fn
                self.relu = torch.nn.ReLU(inplace=True)
                self.conv3 = torch.nn.Conv2d(6, 6, kernel_size=3, stride=1)
                self.conv4 = torch.nn.Conv2d(6, 6, kernel_size=3, stride=1)
                self.add_fn2 = add_fn
                self.relu2 = torch.nn.ReLU(inplace=True)

                self.conv5 = torch.nn.Conv2d(6, 6, kernel_size=3, stride=1)
                self.conv6 = torch.nn.Conv2d(6, 6, kernel_size=3, stride=1)
                self.conv7 = torch.nn.Conv2d(6, 6, kernel_size=1, stride=1)
                self.add_fn3 = add_fn
                self.relu3 = torch.nn.ReLU(inplace=True)

                self.use_relu = True

            def forward(self, x):
                x1 = self.conv1(x)
                x2 = self.conv2(x)
                tmp = self.add_fn(x1, x2)
                if self.use_relu:
                    tmp = self.relu(tmp)

                tmp1 = self.conv3(tmp)
                res = self.relu2(tmp1)

                return res

        with torch.no_grad():
            example_inputs = (
                torch.randn((1, 3, 8, 8), dtype=torch.float32, requires_grad=False).add(
                    1
                ),
            )
            m = Mod(
                lambda x, y: x.add_(y),
            ).eval()
            om = torch.compile(m)
            om(*example_inputs)
            om(*example_inputs)

    @torch._dynamo.config.patch("inline_inbuilt_nn_modules", True)
    def test_reproduce_121253_issue(self):
        class Mod(torch.nn.Module):
            def __init__(self, weight, bias, beta, alpha):
                super().__init__()
                self.weight = weight
                self.bias = bias
                self.beta = beta
                self.alpha = alpha

            def forward(self, x):
                return torch.addmm(
                    self.bias, x, self.weight, beta=self.beta, alpha=self.alpha
                )

        dtypes = [torch.float32]
        if torch.ops.mkldnn._is_mkldnn_bf16_supported():
            dtypes.append(torch.bfloat16)
        for dtype in dtypes:
            linear_op = (
                "mkl._mkl_linear"
                if dtype == torch.float32
                else "mkldnn._linear_pointwise"
            )
            for beta, alpha in zip([1.0, 0.1, 0.0], [1.0, 0.1, 1.0]):
                weight = torch.nn.Parameter(torch.randn(64, 64, dtype=dtype))
                bias = torch.nn.Parameter(torch.randn(64, dtype=dtype))
                mod = Mod(weight, bias, beta, alpha).to(dtype).eval()
                with torch.no_grad():
                    x = torch.randn(1, 64, dtype=dtype)
                    include_ops = []
                    exclude_ops = []
                    if (beta != 1.0 and beta != 0.0) or alpha != 1.0:
                        exclude_ops = [linear_op]
                    else:
                        include_ops = [linear_op]
                    self._test_code_common(mod, (x,), include_ops, exclude_ops)

    @skipIfNoDynamoSupport
    def test_woq_int8(self):
        class M(torch.nn.Module):
            def __init__(self, is_permute):
                super().__init__()
                self.is_permute = is_permute

            def forward(self, x, weight, scales):
                if self.is_permute:
                    weight = weight.t()
                    m = torch.mm(
                        x.reshape(-1, x.shape[-1]),
                        weight.to(x.dtype),
                    )
                    y = m * scales.to(m.dtype)
                    y = y.reshape(*x.shape[:-1], y.shape[-1])
                    return y
                else:
                    return (
                        torch.nn.functional.linear(x, weight.to(dtype=x.dtype)) * scales
                    )

        x_shape = (1, 1, 256)
        s_shape = 12
        x_strides = [
            (256, 256, 1),  # linear dispatching to mm
            (256, 32, 1),  # linear dispatching to bmm
        ]
        is_permutes = [False, True]
        for x_stride, is_permute in itertools.product(x_strides, is_permutes):
            mod = M(is_permute=is_permute).eval()
            x = torch.randn(x_shape, dtype=torch.bfloat16).as_strided(x_shape, x_stride)
            w_shape = (12, 256)
            w = torch.randint(-128, 127, w_shape, dtype=torch.int8)
            s = torch.randn(s_shape, dtype=torch.bfloat16)

            def matcher_check_fn():
                self.assertEqual(counters["inductor"]["woq_matcher_count"], 1)

            self._test_common(
                mod,
                (x, w, s),
                matcher_check_fn=matcher_check_fn,
                check_quantization=False,
                atol=0.001,
                rtol=0.07,
            )


@dynamo_config.patch({"dynamic_shapes": True, "assume_static_by_default": False})
class TestDynamicPatternMatcher(TestPatternMatcherBase):
    _test_conv_unary_cpu_base = TestPatternMatcher._test_conv_unary_cpu_base
    test_conv2d_unary_dynamic_shapes = TestPatternMatcher.test_conv2d_unary_cpu
    test_conv3d_unary_dynamic_shapes = TestPatternMatcher.test_conv3d_unary_cpu
    _test_conv_binary_base = TestPatternMatcher._test_conv_binary_base
    test_conv2d_binary_dynamic_shapes = TestPatternMatcher.test_conv2d_binary
    test_conv3d_binary_dynamic_shapes = TestPatternMatcher.test_conv3d_binary
    test_linear_unary_dynamic_shapes = TestPatternMatcher.test_linear_unary

    def test_conv_transpose2d_dynamic_shapes(self):
        # We don't support conv_transpose2d for now.
        class M(torch.nn.Module):
            def __init__(self) -> None:
                super().__init__()
                self.conv_transpose2d = torch.nn.ConvTranspose2d(
                    3, 16, 3, stride=2, padding=1
                )

            def forward(self, x):
                return self.conv_transpose2d(x)

        x_shape = (1, 3, 28, 28)
        mod = M().eval()
        v = torch.randn(x_shape, dtype=torch.float32)
        self._test_common(mod, (v,), 0, 0)

    def test_multi_linear_share_same_input_dynamic(self):
        # llama pattern.
        class M(torch.nn.Module):
            def __init__(
                self,
            ):
                super().__init__()
                self.w1 = torch.nn.Linear(16, 16, bias=False)
                self.w2 = torch.nn.Linear(16, 16, bias=False)

            def forward(self, x):
                return F.silu(self.w1(x)) * F.relu(self.w2(x))

        dtypes = []
        if torch.ops.mkldnn._is_mkldnn_bf16_supported():
            dtypes.append(torch.bfloat16)
        if torch.ops.mkldnn._is_mkldnn_fp16_supported():
            dtypes.append(torch.float16)
        for dtype in dtypes:
            mod = M().to(dtype).eval()
            v = torch.randn(2, 4, 16).to(dtype)
            # 1. view(match_count=4, match_nodes=4).
            # 2. mm to packed linear(match_count=2, match_nodes=2).
            # 3. view+linear+view to linear(match_count=2, match_nodes=6).
            # 4. linear to linear+swish(match_count=1, match_nodes=2).
            # 5. linear to linear+relu(match_count=1, match_nodes=5).

            match_count = 10
            match_nodes = 19
            self._test_common(mod, (v,), match_count, match_nodes, rtol=1e-2, atol=1e-2)

    def test_qconv2d_maxpool2d_linear_dynamic_cpu(self, include_ops=None):
        r"""
        This testcase will quantize a single Conv2d->Maxpool2d->Linear module
        with dynamic batch size input.
        """

        class M(torch.nn.Module):
            def __init__(
                self,
                **kwargs,
            ):
                super().__init__()
                self.conv = torch.nn.Conv2d(
                    3, 16, (2, 2), stride=(1, 1), padding=(1, 1)
                )
                self.relu = torch.nn.ReLU()
                self.maxpool2d = torch.nn.MaxPool2d(kernel_size=3, stride=2, padding=1)
                self.avgpool = torch.nn.AdaptiveAvgPool2d((1, 1))
                self.linear = torch.nn.Linear(16, 16)

            def forward(self, x):
                temp = self.relu(self.conv(x))
                temp = self.maxpool2d(temp)
                temp = self.avgpool(temp)
                temp = torch.flatten(temp, 1)
                return self.linear(temp)

        mod = M().eval()
        v = torch.randn((2, 3, 8, 8), dtype=torch.float32, requires_grad=False).add(1)
        if include_ops is None:
            include_ops = [
                "torch.ops.onednn.qconv2d_pointwise",
                "torch.ops.quantized.max_pool2d",
                "torch.ops.onednn.qlinear_pointwise",
            ]
        exclude_ops = []
        self._test_code_common(
            mod,
            (v,),
            include_ops,
            exclude_ops,
            check_quantization=True,
            check_dynamic=True,
        )

    @skipIfNoDynamoSupport
    @skipIfNoONEDNN
    def test_qat_bn_conv2d(self):
        r"""
        This testcase will quantize a single BN Conv2d module with qat flow.
        """

        class M(torch.nn.Module):
            def __init__(
                self,
            ):
                super().__init__()
                self.conv = torch.nn.Conv2d(3, 3, 3)
                self.bn1 = torch.nn.BatchNorm2d(3)
                self.bn2 = torch.nn.BatchNorm2d(3)

            def forward(self, x):
                x = self.conv(self.bn1(x))
                return self.bn2(x)

        mod = M().train()
        v = torch.randn((1, 3, 8, 8), dtype=torch.float32, requires_grad=True).add(1)

        def matcher_check_fn():
            self.assertEqual(
                counters["inductor"]["qconv2d_weight_prepack_matcher_count"], 1
            )

        self._test_common(
            mod,
            (v,),
            check_quantization=True,
            is_qat=True,
            matcher_check_fn=matcher_check_fn,
        )

    @skipIfNoDynamoSupport
    @skipIfNoONEDNN
    def test_q_attention_block(self):
        class SelfAttnLikeModule(torch.nn.Module):
            def __init__(
                self,
                input_dim,
                transpose_for_score=False,
                num_attention_heads=None,
                attention_head_size=None,
            ) -> None:
                super().__init__()
                self.input_dim = input_dim
                self.q_proj = torch.nn.Linear(input_dim, input_dim, bias=False)
                self.k_proj = torch.nn.Linear(input_dim, input_dim, bias=False)
                self.v_proj = torch.nn.Linear(input_dim, input_dim, bias=False)
                self.softmax = torch.nn.Softmax(dim=-1)
                self.transpose_for_score = transpose_for_score
                if self.transpose_for_score:
                    assert num_attention_heads is not None
                    assert attention_head_size is not None
                    self.num_attention_heads = num_attention_heads
                    self.attention_head_size = attention_head_size

            def transpose_for_scores(self, x: torch.Tensor) -> torch.Tensor:
                new_x_shape = x.size()[:-1] + (
                    self.num_attention_heads,
                    self.attention_head_size,
                )
                x = x.view(new_x_shape)
                return x.permute(0, 2, 1, 3)

            def forward(self, x):
                q = self.q_proj(x)
                k = self.k_proj(x)
                v = self.v_proj(x)
                if self.transpose_for_score:
                    q = self.transpose_for_scores(q)
                    k = self.transpose_for_scores(k)
                    v = self.transpose_for_scores(v)
                scores = torch.matmul(q, k.transpose(-1, -2)) / (self.input_dim**0.5)
                attention = self.softmax(scores)
                weighted = torch.matmul(attention, v)
                return weighted

        for annotate_matmul in [False, True]:
            mod = SelfAttnLikeModule(
                input_dim=64 * 16,
                transpose_for_score=True,
                num_attention_heads=16,
                attention_head_size=64,
            ).eval()
            v = torch.randn(2, 384, 1024)

            def matcher_check_fn():
                self.assertEqual(
                    counters["inductor"]["qlinear_weight_prepack_matcher_count"], 3
                )
                self.assertEqual(
                    counters["inductor"]["qlinear_unary_matcher_count"],
                    3 if annotate_matmul else 0,
                )

            quantizer = X86InductorQuantizer()
            quantizer.set_global(xiq.get_default_x86_inductor_quantization_config())
            if annotate_matmul:
                quantizer.set_function_type_qconfig(
                    torch.matmul, quantizer.get_global_quantization_config()
                )

            self._test_common(
                mod,
                (v,),
                check_quantization=True,
                matcher_check_fn=matcher_check_fn,
                quantizer=quantizer,
            )


instantiate_parametrized_tests(TestPatternMatcher)

if __name__ == "__main__":
    if IS_LINUX and HAS_CPU and torch.backends.mkldnn.is_available():
        run_tests()<|MERGE_RESOLUTION|>--- conflicted
+++ resolved
@@ -1112,14 +1112,8 @@
     @skipIfNoDynamoSupport
     @skipIfNoONEDNNBF16
     @skipIfNoONEDNN
-<<<<<<< HEAD
     def test_qconv2d_add_int8_mixed_bf16(self, device="cpu"):
         self._qconv2d_add_cpu_test_helper(device=device, int8_mixed_bf16=True)
-=======
-    def test_qconv2d_add_int8_mixed_bf16(self):
-        self._qconv2d_add_cpu_test_helper(int8_mixed_bf16=True)
-        self._qconv2d_add_cpu_test_helper2(int8_mixed_bf16=True)
->>>>>>> 63fdbf9b
 
     @skipIfNoDynamoSupport
     @skipIfNoONEDNN
@@ -1129,14 +1123,8 @@
     @skipIfNoDynamoSupport
     @skipIfNoONEDNNBF16
     @skipIfNoONEDNN
-<<<<<<< HEAD
     def test_qconv2d_add_relu_int8_mixed_bf16(self, device="cpu"):
         self._qconv2d_add_cpu_test_helper(device=device, use_relu=True, int8_mixed_bf16=True)
-=======
-    def test_qconv2d_add_relu_int8_mixed_bf16(self):
-        self._qconv2d_add_cpu_test_helper(use_relu=True, int8_mixed_bf16=True)
-        self._qconv2d_add_cpu_test_helper2(use_relu=True, int8_mixed_bf16=True)
->>>>>>> 63fdbf9b
 
     @skipIfNoDynamoSupport
     @skipIfNoONEDNN
