# Owner(s): ["oncall: cpu inductor"]
import contextlib
import copy
import itertools
import unittest

import torch
import torch.ao.quantization.quantizer.x86_inductor_quantizer as xiq
from torch._dynamo import config as dynamo_config
from torch._dynamo.utils import counters
from torch._inductor import config, metrics
from torch._inductor.test_case import run_tests, TestCase
from torch._inductor.utils import run_and_get_code
from torch.ao.quantization.quantizer.x86_inductor_quantizer import X86InductorQuantizer
from torch.nn import functional as F
from torch.testing._internal.common_quantization import (
    _generate_qdq_quantized_model,
    skipIfNoDynamoSupport,
    skipIfNoONEDNN,
    skipIfNoONEDNNBF16,
)
from torch.testing._internal.common_utils import (
    instantiate_parametrized_tests,
    IS_LINUX,
    parametrize,
    skipIfRocm,
    TEST_MKL,
)
from torch.testing._internal.inductor_utils import _check_has_dynamic_shape, HAS_CPU


# The dict value is match_nodes(computation_op+unary_op)

unary_list = {
    torch.nn.ReLU(): 2,
    torch.nn.Sigmoid(): 2,
    torch.nn.Tanh(): 2,
    torch.nn.Hardswish(): 6,
    torch.nn.LeakyReLU(0.1, inplace=False): 4,
    # Use floats for min/max, otherwise they can get converted to symints
    torch.nn.Hardtanh(min_val=-0.5, max_val=4.0, inplace=False): 3,
    torch.nn.Hardtanh(min_val=-0.5, max_val=float("inf"), inplace=False): 3,
    torch.nn.GELU(approximate="none"): 6,
    torch.nn.GELU(approximate="tanh"): 10,
    torch.nn.ReLU6(): 3,
    torch.nn.SiLU(): 3,
    torch.nn.Hardsigmoid(): 5,
}

non_decomposed_unary_list = [
    torch.nn.ReLU,
    torch.nn.Sigmoid,
    torch.nn.Tanh,
]

# The dict value is (match_count, match_nodes, inplace)
binary_list = {
    lambda x, y: torch.add(x, y): (1, 2, False),  # call_function
    lambda x, y: torch.add(y, x): (1, 2, False),  # call_function
    lambda x, y: x.add(y): (1, 2, False),  # call_method
    lambda x, y: x.add_(y): (1, 2, True),  # call_method
    lambda x, y: torch.sub(x, y): (1, 2, False),  # call_function
    lambda x, y: x.sub(y): (1, 2, False),  # call_method
    lambda x, y: x.sub_(y): (1, 2, True),  # call_method
}

quantization_add_fn_list = [
    lambda x, y: torch.add(x, y),
    lambda x, y: x.add(y),
]

quantization_inplace_add_fn_list = [
    lambda x, y: x.add_(y),
]


def get_default_quantizer(is_qat, is_dynamic):
    quantizer = X86InductorQuantizer()
    quantizer.set_global(
        xiq.get_default_x86_inductor_quantization_config(
            is_qat=is_qat, is_dynamic=is_dynamic
        )
    )
    return quantizer


def cal_conv_generated_kernel_number(mod, input, dtype):
    # this function is to decide how many kernels are generated
    # while testing conv2d/3d/deconv2d
    # the assumption is:
    #   (1) There will be a to_dtype kernel for input for lp
    #   (2) inductor always use channe_last format, there will
    #       be a to_channel_last format for input
    #   (3) to_dtype and to_channel_last for input can be fused
    #   (4) inductor always get channel last format from mkldnn_conv_pointwise(binary),
    #       and force the output to have same stride with eager.
    #       So there will be a to_contiguous for output if eager output is contiguouse
    mod = copy.deepcopy(mod)
    input = input.clone()
    if dtype == torch.float32:
        maybe_autocast = contextlib.nullcontext()
    else:
        maybe_autocast = torch.cpu.amp.autocast(dtype=dtype)
    with torch.no_grad(), maybe_autocast:
        output = mod(input)
    input_kernel, output_kernel = 0, 0
    if (
        input.is_contiguous(memory_format=torch.contiguous_format)
        or dtype != torch.float32
    ):
        input_kernel = 1
    if output.is_contiguous(memory_format=torch.contiguous_format):
        output_kernel = 1
    return input_kernel + output_kernel


@config.patch({"freezing": True})
class TestPatternMatcherBase(TestCase):
    def _check_unary_is_decomposed(self, unary_fn):
        return not any(
            isinstance(unary_fn, fn)
            for fn in [torch.nn.ReLU, torch.nn.Sigmoid, torch.nn.Tanh]
        )

    def _clone_inputs(self, inputs):
        def clone(x):
            if not isinstance(x, torch.Tensor):
                return x
            return x.clone()

        return tuple(clone(x) for x in inputs)

    def _test_common(
        self,
        mod,
        inputs,
        matcher_count=None,
        matcher_nodes=None,
        atol=1e-5,
        rtol=1.3e-6,
        check_autocast=torch.float32,
        check_quantization=False,
        is_qat=False,
        matcher_check_fn=None,
        dtype=None,
        is_dynamic=False,
        quantizer=None,
    ):
        counters.clear()
        torch._dynamo.reset()
        assert matcher_check_fn is not None or (
            matcher_count is not None and matcher_nodes is not None
        )
        if (
            check_autocast == torch.bfloat16
            and torch.ops.mkldnn._is_mkldnn_bf16_supported()
        ):
            maybe_autocast = torch.cpu.amp.autocast(dtype=torch.bfloat16)
            atol, rtol = 1e-2, 1e-2
        elif (
            check_autocast == torch.float16
            and torch.ops.mkldnn._is_mkldnn_fp16_supported()
        ):
            maybe_autocast = torch.cpu.amp.autocast(dtype=torch.float16)
            atol, rtol = 1e-2, 1e-2
        else:
            assert check_autocast == torch.float32
            maybe_autocast = contextlib.nullcontext()

        if check_quantization:
            convert_model = _generate_qdq_quantized_model(
                mod, inputs, is_qat, is_dynamic, quantizer
            )
            with torch.no_grad(), maybe_autocast:
                _ = torch.compile(convert_model)(*inputs)
                if matcher_count is not None:
                    self.assertEqual(
                        counters["inductor"]["pattern_matcher_count"], matcher_count
                    )
                if matcher_nodes is not None:
                    self.assertEqual(
                        counters["inductor"]["pattern_matcher_nodes"],
                        matcher_nodes,
                    )
                if matcher_check_fn is not None:
                    matcher_check_fn()
        else:
            with torch.no_grad(), maybe_autocast:
                clone_inputs = self._clone_inputs(inputs)
                expected = mod(*inputs)
                actual = torch.compile(mod)(*clone_inputs)
                torch.testing.assert_close(actual, expected, atol=atol, rtol=rtol)
                if matcher_count is not None:
                    self.assertEqual(
                        counters["inductor"]["pattern_matcher_count"], matcher_count
                    )
                if matcher_nodes is not None:
                    self.assertEqual(
                        counters["inductor"]["pattern_matcher_nodes"],
                        matcher_nodes,
                    )
                if matcher_check_fn is not None:
                    matcher_check_fn()

    def _test_code_common(
        self,
        mod,
        inputs,
        include_ops,
        exclude_ops,
        atol=1e-5,
        rtol=1.3e-6,
        check_quantization=False,
        check_dynamic=None,
        num_include_ops=None,
    ):
        with torch.no_grad():
            clone_inputs = self._clone_inputs(inputs)
            if check_quantization:
                mod = _generate_qdq_quantized_model(mod, inputs)
            expected = mod(*inputs)
            actual, (source_code,) = run_and_get_code(
                torch.compile(mod, fullgraph=True, dynamic=check_dynamic),
                *clone_inputs,
            )
            for op in include_ops:
                self.assertIn(op, source_code)
            if num_include_ops is not None:
                assert len(include_ops) == len(num_include_ops)
                for i in range(len(include_ops)):
                    self.assertEqual(
                        source_code.count(include_ops[i]), num_include_ops[i]
                    )
            for op in exclude_ops:
                self.assertNotIn(op, source_code)
            if check_dynamic is not None:
                _check_has_dynamic_shape(self, source_code)
            if not check_quantization:
                # Skip due to reduce range setting for Quantization on preCI system.
                torch.testing.assert_close(actual, expected, atol=atol, rtol=rtol)


class TestPatternMatcher(TestPatternMatcherBase):
    def _test_conv_unary_cpu_base(self, dim=4):
        assert dim == 4 or dim == 5

        class M(torch.nn.Module):
            def __init__(
                self,
                unary_fn,
                **kwargs,
            ):
                super().__init__()
                if dim == 4:
                    self.conv = torch.nn.Conv2d(3, 16, kernel_size=3, stride=1)
                else:
                    self.conv = torch.nn.Conv3d(3, 16, kernel_size=3, stride=1)
                self.unary_fn = unary_fn

            def forward(self, x):
                x = self.conv(x)
                return self.unary_fn(x)

        dtypes = [
            torch.float,
        ]
        if torch.ops.mkldnn._is_mkldnn_bf16_supported():
            dtypes.append(torch.bfloat16)
        if torch.ops.mkldnn._is_mkldnn_fp16_supported():
            dtypes.append(torch.float16)
        cl_format = torch.channels_last if dim == 4 else torch.channels_last_3d
        options = itertools.product(
            unary_list.keys(),
            [torch.contiguous_format, cl_format],
            dtypes,
        )

        for (
            unary_fn,
            memory_format,
            dtype,
        ) in options:
            metrics.reset()
            if dim == 4:
                x_shape = (1, 3, 56, 56)
            else:
                x_shape = (1, 3, 20, 56, 56)
            mod = M(unary_fn).to(memory_format=memory_format).eval()

            v = (
                torch.randn(x_shape, dtype=torch.float32)
                .add(1)
                .to(memory_format=memory_format)
            )
            # Add 1 for weight packing pass.
            match_nodes = unary_list[unary_fn] + 1
            if dtype in (
                torch.float16,
                torch.bfloat16,
            ) and self._check_unary_is_decomposed(unary_fn):
                # Has extra dtype conversion nodes for autocast.
                match_nodes += 2
            self._test_common(mod, (v,), 2, match_nodes, check_autocast=dtype)
            generated_kernel_count = cal_conv_generated_kernel_number(mod, v, dtype)
            self.assertEqual(metrics.generated_kernel_count, generated_kernel_count)

    @skipIfNoDynamoSupport
    @skipIfNoONEDNN
    @skipIfRocm
    def test_conv2d_unary_cpu(self):
        self._test_conv_unary_cpu_base(dim=4)

    @skipIfNoDynamoSupport
    @skipIfNoONEDNN
    @skipIfRocm
    def test_conv3d_unary_cpu(self):
        self._test_conv_unary_cpu_base(dim=5)

    def test_linear_unary(self):
        class M(torch.nn.Module):
            def __init__(
                self,
                unary_fn,
                in_features,
                out_features,
                bias,
                **kwargs,
            ):
                super().__init__()
                self.linear = torch.nn.Linear(
                    in_features,
                    out_features,
                    bias,
                    **kwargs,
                )
                self.unary_fn = unary_fn

            def forward(self, x):
                x = self.linear(x)
                return self.unary_fn(x)

        dtypes = []
        if torch.ops.mkldnn._is_mkldnn_bf16_supported():
            dtypes.append(torch.bfloat16)
        if torch.ops.mkldnn._is_mkldnn_fp16_supported():
            dtypes.append(torch.float16)
        options = itertools.product(unary_list, [True, False], dtypes)
        for unary_fn, bias, dtype in options:
            metrics.reset()
            mod = M(unary_fn, 10, 30, bias=bias).eval()
            # only fuse for linear when the dtype is bf16
            mod = mod
            v = torch.randn(2, 10)
            # packing pass + unary fusion.
            matcher_count = 2
            # Add 1 for weight packing pass.
            matcher_nodes = unary_list[unary_fn] + 1
            if self._check_unary_is_decomposed(unary_fn):
                # Has extra dtype conversion nodes for autocast.
                matcher_nodes += 2
            self._test_common(
                mod, (v,), matcher_count, matcher_nodes, check_autocast=dtype
            )
            # only generated 1 kernel for "to"
            self.assertEqual(metrics.generated_kernel_count, 1)

    @unittest.skipIf(not TEST_MKL, "Test requires MKL")
    def test_linear_fp32(self):
        class M(torch.nn.Module):
            def __init__(self, bias):
                super().__init__()
                self.linear = torch.nn.Linear(10, 30, bias)

            def forward(self, x):
                return self.linear(x)

        for bias in [True, False]:
            mod = M(bias=bias).eval()
            v = torch.randn(2, 10)
            # packing pass.
            matcher_count = 1
            matcher_nodes = 1
            self._test_common(mod, (v,), matcher_count, matcher_nodes)

    def test_linear_add_bias(self):
        class M(torch.nn.Module):
            def __init__(self, dtype, unary_fn, cast_bias):
                super().__init__()
                self.linear1 = torch.nn.Linear(10, 64, bias=False)
                self.bias1 = torch.randn(64)
                self.linear2 = torch.nn.Linear(10, 64, bias=False)
                self.bias2 = torch.randn(64)
                if cast_bias:
                    self.bias1 = self.bias1.to(dtype=dtype)
                    self.bias2 = self.bias2.to(dtype=dtype)
                self.unary_fn = unary_fn

            def forward(self, x):
                a = self.linear1(x) + self.bias1
                b = self.linear2(x) + self.bias2
                return self.unary_fn(a), self.unary_fn(b)

        dtypes = []
        if torch.ops.mkldnn._is_mkldnn_bf16_supported():
            dtypes.append(torch.bfloat16)
        if torch.ops.mkldnn._is_mkldnn_fp16_supported():
            dtypes.append(torch.float16)
        options = itertools.product(unary_list, dtypes)
        for unary_fn, dtype in options:
            metrics.reset()
            fold_mod = M(dtype, unary_fn, cast_bias=True).eval()
            v = torch.randn(2, 10)
            matcher_count = 3
            # Add 1 for weight packing pass, add 2 for bias folding pass per linear.
            matcher_nodes = unary_list[unary_fn] + 3
            if self._check_unary_is_decomposed(unary_fn):
                # Has extra dtype conversion nodes for autocast.
                matcher_nodes += 2
            # we have 2 linears, so we double the matcher_count/nodes
            self._test_common(
                fold_mod,
                (v,),
                matcher_count * 2,
                matcher_nodes * 2,
                check_autocast=dtype,
            )
            self.assertEqual(metrics.generated_kernel_count, 1)
            # we won't fold the bias if bias is not same dtype with weight
            # https://github.com/pytorch/pytorch/pull/129138
            metrics.reset()
            mod = M(dtype, unary_fn, cast_bias=False).eval()
            self._test_common(mod, (v,), 2, 2, check_autocast=dtype)
            # 1 kernel for "to_lowp", 2 kernels for unary ops
            self.assertEqual(metrics.generated_kernel_count, 3)

    def _test_conv_transpose_unary_base(self, dim=4):
        assert dim == 4 or dim == 5

        class M(torch.nn.Module):
            def __init__(
                self,
                unary_fn,
                **kwargs,
            ):
                super().__init__()
                if dim == 4:
                    self.conv_transpose = torch.nn.ConvTranspose2d(
                        3, 16, 3, stride=2, padding=1
                    )
                else:
                    self.conv_transpose = torch.nn.ConvTranspose3d(
                        3, 16, 3, stride=2, padding=1
                    )
                self.unary_fn = unary_fn

            def forward(self, x):
                x = self.conv_transpose(x)
                return self.unary_fn(x)

        dtypes = [
            torch.float,
        ]
        if torch.ops.mkldnn._is_mkldnn_bf16_supported():
            dtypes.append(torch.bfloat16)
        if torch.ops.mkldnn._is_mkldnn_fp16_supported():
            dtypes.append(torch.float16)

        cl_format = torch.channels_last if dim == 4 else torch.channels_last_3d
        options = itertools.product(
            unary_list,
            [torch.contiguous_format, cl_format],
            dtypes,
        )

        for unary_fn, memory_format, dtype in options:
            metrics.reset()
            if dim == 4:
                x_shape = (1, 3, 28, 28)
            else:
                x_shape = (1, 3, 17, 28, 28)
            mod = M(unary_fn).eval()

            v = torch.randn(x_shape, dtype=torch.float32).to(
                memory_format=memory_format
            )
            # Add 1 for weight packing pass.
            match_nodes = unary_list[unary_fn] + 1
            if dtype in (
                torch.float16,
                torch.bfloat16,
            ) and self._check_unary_is_decomposed(unary_fn):
                # Has extra dtype conversion nodes for autocast.
                match_nodes += 2
            self._test_common(mod, (v,), 2, match_nodes, check_autocast=dtype)
            generated_kernel_count = cal_conv_generated_kernel_number(mod, v, dtype)
            self.assertEqual(metrics.generated_kernel_count, generated_kernel_count)

    @skipIfNoDynamoSupport
    @skipIfNoONEDNN
    @skipIfRocm
    def test_conv_transpose2d_unary_cpu(self):
        self._test_conv_transpose_unary_base(dim=4)

    @skipIfNoDynamoSupport
    @skipIfNoONEDNN
    @skipIfRocm
    def test_conv_transpose3d_unary_cpu(self):
        self._test_conv_transpose_unary_base(dim=5)

    def _test_conv_binary_base(self, dim=4):
        assert dim == 4 or dim == 5

        class M(torch.nn.Module):
            def __init__(
                self,
                binary_fn,
                has_relu,
                **kwargs,
            ):
                super().__init__()
                if dim == 4:
                    self.conv1 = torch.nn.Conv2d(3, 16, kernel_size=3, stride=1)
                    self.conv2 = torch.nn.Conv2d(3, 16, kernel_size=3, stride=1)
                else:
                    self.conv1 = torch.nn.Conv3d(3, 16, kernel_size=3, stride=1)
                    self.conv2 = torch.nn.Conv3d(3, 16, kernel_size=3, stride=1)
                self.binary_fn = binary_fn
                self.has_relu = has_relu

            def forward(self, x):
                x1 = self.conv1(x)
                x2 = self.conv2(x)
                if has_relu:
                    return self.binary_fn(x1, x2).relu()
                else:
                    return self.binary_fn(x1, x2)

        dtypes = [
            torch.float,
        ]
        if torch.ops.mkldnn._is_mkldnn_bf16_supported():
            dtypes.append(torch.bfloat16)
        if torch.ops.mkldnn._is_mkldnn_fp16_supported():
            dtypes.append(torch.float16)
        cl_format = torch.channels_last if dim == 4 else torch.channels_last_3d
        test_memory_format = [torch.contiguous_format, cl_format]
        options = itertools.product(
            binary_list,
            [True, False],
            test_memory_format,
            dtypes,
        )

        for (
            binary_fn,
            has_relu,
            memory_format,
            dtype,
        ) in options:
            metrics.reset()
            if dim == 4:
                x_shape = (1, 3, 56, 56)
            else:
                x_shape = (1, 3, 20, 56, 56)
            mod = M(binary_fn, has_relu).eval()
            v = (
                torch.randn(x_shape, dtype=torch.float32, requires_grad=True)
                .add(1)
                .to(memory_format=memory_format)
            )
            match_count = binary_list[binary_fn][0] + 2
            match_nodes = binary_list[binary_fn][1]
            if has_relu:
                match_nodes += 1
            self._test_common(
                mod, (v,), match_count, match_nodes + 2, check_autocast=dtype
            )
            generated_kernel_count = cal_conv_generated_kernel_number(mod, v, dtype)
            self.assertEqual(metrics.generated_kernel_count, generated_kernel_count)

    @skipIfNoDynamoSupport
    @skipIfNoONEDNN
    @skipIfRocm
    def test_conv2d_binary(self):
        self._test_conv_binary_base(dim=4)

    @skipIfNoDynamoSupport
    @skipIfNoONEDNN
    @skipIfRocm
    def test_conv3d_binary(self):
        self._test_conv_binary_base(dim=5)

    def test_linear_binary(self):
        class M(torch.nn.Module):
            def __init__(self, binary_fn, in_channels, out_channels, bias, **kwargs):
                super().__init__()
                self.linear = torch.nn.Linear(
                    in_channels, out_channels, bias=bias, **kwargs
                )
                self.binary_fn = binary_fn

            def forward(self, x, y):
                x = self.linear(x)
                x = self.binary_fn(x, y.clone())
                return x

        dtypes = []
        if torch.ops.mkldnn._is_mkldnn_bf16_supported():
            dtypes.append(torch.bfloat16)
        if torch.ops.mkldnn._is_mkldnn_fp16_supported():
            dtypes.append(torch.float16)
        options = itertools.product(
            binary_list, [[2, 3, 10], [2, 10]], [True, False], dtypes
        )
        out_feature = 30

        for binary_fn, input_shape, bias, dtype in options:
            metrics.reset()
            # addmm(mm) + (linear+add)
            match_count = 2
            match_nodes = 3
            if len(input_shape) == 3:
                is_inplace = binary_list[binary_fn][2]
                # view + linear + view(joint_graph+freeze pass)
                match_count = match_count + 5 if is_inplace else match_count + 3
                match_nodes = match_nodes + 7 if is_inplace else match_nodes + 5
            mod = M(binary_fn, input_shape[-1], out_feature, bias).eval()
            v = torch.randn(input_shape)
            other = torch.randn(input_shape[:-1] + [out_feature]).to(dtype)
            self._test_common(
                mod,
                (
                    v,
                    other,
                ),
                match_count,
                match_nodes,
                check_autocast=dtype,
            )
            self.assertEqual(metrics.generated_kernel_count, 1)

    def test_multi_linear_share_same_input(self):
        # llama pattern.
        class M(torch.nn.Module):
            def __init__(
                self,
            ):
                super().__init__()
                self.w1 = torch.nn.Linear(16, 16, bias=False)
                self.w2 = torch.nn.Linear(16, 16, bias=False)

            def forward(self, x):
                return F.silu(self.w1(x)) * F.relu(self.w2(x))

        dtypes = []
        if torch.ops.mkldnn._is_mkldnn_bf16_supported():
            dtypes.append(torch.bfloat16)
        if torch.ops.mkldnn._is_mkldnn_fp16_supported():
            dtypes.append(torch.float16)
        for dtype in dtypes:
            mod = M().to(dtype).eval()
            v = torch.randn(2, 4, 16).to(dtype)
            # 1. view(match_count=4, match_nodes=4).
            # 2. mm to packed linear(match_count=2, match_nodes=2).
            # 3. view+linear+view to linear(match_count=2, match_nodes=6).
            # 4. linear+silu fusion(match_count=1, match_nodes=5)
            # 5. linear+relu fusion(match_count=1, match_nodes=2)

            match_count = 10
            match_nodes = 19
            self._test_common(mod, (v,), match_count, match_nodes, rtol=1e-2, atol=1e-2)

    def _qconv2d_cpu_test_helper(self, int8_mixed_bf16=False):
        class M(torch.nn.Module):
            def __init__(
                self,
                **kwargs,
            ):
                super().__init__()
                self.conv = torch.nn.Conv2d(3, 128, kernel_size=3, stride=1)
                self.conv2 = torch.nn.Conv2d(128, 128, kernel_size=3, stride=1)

            def forward(self, x):
                return self.conv2(self.conv(x))

        mod = M().eval()
        v = torch.randn((1, 3, 8, 8), dtype=torch.float32, requires_grad=False).add(1)

        def matcher_check_fn():
            # 1. Dequant-Conv2D pattern matched in QConv2D weight prepack * 1
            #    int8_mixed_fp32: [dequant_node, dequantize_per_channel, clone, convolution]
            #    int8_mixed_bf16: [dequant_node, optional(convert_element_type_4),
            #     dequantize_per_channel, optional(convert_element_type_3), clone, convolution]
            self.assertEqual(
                counters["inductor"]["qconv2d_weight_prepack_matcher_count"], 2
            )
            self.assertEqual(
                counters["inductor"]["qconv2d_weight_prepack_matcher_nodes"],
                12 if int8_mixed_bf16 else 8,
            )

        self._test_common(
            mod,
            (v,),
            check_quantization=True,
            check_autocast=torch.bfloat16 if int8_mixed_bf16 else torch.float,
            matcher_check_fn=matcher_check_fn,
        )

    @skipIfNoDynamoSupport
    @skipIfNoONEDNN
    @skipIfRocm
    def test_qconv2d_cpu(self):
        r"""
        This testcase will quantize a single Conv2d module.
        """
        self._qconv2d_cpu_test_helper()

    @skipIfNoDynamoSupport
    @skipIfNoONEDNNBF16
    @skipIfNoONEDNN
    def test_qconv2d_int8_mixed_bf16(self):
        r"""
        This testcase will quantize a single Conv2d module with int8_mixed_bf16 quantization.
        """
        self._qconv2d_cpu_test_helper(int8_mixed_bf16=True)

    def _qconv2d_unary_cpu_test_helper(
        self,
        int8_mixed_bf16=False,
        unary_op=torch.nn.ReLU(),
        qconv2d_unary_matcher_nodes=None,
    ):
        class M(torch.nn.Module):
            def __init__(
                self,
                **kwargs,
            ):
                super().__init__()
                self.conv = torch.nn.Conv2d(3, 128, kernel_size=3, stride=1)
                self.unary_fn = copy.deepcopy(unary_op)
                self.conv2 = torch.nn.Conv2d(
                    128, 128, kernel_size=3, stride=1, bias=False
                )
                self.unary_fn2 = copy.deepcopy(unary_op)

            def forward(self, x):
                tmp = self.unary_fn(self.conv(x))
                return self.unary_fn2(self.conv2(tmp))

        mod = M().eval()
        v = torch.randn((1, 3, 8, 8), dtype=torch.float32, requires_grad=False).add(1)

        def matcher_check_fn():
            # 1. Dequant-Conv2D pattern matched in quantization weight prepack * 2
            self.assertEqual(
                counters["inductor"]["qconv2d_weight_prepack_matcher_count"], 2
            )
            # 2. QConv2D Unary fusion in post-grad fusion pass * 2
            self.assertEqual(counters["inductor"]["qconv2d_unary_matcher_count"], 2)
            if qconv2d_unary_matcher_nodes:
                self.assertEqual(
                    counters["inductor"]["qconv2d_unary_matcher_nodes"],
                    qconv2d_unary_matcher_nodes,
                )

        self._test_common(
            mod,
            (v,),
            check_quantization=True,
            check_autocast=torch.bfloat16 if int8_mixed_bf16 else torch.float,
            matcher_check_fn=matcher_check_fn,
        )

    @skipIfNoDynamoSupport
    @skipIfNoONEDNN
    def test_qconv2d_relu_cpu(self):
        r"""
        This testcase will quantize Conv2d->ReLU pattern.
        """
        self._qconv2d_unary_cpu_test_helper()

    @skipIfNoDynamoSupport
    @skipIfNoONEDNNBF16
    @skipIfNoONEDNN
    def test_qconv2d_relu_int8_mixed_bf16(self):
        r"""
        This testcase will quantize Conv2d->ReLU pattern with int8_mixed_bf16 quantization.
        """
        self._qconv2d_unary_cpu_test_helper(int8_mixed_bf16=True)

    @skipIfNoDynamoSupport
    @skipIfNoONEDNN
    def test_qconv2d_relu6_cpu(self):
        r"""
        This testcase will quantize Conv2d->ReLU6 pattern.
        """
        self._qconv2d_unary_cpu_test_helper(unary_op=torch.nn.ReLU6())

    @skipIfNoDynamoSupport
    @skipIfNoONEDNN
    def test_qconv2d_hardtanh_cpu(self):
        r"""
        This testcase will quantize Conv2d->Hardtanh pattern.
        """
        self._qconv2d_unary_cpu_test_helper(unary_op=torch.nn.Hardtanh())

    @skipIfNoDynamoSupport
    @skipIfNoONEDNNBF16
    @skipIfNoONEDNN
    def test_qconv2d_hardtanh_int8_mixed_bf16_cpu(self):
        r"""
        This testcase will quantize Conv2d->Hardtanh pattern.
        Match.nodes:
            [qconv2d_pointwise_default, convert_element_type, clamp_min, clamp_max, convert_element_type, quantize_per_tensor]
            [qconv2d_pointwise_default, convert_element_type, clamp_min, clamp_max, convert_element_type]
        """
        self._qconv2d_unary_cpu_test_helper(
            unary_op=torch.nn.Hardtanh(),
            int8_mixed_bf16=True,
            qconv2d_unary_matcher_nodes=11,
        )

    @skipIfNoDynamoSupport
    @skipIfNoONEDNN
    def test_qconv2d_hardswish_cpu(self):
        r"""
        This testcase will quantize Conv2d->Hardswish pattern.
        """
        self._qconv2d_unary_cpu_test_helper(unary_op=torch.nn.Hardswish())

    @skipIfNoDynamoSupport
    @skipIfNoONEDNNBF16
    @skipIfNoONEDNN
    def test_qconv2d_hardswish_int8_mixed_bf16_cpu(self):
        r"""
        This testcase will quantize Conv2d->Hardswish pattern.
        Match.nodes:
            [qconv2d_pointwise_default, convert_element_type, add, clamp_min,
             clamp_max, mul, div, convert_element_type, quantize_per_tensor]
            [qconv2d_pointwise_default, convert_element_type, add, clamp_min, clamp_max, mul, div, convert_element_type]
        """
        self._qconv2d_unary_cpu_test_helper(
            unary_op=torch.nn.Hardswish(),
            int8_mixed_bf16=True,
            qconv2d_unary_matcher_nodes=17,
        )

    @skipIfNoDynamoSupport
    @skipIfNoONEDNN
    def test_qconv2d_silu_cpu(self):
        r"""
        This testcase will quantize Conv2d->SiLU pattern.
        """
        self._qconv2d_unary_cpu_test_helper(unary_op=torch.nn.SiLU())

    @skipIfNoDynamoSupport
    @skipIfNoONEDNNBF16
    @skipIfNoONEDNN
    def test_qconv2d_silu_int8_mixed_bf16_cpu(self):
        r"""
        This testcase will quantize Conv2d->SiLU pattern.
        Match.nodes:
            [qconv2d_pointwise_default, convert_element_type, sigmoid, mul,
             convert_element_type, quantize_per_tensor]
            [qconv2d_pointwise_default, convert_element_type, sigmoid, mul, convert_element_type]
        """
        self._qconv2d_unary_cpu_test_helper(
            unary_op=torch.nn.SiLU(),
            int8_mixed_bf16=True,
            qconv2d_unary_matcher_nodes=11,
        )

    def _qconv2d_add_cpu_test_helper(self, use_relu=False, int8_mixed_bf16=False):
        r"""
        This testcase will quantize a Conv2d->Add pattern as:
                 X
               /   \
        Conv1(X)   Conv2(X)
               \   /
                Add
                 |
           Optional(relu)
                 |
                 Y
        """

        class M(torch.nn.Module):
            def __init__(
                self,
                add_fn,
                use_relu,
                **kwargs,
            ):
                super().__init__()
                self.conv1 = torch.nn.Conv2d(3, 6, kernel_size=3, stride=1)
                self.conv2 = torch.nn.Conv2d(3, 6, kernel_size=3, stride=1)
                self.add_fn = add_fn
                self.relu = torch.nn.ReLU()
                self.conv3 = torch.nn.Conv2d(6, 6, kernel_size=3, stride=1, bias=False)
                self.conv4 = torch.nn.Conv2d(6, 6, kernel_size=3, stride=1, bias=False)
                self.add_fn2 = add_fn
                self.relu2 = torch.nn.ReLU()
                self.use_relu = use_relu

            def forward(self, x):
                x1 = self.conv1(x)
                x2 = self.conv2(x)
                tmp = self.add_fn(x1, x2)
                if self.use_relu:
                    tmp = self.relu(tmp)
                tmp1 = self.conv3(tmp)
                tmp2 = self.conv4(tmp)
                res = self.add_fn2(tmp1, tmp2)
                if self.use_relu:
                    res = self.relu2(res)
                return res

        for add_fn in quantization_add_fn_list + quantization_inplace_add_fn_list:
            mod = M(add_fn, use_relu).eval()
            v = torch.randn((1, 3, 8, 8), dtype=torch.float32, requires_grad=False).add(
                1
            )

            def matcher_check_fn():
                # 1. Dequant-Conv2D pattern matched in quantization weight prepack * 4
                self.assertEqual(
                    counters["inductor"]["qconv2d_weight_prepack_matcher_count"], 4
                )
                # 2. Qconv2d Binary Unary fusion in post-grad fusion pass * 2
                self.assertEqual(
                    counters["inductor"]["qconv2d_binary_matcher_count"], 2
                )

            self._test_common(
                mod,
                (v,),
                check_quantization=True,
                check_autocast=torch.bfloat16 if int8_mixed_bf16 else torch.float,
                matcher_check_fn=matcher_check_fn,
            )

    @skipIfNoDynamoSupport
    @skipIfNoONEDNN
    def test_qconv2d_add_cpu(self):
        self._qconv2d_add_cpu_test_helper()

    @skipIfNoDynamoSupport
    @skipIfNoONEDNNBF16
    @skipIfNoONEDNN
    def test_qconv2d_add_int8_mixed_bf16(self):
        self._qconv2d_add_cpu_test_helper(int8_mixed_bf16=True)

    @skipIfNoDynamoSupport
    @skipIfNoONEDNN
    def test_qconv2d_add_relu_cpu(self):
        self._qconv2d_add_cpu_test_helper(use_relu=True)

    @skipIfNoDynamoSupport
    @skipIfNoONEDNNBF16
    @skipIfNoONEDNN
    def test_qconv2d_add_relu_int8_mixed_bf16(self):
        self._qconv2d_add_cpu_test_helper(use_relu=True, int8_mixed_bf16=True)

    @skipIfNoDynamoSupport
    @skipIfNoONEDNN
    def test_qconv2d_add_broadcast_shapes_cpu(self):
        r"""
        This testcase will quantize Conv2d->add pattern using broadcast shape inputs.
        Conv2d->Add fusion will fail for the broadcast shape inputs case.
        """

        class M(torch.nn.Module):
            def __init__(self, use_bias):
                super().__init__()
                self.conv = torch.nn.Conv2d(32, 32, kernel_size=3, stride=1)

            def forward(self, x1, x2):
                return torch.add(self.conv(x1), x2)

        bias_list = [True, False]
        for bias in bias_list:
            mod = M(bias).eval()
            x1 = torch.randn((2, 32, 9, 9))
            x2 = torch.randn((2, 32, 1, 1))

            def matcher_check_fn():
                # 1. Dequant-Conv2D pattern matched in quantization weight prepack * 1
                self.assertEqual(
                    counters["inductor"]["qconv2d_weight_prepack_matcher_count"], 1
                )
                # 2. Qconv2d Binary Unary fusion in post-grad fusion pass * 0
                self.assertEqual(
                    counters["inductor"]["qconv2d_binary_matcher_count"], 0
                )

            self._test_common(
                mod,
                (x1, x2),
                check_quantization=True,
                matcher_check_fn=matcher_check_fn,
            )

    @skipIfNoDynamoSupport
    @skipIfNoONEDNN
    def test_qconv2d_add_2(self):
        r"""
        This testcase prevents this pattern be matched as a conv_binary fusion by mistake.
                Conv(X)  3
                    \   /
                     Add
        We see this pattern in Mobilenet v3 large which add is decomposed from torch.nn.Hardswish or torch.nn.Hardsigmoid.
        """

        class M(torch.nn.Module):
            def __init__(
                self,
                post_op,
            ):
                super().__init__()
                self.conv = torch.nn.Conv2d(3, 6, kernel_size=3, stride=1)
                self.post_op = post_op

            def forward(self, x):
                return self.post_op(self.conv(x))

        for post_op in [
            torch.nn.Hardswish(inplace=True),
            torch.nn.Hardsigmoid(inplace=True),
        ]:
            mod = M(post_op).eval()
            v = torch.randn((1, 3, 8, 8), dtype=torch.float32, requires_grad=False).add(
                1
            )

            def matcher_check_fn():
                # Shouldn't hit conv binary fusion
                self.assertEqual(
                    counters["inductor"]["qconv2d_binary_matcher_count"], 0
                )

            self._test_common(
                mod,
                (v,),
                check_quantization=True,
                matcher_check_fn=matcher_check_fn,
            )

    @skipIfNoDynamoSupport
    @skipIfNoONEDNN
    def test_qconv2d_add_3(self):
        r"""
        This testcase will test below model:
             x
           /   \
        conv1  maxpool
          \    /   \
           add    conv2
            \     /
              cat
        Based on default recipe of x86InductorQuantizer, we will see this pattern after convert:
        qconv1    maxpool
         \           |
          \         q1
           \       /   \
            \     dq1  qconv2
             \   /
              add
               |
               q2
        Since q1 has 2 users and qconv2 is not ancestor node of qconv1, we shouldn't fuse:
                int8
                 /
        qconv1 dq1
           \   /
            add
             |
             q2
             |
            int8
        Instead we can match and fuse this pattern into qconv_binary:
        qconv1  fp32
            \   /
             add
              |
             fp32
        """

        class M(torch.nn.Module):
            def __init__(
                self,
            ):
                super().__init__()
                self.conv1 = torch.nn.Conv2d(3, 3, kernel_size=3, stride=1)
                self.conv2 = torch.nn.Conv2d(3, 3, kernel_size=1, stride=1)
                self.maxpool = torch.nn.MaxPool2d(
                    kernel_size=3, stride=1, padding=0, dilation=1
                )

            def forward(self, x):
                tmp1 = self.conv1(x)
                tmp2 = self.maxpool(x)
                add = torch.add(tmp1, tmp2)
                tmp3 = self.conv2(tmp2)
                return torch.cat((add, tmp3), dim=1)

        mod = M().eval()
        v = torch.randn((1, 3, 8, 8), dtype=torch.float32, requires_grad=False).add(1)

        def matcher_check_fn():
            self.assertEqual(counters["inductor"]["qconv2d_binary_matcher_count"], 1)
            # The matched qconv binary pattern should have 2 nodes [qconv, add]
            # instead of 11 which has dequant in binary input and output quant
            self.assertEqual(counters["inductor"]["qconv2d_binary_matcher_nodes"], 2)

        self._test_common(
            mod,
            (v,),
            check_quantization=True,
            matcher_check_fn=matcher_check_fn,
        )

    @skipIfNoDynamoSupport
    @skipIfNoONEDNN
    @skipIfRocm
    def test_qat_qconv2d(self):
        r"""
        This testcase will quantize a single Conv2d module with qat flow.
        """

        class M(torch.nn.Module):
            def __init__(
                self,
                **kwargs,
            ):
                super().__init__()
                self.conv = torch.nn.Conv2d(3, 128, kernel_size=3, stride=1)
                self.bn = torch.nn.BatchNorm2d(128)

            def forward(self, x):
                return self.bn(self.conv(x))

        mod = M().train()
        v = torch.randn((1, 3, 8, 8), dtype=torch.float32, requires_grad=True).add(1)

        def matcher_check_fn():
            # 1. Dequant-conv pattern matched in quantization weight prepack * 1
            #    [dequantize_per_tensor, dequantize_per_channel, clone, convolution]
            self.assertEqual(
                counters["inductor"]["qconv2d_weight_prepack_matcher_count"], 1
            )
            self.assertEqual(
                counters["inductor"]["qconv2d_weight_prepack_matcher_nodes"], 4
            )
            # 2. QConv2D Unary fusion in post-grad fusion pass * 1
            #    [qconv2d_pointwise_default, quantize_per_tensor]
            self.assertEqual(counters["inductor"]["qconv2d_unary_matcher_count"], 1)
            self.assertEqual(counters["inductor"]["qconv2d_unary_matcher_nodes"], 2)

        self._test_common(
            mod,
            (v,),
            check_quantization=True,
            is_qat=True,
            matcher_check_fn=matcher_check_fn,
        )

    def _qat_qconv2d_unary_cpu_test_helper(
        self,
        unary_op=torch.nn.ReLU(),
    ):
        class M(torch.nn.Module):
            def __init__(
                self,
                **kwargs,
            ):
                super().__init__()
                self.conv = torch.nn.Conv2d(3, 3, kernel_size=3, stride=1)
                self.unary_fn = copy.deepcopy(unary_op)
                self.bn = torch.nn.BatchNorm2d(3)
                self.conv2 = torch.nn.Conv2d(3, 3, kernel_size=3, stride=1)
                self.unary_fn2 = copy.deepcopy(unary_op)
                self.bn2 = torch.nn.BatchNorm2d(3)

            def forward(self, x):
                tmp = self.unary_fn(self.bn(self.conv(x)))
                return self.unary_fn2(self.bn2(self.conv2(tmp)))

        mod = M()
        v = torch.randn((1, 3, 8, 8), dtype=torch.float32, requires_grad=True).add(1)

        def matcher_check_fn():
            # 1. Dequant-conv pattern matched in quantization weight prepack * 1
            #    [convert_element_type_1, sub, mul_1, dequantize_per_channel, clone, convolution]
            self.assertEqual(
                counters["inductor"]["qconv2d_weight_prepack_matcher_count"], 2
            )
            # 2. QConv2D Unary fusion in post-grad fusion pass * 1
            #    [qconv2d_pointwise_default, relu, div_1, round_2, add_1, clamp_min_1, clamp_max_1, convert_element_type_2]
            self.assertEqual(counters["inductor"]["qconv2d_unary_matcher_count"], 2)

        self._test_common(
            mod,
            (v,),
            check_quantization=True,
            is_qat=True,
            matcher_check_fn=matcher_check_fn,
        )

    @skipIfNoDynamoSupport
    @skipIfNoONEDNN
    def test_qat_qconv2d_relu(self):
        r"""
        This testcase will quantize Conv2d->ReLU pattern with qat flow.
        """

        self._qat_qconv2d_unary_cpu_test_helper()

    @skipIfNoDynamoSupport
    @skipIfNoONEDNN
    def test_qat_qconv2d_relu6(self):
        r"""
        This testcase will quantize Conv2d->ReLU6 pattern with qat flow.
        """
        self._qat_qconv2d_unary_cpu_test_helper(unary_op=torch.nn.ReLU6())

    @skipIfNoDynamoSupport
    @skipIfNoONEDNN
    def test_qat_qconv2d_hardtanh(self):
        r"""
        This testcase will quantize Conv2d->Hardtanh pattern with qat flow.
        """
        self._qat_qconv2d_unary_cpu_test_helper(unary_op=torch.nn.Hardtanh())

    @skipIfNoDynamoSupport
    @skipIfNoONEDNN
    def test_qat_qconv2d_silu(self):
        r"""
        This testcase will quantize Conv2d->SiLU pattern with qat flow.
        """
        self._qat_qconv2d_unary_cpu_test_helper(unary_op=torch.nn.SiLU())

    @skipIfNoDynamoSupport
    @skipIfNoONEDNN
    def test_qat_qconv2d_hardswish(self):
        r"""
        This testcase will quantize Conv2d->Hardswish pattern with qat flow.
        """
        self._qat_qconv2d_unary_cpu_test_helper(unary_op=torch.nn.Hardswish())

    @skipIfNoDynamoSupport
    @skipIfNoONEDNN
    @skipIfRocm
    def test_qat_qconv2d_add(self):
        r"""
        This testcase will quantize a Conv2d->Add pattern as:
                 X
               /   \
        Conv1(X)   Conv2(X)
               \   /
                Add
                 |
                 Y
        """

        class M(torch.nn.Module):
            def __init__(
                self,
                **kwargs,
            ):
                super().__init__()
                self.conv1 = torch.nn.Conv2d(3, 6, kernel_size=3, stride=1)
                self.bn1 = torch.nn.BatchNorm2d(6)
                self.conv2 = torch.nn.Conv2d(3, 6, kernel_size=3, stride=1)
                self.bn2 = torch.nn.BatchNorm2d(6)

            def forward(self, x):
                x1 = self.bn1(self.conv1(x))
                x2 = self.bn2(self.conv2(x))
                return x1 + x2

        mod = M().train()
        v = torch.randn((1, 3, 8, 8), dtype=torch.float32, requires_grad=True).add(1)

        def matcher_check_fn():
            # 1. Dequant-conv pattern matched in quantization weight prepack * 2
            #    [dequantize_per_tensor, dequantize_per_channel, clone, convolution]
            self.assertEqual(
                counters["inductor"]["qconv2d_weight_prepack_matcher_count"], 2
            )
            self.assertEqual(
                counters["inductor"]["qconv2d_weight_prepack_matcher_nodes"], 8
            )
            # 2. Qconv2d Binary fusion in post-grad fusion pass * 1
            #    [qconv2d_pointwise_default_1, dequantize_per_tensor, add_3, quantize_per_tensor]
            self.assertEqual(counters["inductor"]["qconv2d_binary_matcher_count"], 1)
            self.assertEqual(counters["inductor"]["qconv2d_binary_matcher_nodes"], 4)

        self._test_common(
            mod,
            (v,),
            check_quantization=True,
            is_qat=True,
            matcher_check_fn=matcher_check_fn,
        )

    @skipIfNoDynamoSupport
    @skipIfNoONEDNN
    @skipIfRocm
    def test_qat_qconv2d_add_relu(self):
        r"""
        This testcase will quantize a Conv2d->Add->ReLU pattern as:
                 X
               /   \
        Conv1(X)   Conv2(X)
               \   /
                Add
                 |
                ReLU
                 |
                 Y
        """

        class M(torch.nn.Module):
            def __init__(
                self,
                **kwargs,
            ):
                super().__init__()
                self.conv1 = torch.nn.Conv2d(3, 6, kernel_size=3, stride=1)
                self.bn1 = torch.nn.BatchNorm2d(6)
                self.conv2 = torch.nn.Conv2d(3, 6, kernel_size=3, stride=1)
                self.bn2 = torch.nn.BatchNorm2d(6)
                self.relu = torch.nn.ReLU()

            def forward(self, x):
                x1 = self.bn1(self.conv1(x))
                x2 = self.bn2(self.conv2(x))
                return self.relu(x1 + x2)

        mod = M().train()
        v = torch.randn((1, 3, 8, 8), dtype=torch.float32, requires_grad=True).add(1)

        def matcher_check_fn():
            # 1. Dequant-conv pattern matched in quantization weight prepack * 2
            #    [dequantize_per_tensor, dequantize_per_channel, clone, convolution]
            self.assertEqual(
                counters["inductor"]["qconv2d_weight_prepack_matcher_count"], 2
            )
            self.assertEqual(
                counters["inductor"]["qconv2d_weight_prepack_matcher_nodes"], 8
            )
            # 2. Qconv2d Binary fusion in post-grad fusion pass * 1
            #    [qconv2d_pointwise_default_1, dequantize_per_tensor, add_3, relu, quantize_per_tensor]
            self.assertEqual(counters["inductor"]["qconv2d_binary_matcher_count"], 1)
            self.assertEqual(counters["inductor"]["qconv2d_binary_matcher_nodes"], 5)

        self._test_common(
            mod,
            (v,),
            check_quantization=True,
            is_qat=True,
            matcher_check_fn=matcher_check_fn,
        )

    @skipIfNoDynamoSupport
    @skipIfNoONEDNN
    @skipIfRocm
    def test_qconv2d_dequant_promotion_cpu(self):
        r"""
        This testcase tests if dequant node before conv2d is promoted correctly:
                 X
                 |
              Conv1(X)
               /   \
        Conv2(X)   Conv3(X)
               \   /
                Add
                 |
                 Y
        """

        class M(torch.nn.Module):
            def __init__(
                self,
                **kwargs,
            ):
                super().__init__()
                self.conv1 = torch.nn.Conv2d(3, 6, kernel_size=3, stride=1)
                self.conv2 = torch.nn.Conv2d(6, 6, kernel_size=3, stride=1)
                self.conv3 = torch.nn.Conv2d(6, 6, kernel_size=3, stride=1)

            def forward(self, x):
                temp = self.conv1(x)
                temp = self.conv2(temp) + self.conv3(temp)
                return temp

        mod = M().eval()
        v = torch.randn((1, 3, 8, 8), dtype=torch.float32, requires_grad=False).add(1)

        def matcher_check_fn():
            # 1. Dequant pattern matcher for dequant promotion * 1
            #    [dequantize_per_tensor]
            self.assertEqual(counters["inductor"]["dequant_promotion_matcher_count"], 1)
            self.assertEqual(counters["inductor"]["dequant_promotion_matcher_nodes"], 1)
            # 2. Dequant-conv pattern matched in quantization weight prepack * 3
            #    [dequantize_per_tensor, dequantize_per_channel, clone, convolution]
            self.assertEqual(
                counters["inductor"]["qconv2d_weight_prepack_matcher_count"], 3
            )
            self.assertEqual(
                counters["inductor"]["qconv2d_weight_prepack_matcher_nodes"], 12
            )
            # 3. Qconv2d Binary fusion in post-grad fusion pass * 1
            #    [qconv2d_pointwise_default_1, add_3]
            self.assertEqual(counters["inductor"]["qconv2d_binary_matcher_count"], 1)
            self.assertEqual(counters["inductor"]["qconv2d_binary_matcher_nodes"], 2)

        self._test_common(
            mod,
            (v,),
            check_quantization=True,
            matcher_check_fn=matcher_check_fn,
        )

    def _qlinear_cpu_test_helper(
        self,
        inputs,
        int8_mixed_bf16=False,
        do_permute=False,
        matcher_check_fn=None,
        bias=True,
        is_dynamic=False,
        is_qat=False,
    ):
        class M(torch.nn.Module):
            def __init__(self, use_bias, do_permute=False):
                super().__init__()
                self.linear = torch.nn.Linear(4, 3, use_bias)
                self.linear2 = torch.nn.Linear(3, 4, use_bias)
                self.do_permute = do_permute

            def forward(self, x):
                if self.do_permute:
                    x = torch.reshape(torch.permute(x, (0, 2, 3, 1)), (2, 12, 4))
                return self.linear2(self.linear(x))

        mod = M(bias, do_permute=do_permute).eval()

        def _default_matcher_check_fn():
            self.assertEqual(
                counters["inductor"]["qlinear_weight_prepack_matcher_count"], 2
            )

        self._test_common(
            mod,
            inputs,
            check_autocast=torch.bfloat16 if int8_mixed_bf16 else torch.float,
            check_quantization=True,
            matcher_check_fn=matcher_check_fn
            if matcher_check_fn is not None
            else _default_matcher_check_fn,
            is_qat=is_qat,
            is_dynamic=is_dynamic,
        )

    @skipIfNoDynamoSupport
    @skipIfNoONEDNN
    def test_qlinear_cpu(self):
        r"""
        This testcase will quantize a single Linear Moduel.
        """
        for bias in [True, False]:
            self._qlinear_cpu_test_helper((torch.randn((2, 4)),), bias=bias)

    @skipIfNoDynamoSupport
    @skipIfNoONEDNN
    def test_dynamic_qlinear_cpu(self):
        r"""
        This testcase will quantize a single Linear Moduel.
        """
        for bias in [True, False]:
            self._qlinear_cpu_test_helper(
                (torch.randn((2, 4)),), bias=bias, is_dynamic=True
            )

    @skipIfNoDynamoSupport
    @skipIfNoONEDNN
    def test_dynamic_qlinear_qat_cpu(self):
        r"""
        This testcase will quantize a single Linear Moduel.
        """
        for bias in [True, False]:
            self._qlinear_cpu_test_helper(
                (torch.randn((2, 4)),), bias=bias, is_dynamic=True, is_qat=True
            )

    @skipIfNoDynamoSupport
    @skipIfNoONEDNN
    def test_dynamic_qlinear_input_dim_exceeds_2(self):
        r"""
        This testcase will quantize a single Linear Moduel.
        """
        for bias in [True, False]:
            self._qlinear_cpu_test_helper(
                (torch.randn((2, 3, 4)),), bias=bias, is_dynamic=True
            )

    @skipIfNoDynamoSupport
    @skipIfNoONEDNNBF16
    @skipIfNoONEDNN
    def test_qlinear_int8_mixed_bf16(self):
        r"""
        This testcase will quantize a single Linear Moduel with int8_mixed_bf16 quantization.
        """
        for bias in [True, False]:
            self._qlinear_cpu_test_helper(
                (torch.randn((2, 4)),), int8_mixed_bf16=True, bias=bias
            )

    @skipIfNoDynamoSupport
    @skipIfNoONEDNN
    def test_qlinear_input_dim_exceeds_2(self):
        r"""
        This testcase will quantize a single Linear Moduel.
        """
        for bias in [True, False]:
            self._qlinear_cpu_test_helper((torch.randn((2, 3, 4)),), bias=bias)

    @skipIfNoDynamoSupport
    @skipIfNoONEDNNBF16
    @skipIfNoONEDNN
    def test_qlinear_int8_mixed_bf16_input_dim_exceeds_2(self):
        r"""
        This testcase will quantize a single Linear Moduel with int8_mixed_bf16 quantization.
        """
        for bias in [True, False]:
            self._qlinear_cpu_test_helper(
                (torch.randn((2, 3, 4)),), int8_mixed_bf16=True, bias=bias
            )

    @skipIfNoDynamoSupport
    @skipIfNoONEDNN
    def test_qlinear_input_dim_exceeds_2_and_not_contiguous(self):
        r"""
        This testcase will quantize a single Linear Module.
        * Input dim exceeds 2
        * Input not contiguous
        """
        for bias in [True, False]:

            def matcher_check_fn():
                self.assertEqual(
                    counters["inductor"]["qlinear_weight_prepack_matcher_count"], 2
                )
                self.assertEqual(
                    counters["inductor"]["qlinear_weight_prepack_matcher_nodes"],
                    13 if bias else 12,
                )

            self._qlinear_cpu_test_helper(
                (torch.randn((2, 4, 3, 4)),),
                do_permute=True,
                matcher_check_fn=matcher_check_fn,
                bias=bias,
            )

    @skipIfNoDynamoSupport
    @skipIfNoONEDNNBF16
    @skipIfNoONEDNN
    def test_qlinear_int8_mixed_bf16_input_dim_exceeds_2_and_not_contiguous(self):
        r"""
        This testcase will quantize a single Linear Module for int8_bf16.
        * Input dim exceeds 2
        * Input not contiguous
        """
        for bias in [True, False]:

            def matcher_check_fn():
                self.assertEqual(
                    counters["inductor"]["qlinear_weight_prepack_matcher_count"], 2
                )
                self.assertEqual(
                    counters["inductor"]["qlinear_weight_prepack_matcher_nodes"],
                    17 if bias else 16,
                )

            self._qlinear_cpu_test_helper(
                (torch.randn((2, 4, 3, 4)),),
                int8_mixed_bf16=True,
                do_permute=True,
                matcher_check_fn=matcher_check_fn,
                bias=bias,
            )

    def _qlinear_unary_cpu_test_helper(
        self, inputs, unary_op=torch.nn.ReLU(), int8_mixed_bf16=False
    ):
        class M(torch.nn.Module):
            def __init__(self, use_bias):
                super().__init__()
                self.linear = torch.nn.Linear(4, 4, use_bias)
                self.unary_fn = copy.deepcopy(unary_op)
                self.linear2 = torch.nn.Linear(4, 4, use_bias)
                self.unary_fn2 = copy.deepcopy(unary_op)

            def forward(self, x):
                tmp = self.unary_fn(self.linear(x))
                return self.unary_fn2(self.linear2(tmp))

        bias_list = [True, False]
        for bias in bias_list:
            mod = M(bias).eval()

            def matcher_check_fn():
                # 1. dequant-linear pattern matched in quantization weight prepack
                self.assertEqual(
                    counters["inductor"]["qlinear_weight_prepack_matcher_count"], 2
                )
                # 2. QLinear Unary fusion in post-grad fusion pass
                self.assertEqual(counters["inductor"]["qlinear_unary_matcher_count"], 2)

            self._test_common(
                mod,
                inputs,
                check_autocast=torch.bfloat16 if int8_mixed_bf16 else torch.float,
                check_quantization=True,
                matcher_check_fn=matcher_check_fn,
            )

    @skipIfNoDynamoSupport
    @skipIfNoONEDNN
    def test_qlinear_relu_cpu(self):
        r"""
        This testcase will quantize a Linear->ReLU pattern.
        """
        self._qlinear_unary_cpu_test_helper((torch.randn((2, 4)),))

    @skipIfNoDynamoSupport
    @skipIfNoONEDNNBF16
    @skipIfNoONEDNN
    def test_qlinear_relu_int8_mixed_bf16(self):
        r"""
        This testcase will quantize a Linear->ReLU pattern with int8_mixed_bf16 quantization.
        """
        self._qlinear_unary_cpu_test_helper(
            (torch.randn((2, 4)),), int8_mixed_bf16=True
        )

    @skipIfNoDynamoSupport
    @skipIfNoONEDNN
    def test_qlinear_relu_input_dim_exceeds_2(self):
        r"""
        This testcase will quantize a Linear->ReLU pattern.
        """
        self._qlinear_unary_cpu_test_helper((torch.randn((2, 3, 4)),))

    @skipIfNoDynamoSupport
    @skipIfNoONEDNNBF16
    @skipIfNoONEDNN
    def test_qlinear_relu_int8_mixed_bf16_input_dim_exceeds_2(self):
        r"""
        This testcase will quantize a Linear->ReLU pattern with int8_mixed_bf16 quantization.
        """
        self._qlinear_unary_cpu_test_helper(
            (torch.randn((2, 3, 4)),), int8_mixed_bf16=True
        )

    @skipIfNoDynamoSupport
    @skipIfNoONEDNN
    def test_qlinear_gelu_cpu(self):
        r"""
        This testcase will quantize a Linear->GELU pattern.
        """
        for gelu in [torch.nn.GELU("none"), torch.nn.GELU("tanh")]:
            self._qlinear_unary_cpu_test_helper((torch.randn((2, 4)),), gelu)

    @skipIfNoDynamoSupport
    @skipIfNoONEDNNBF16
    @skipIfNoONEDNN
    def test_qlinear_gelu_int8_mixed_bf16(self):
        r"""
        This testcase will quantize a Linear->GELU pattern with int8_mixed_bf16 quantization.
        """
        for gelu in [torch.nn.GELU("none"), torch.nn.GELU("tanh")]:
            self._qlinear_unary_cpu_test_helper(
                (torch.randn((2, 4)),), gelu, int8_mixed_bf16=True
            )

    def _qlinear_add_cpu_test_helper(
        self, use_relu=False, int8_mixed_bf16=False, is_qat=True, is_dynamic=True
    ):
        r"""
        This testcase will quantize two consecutive Linear->Add(->relu) patterns as:
                 X
               /   \
        linear(X)   linear(X)
               \   /
                Add
                 |
           Optional(relu)
               /   \
        linear(X)   linear(X)
               \   /
                Add
                 |
           Optional(relu)
                 |
                 Y
        """

        def fake_quant(x):
            # to produce a float32 result as extra input
            qlib = torch.ops.quantized_decomposed
            x = qlib.quantize_per_tensor.default(x, 0.0166785, 42, 0, 255, torch.uint8)
            x = qlib.dequantize_per_tensor.default(
                x, 0.0166785, 42, 0, 255, torch.uint8
            )
            return x

        class M(torch.nn.Module):
            def __init__(
                self,
                add_fn,
                use_relu,
                fake_quant_before_extra_input,
            ):
                super().__init__()
                self.linear1 = torch.nn.Linear(4, 4)
                self.linear2 = torch.nn.Linear(4, 4)
                self.add_fn = add_fn
                self.relu = torch.nn.ReLU()
                self.linear3 = torch.nn.Linear(4, 4)
                self.linear4 = torch.nn.Linear(4, 4)
                self.add_fn2 = add_fn
                self.relu2 = torch.nn.ReLU()
                self.use_relu = use_relu
                self.fake_quant_before_extra_input = fake_quant_before_extra_input

            def forward(self, x):
                x1 = self.linear1(x)
                x2 = self.linear2(x)
                if self.fake_quant_before_extra_input:
                    x2 = fake_quant(x2)
                tmp = self.add_fn(x1, x2)
                if self.use_relu:
                    tmp = self.relu(tmp)
                tmp1 = self.linear3(tmp)
                tmp2 = self.linear4(tmp)
                if self.fake_quant_before_extra_input:
                    tmp2 = fake_quant(tmp2)
                res = self.add_fn2(tmp1, tmp2)
                if self.use_relu:
                    res = self.relu2(res)
                return res

        add_fn_list = [
            lambda x, y: x + y,
            lambda x, y: y + x,
            lambda x, y: x.add_(y),
            lambda x, y: y.add_(x),
        ]
        fake_quant_x2_list = [False, True] if int8_mixed_bf16 else [False]
        cases = itertools.product(add_fn_list, fake_quant_x2_list)
        for add_fn, fq_x2 in cases:
            mod = M(add_fn, use_relu, fq_x2).eval()
            v = torch.randn((4, 4), dtype=torch.float32, requires_grad=False).add(1)

            def matcher_check_fn():
                # 1. Dequant-linear pattern matched in quantization weight prepack * 4
                self.assertEqual(
                    counters["inductor"]["qlinear_weight_prepack_matcher_count"], 4
                )
                # pattern = [dequant_per_tensor, (convert_dtype), dequant_per_channel, (convert_dtype), permute, addmm]
                nodes_per_match = 6 if int8_mixed_bf16 else 4
                self.assertEqual(
                    counters["inductor"]["qlinear_weight_prepack_matcher_nodes"],
                    4 * nodes_per_match,
                )
                # 2. Qlinear Binary Unary fusion in post-grad fusion pass * 2
                self.assertEqual(
                    counters["inductor"]["qlinear_binary_matcher_count"], 2
                )
                # Two linear-binary patterns are matched
                # matched patter1 = [qlinear, add, (convert dtype), (relu), quantize_per_tensor]
                # matched patter2 = [qlinear, add, (convert dtype), (relu)]
                # If add_fn is x.add_(y), x is bf16 and y is fp32, there is a to_bf16 node after binary
                to_bf16_after_binary = 2 * (add_fn == add_fn_list[2] and fq_x2)
                self.assertEqual(
                    counters["inductor"]["qlinear_binary_matcher_nodes"],
                    (4 if is_dynamic else 5) + 2 * use_relu + to_bf16_after_binary,
                )

            self._test_common(
                mod,
                (v,),
                check_quantization=True,
                check_autocast=torch.bfloat16 if int8_mixed_bf16 else torch.float,
                matcher_check_fn=matcher_check_fn,
                is_qat=is_qat,
                is_dynamic=is_dynamic,
            )
            if torch._inductor.config.cpp_wrapper:
                # For CPP wrapper
                self._test_code_common(
                    mod,
                    (v,),
                    [
                        "torch.ops.onednn.qlinear_pointwise.tensor",
                        "torch.ops.onednn.qlinear_pointwise.binary",
                    ]
                    if config.abi_compatible
                    else [
                        "op_onednn_qlinear_pointwise_tensor.call",
                        "op_onednn_qlinear_pointwise_binary_tensor.call",
                    ],
                    [],
                    check_quantization=True,
                    num_include_ops=[4, 4] if config.abi_compatible else [2, 2],
                )
            else:
                # For python wrapper
                self._test_code_common(
                    mod,
                    (v,),
                    [
                        "torch.ops.onednn.qlinear_pointwise.tensor",
                        "torch.ops.onednn.qlinear_pointwise.binary",
                    ],
                    [],
                    check_quantization=True,
                    num_include_ops=[2, 2],
                )
<<<<<<< HEAD
                if torch._inductor.config.cpp_wrapper:
                    # For CPP wrapper
                    self._test_code_common(
                        mod,
                        (v,),
                        [
                            "torch.ops.onednn.qlinear_pointwise.tensor",
                            "torch.ops.onednn.qlinear_pointwise.binary",
                        ]
                        if config.abi_compatible
                        else [
                            "op_onednn_qlinear_pointwise_tensor.call",
                            "op_onednn_qlinear_pointwise_binary_tensor.call",
                        ],
                        [],
                        check_quantization=True,
                        num_include_ops=[4, 4] if config.abi_compatible else [2, 2],
                    )
                else:
                    # For python wrapper
                    self._test_code_common(
                        mod,
                        (v,),
                        [
                            "torch.ops.onednn.qlinear_pointwise.tensor",
                            "torch.ops.onednn.qlinear_pointwise.binary",
                        ],
                        [],
                        check_quantization=True,
                        num_include_ops=[2, 2],
                    )

    @skipIfNoDynamoSupport
    @skipIfNoONEDNN
    def test_qlinear_add_cpu(self):
        self._qlinear_add_cpu_test_helper()

    @skipIfNoDynamoSupport
    @skipIfNoONEDNNBF16
    @skipIfNoONEDNN
    def test_qlinear_add_int8_mixed_bf16(self):
        self._qlinear_add_cpu_test_helper(int8_mixed_bf16=True)
=======
>>>>>>> 9b2e453e

    @skipIfNoDynamoSupport
    @skipIfNoONEDNN
    @parametrize("use_relu", [True, False])
    @parametrize("is_qat", [True, False])
    @parametrize("is_dynamic", [True, False])
    def test_qlinear_add_cpu(self, use_relu, is_qat, is_dynamic):
        self._qlinear_add_cpu_test_helper(
            use_relu=use_relu, is_qat=is_qat, is_dynamic=is_dynamic
        )

    @skipIfNoDynamoSupport
    @skipIfNoONEDNNBF16
    @skipIfNoONEDNN
    @parametrize("use_relu", [True, False])
    @parametrize("is_qat", [True, False])
    @parametrize("is_dynamic", [True, False])
    def test_qlinear_add_int8_mixed_bf16(self, use_relu, is_qat, is_dynamic):
        self._qlinear_add_cpu_test_helper(
            int8_mixed_bf16=True,
            use_relu=use_relu,
            is_qat=is_qat,
            is_dynamic=is_dynamic,
        )

    def _qlinear_dequant_promotion_cpu_test_helper(
        self,
        inputs,
        int8_mixed_bf16=False,
        is_dynamic=False,
        matcher_check_fn=None,
    ):
        class M(torch.nn.Module):
            def __init__(
                self,
                **kwargs,
            ):
                super().__init__()
                self.linear1 = torch.nn.Linear(4, 4)
                self.linear2 = torch.nn.Linear(4, 4)
                self.linear3 = torch.nn.Linear(4, 4)

            def forward(self, x):
                temp = self.linear1(x)
                temp = self.linear2(temp) + self.linear3(temp)
                return temp

        mod = M().eval()

        def default_matcher_check_fn():
            # 1. Dequant pattern matcher for dequant promotion * 1
            self.assertEqual(counters["inductor"]["dequant_promotion_matcher_count"], 1)
            # 2. dequant-linear pattern matched in quantization weight prepack * 3
            self.assertEqual(
                counters["inductor"]["qlinear_weight_prepack_matcher_count"], 3
            )
            # 3. QLinear Unary fusion in post-grad fusion pass * 1
            self.assertEqual(counters["inductor"]["qlinear_unary_matcher_count"], 1)

        self._test_common(
            mod,
            inputs,
            check_autocast=torch.bfloat16 if int8_mixed_bf16 else torch.float,
            check_quantization=True,
            matcher_check_fn=matcher_check_fn
            if matcher_check_fn is not None
            else default_matcher_check_fn,
            is_dynamic=is_dynamic,
        )

    @skipIfNoDynamoSupport
    @skipIfNoONEDNN
    def test_qlinear_dequant_promotion_cpu(self):
        r"""
        This testcase test if dequant node before linear is promoted correctly:
                  X
                  |
               Linear1(X)
                /   \
        Linear2(X)   Linear3(X)
                \   /
                 Add
                  |
                  Y
        """
        self._qlinear_dequant_promotion_cpu_test_helper((torch.randn((2, 4)),))

    @skipIfNoDynamoSupport
    @skipIfNoONEDNNBF16
    @skipIfNoONEDNN
    def test_qlinear_dequant_promotion_int8_mixed_bf16(self):
        r"""
        Test with int8_mixed_bf16 quantization.
        This testcase test if dequant node before linear is promoted correctly:
                  X
                  |
               Linear1(X)
                /   \
        Linear2(X)   Linear3(X)
                \   /
                 Add
                  |
                  Y
        """
        self._qlinear_dequant_promotion_cpu_test_helper(
            (torch.randn((2, 4)),), int8_mixed_bf16=True
        )

    @skipIfNoDynamoSupport
    @skipIfNoONEDNN
    def test_qlinear_dequant_promotion_cpu_input_dim_exceeds_2(self):
        r"""
        This testcase test if dequant node before linear is promoted correctly:
                  X
                  |
               Linear1(X)
                /   \
        Linear2(X)   Linear3(X)
                \   /
                 Add
                  |
                  Y
        """
        self._qlinear_dequant_promotion_cpu_test_helper((torch.randn((2, 3, 4)),))

    @skipIfNoDynamoSupport
    @skipIfNoONEDNNBF16
    @skipIfNoONEDNN
    def test_qlinear_dequant_promotion_int8_mixed_bf16_input_dim_exceeds_2(self):
        r"""
        Test with int8_mixed_bf16 quantization.
        This testcase test if dequant node before linear is promoted correctly:
                  X
                  |
               Linear1(X)
                /   \
        Linear2(X)   Linear3(X)
                \   /
                 Add
                  |
                  Y
        """
        self._qlinear_dequant_promotion_cpu_test_helper(
            (torch.randn((2, 3, 4)),), int8_mixed_bf16=True
        )

    @skipIfNoDynamoSupport
    @skipIfNoONEDNN
    def test_qlinear_dequant_promotion_dynamic_cpu(self):
        r"""
        This testcase test if dequant node before linear is promoted correctly:
                  X
                  |
               Linear1(X)
                /   \
        Linear2(X)   Linear3(X)
                \   /
                 Add
                  |
                  Y
        """

        def matcher_check_fn():
            # 1. Dequant pattern matcher for dequant promotion * 1
            self.assertEqual(counters["inductor"]["dequant_promotion_matcher_count"], 1)
            # 2. dequant-linear pattern matched in quantization weight prepack * 3
            self.assertEqual(
                counters["inductor"]["qlinear_weight_prepack_matcher_count"], 3
            )

        self._qlinear_dequant_promotion_cpu_test_helper(
            (torch.randn((2, 4)),),
            matcher_check_fn=matcher_check_fn,
            is_dynamic=True,
        )

    @skipIfNoDynamoSupport
    @skipIfNoONEDNN
    def test_qlinear_mul_cpu(self):
        r"""
        This testcase will quantize a Linear->Mul pattern.
        """

        class M(torch.nn.Module):
            def __init__(self, use_bias):
                super().__init__()
                self.linear = torch.nn.Linear(4, 5, use_bias)

            def forward(self, x1, x2):
                return torch.mul(self.linear(x1), x2)

        bias_list = [True, False]
        for bias in bias_list:
            mod = M(bias).eval()
            x1 = torch.randn((2, 4))
            x2 = torch.randn((2, 5))

            def matcher_check_fn():
                self.assertEqual(
                    counters["inductor"]["qlinear_weight_prepack_matcher_count"], 1
                )

            self._test_common(
                mod,
                (x1, x2),
                check_quantization=True,
                matcher_check_fn=matcher_check_fn,
            )

    @skipIfNoDynamoSupport
    def test_qmaxpool2d(self):
        r"""
        This testcase will quantize Conv2d->ReLU->MaxPool2d pattern.
        """

        class M(torch.nn.Module):
            def __init__(
                self,
                kwargs,
            ):
                super().__init__()
                self.conv = torch.nn.Conv2d(
                    3, 64, 7, bias=True, stride=2, padding=3, dilation=1
                )
                self.relu = torch.nn.ReLU()
                self.maxpool = torch.nn.MaxPool2d(3, **kwargs)

            def forward(self, x):
                return self.maxpool(self.relu(self.conv(x)))

        kwargs_list = [
            {"stride": 2},
            {"stride": 2, "padding": 1},
            {"stride": 2, "padding": 1, "dilation": 1},
            {"stride": 2, "padding": 1, "dilation": 1, "ceil_mode": False},
        ]
        for kwargs in kwargs_list:
            mod = M(kwargs).eval()
            v = torch.randn((1, 3, 8, 8), dtype=torch.float32, requires_grad=False).add(
                1
            )

            def matcher_check_fn():
                self.assertEqual(counters["inductor"]["qmaxpool2d_matcher_count"], 1)
                self.assertEqual(
                    counters["inductor"]["qconv2d_weight_prepack_matcher_count"], 1
                )
                self.assertEqual(counters["inductor"]["qconv2d_unary_matcher_count"], 1)

            self._test_common(
                mod,
                (v,),
                check_quantization=True,
                matcher_check_fn=matcher_check_fn,
            )

    @skipIfNoDynamoSupport
    def test_qflatten(self):
        r"""
        This testcase will quantize Conv2d->AdaptiveAvgPool2d->flatten->cat pattern.
        """

        class M(torch.nn.Module):
            def __init__(
                self,
            ):
                super().__init__()
                self.conv = torch.nn.Conv2d(
                    3, 64, 7, bias=True, stride=2, padding=3, dilation=1
                )
                self.relu = torch.nn.ReLU()
                self.adaptive_avg_pool2d = torch.nn.AdaptiveAvgPool2d((1, 1))

            def forward(self, x):
                return torch.cat(
                    [
                        torch.flatten(
                            self.adaptive_avg_pool2d(self.relu(self.conv(x))), 1
                        )
                    ]
                )

        mod = M().eval()
        v = torch.randn((1, 3, 8, 8), dtype=torch.float32, requires_grad=False).add(1)

        def matcher_check_fn():
            self.assertEqual(counters["inductor"]["qreshape_matcher_count"], 1)

        self._test_common(
            mod,
            (v,),
            check_quantization=True,
            matcher_check_fn=matcher_check_fn,
        )

    @skipIfNoDynamoSupport
    def test_qcat(self):
        r"""
        This testcase will quantize cat based pattern:
                X
             /     \
        Conv1(X)  Pow(x)
            \        \
             \     Conv2(X)
              \    /
               Cat
                |
                Y
        """

        class M(torch.nn.Module):
            def __init__(
                self,
            ):
                super().__init__()
                self.conv = torch.nn.Conv2d(
                    3, 64, 7, bias=True, stride=2, padding=3, dilation=1
                )
                self.conv2 = torch.nn.Conv2d(
                    3, 64, 7, bias=True, stride=2, padding=3, dilation=1
                )

            def forward(self, x):
                temp1 = self.conv(x)
                temp2 = self.conv2(torch.pow(x, 2))
                return torch.cat((temp1, temp2), 1)

        mod = M().eval()
        v = torch.randn((1, 3, 8, 8), dtype=torch.float32, requires_grad=False).add(1)

        def matcher_check_fn():
            self.assertEqual(counters["inductor"]["qcat_matcher_count"], 1)
            self.assertEqual(
                counters["inductor"]["qconv2d_weight_prepack_matcher_count"], 2
            )
            self.assertEqual(counters["inductor"]["qconv2d_unary_matcher_count"], 2)

        self._test_common(
            mod,
            (v,),
            check_quantization=True,
            matcher_check_fn=matcher_check_fn,
        )

    # https://github.com/pytorch/pytorch/issues/99841.
    def test_hardtanh_pattern_fallback(self):
        class Model(torch.nn.Module):
            def __init__(self) -> None:
                super().__init__()
                self.conv_transpose = torch.nn.ConvTranspose2d(
                    in_channels=3, out_channels=32, kernel_size=3, stride=1, padding=1
                )

            def forward(self, x, min_value, max_value):
                conv_transpose_output = self.conv_transpose(x)
                clamp_min_output = torch.clamp_min(conv_transpose_output, min_value)
                clamp_max_output = torch.clamp_max(clamp_min_output, max_value)
                return clamp_max_output

        # check works for min_value > max_value.
        min_values = [3, torch.randn(1, 32, 28, 28)]
        max_values = [0, torch.randn(1, 32, 28, 28)]
        v = torch.randn(1, 3, 28, 28)
        for min_value, max_value in zip(min_values, max_values):
            mod = Model().eval()
            self._test_common(mod, (v, min_value, max_value), 2, 4)

    def test_leaky_relu_pattern_fallback(self):
        class Model(torch.nn.Module):
            def __init__(self) -> None:
                super().__init__()
                self.conv = torch.nn.Conv2d(
                    in_channels=3, out_channels=32, kernel_size=3, stride=1, padding=1
                )

            def forward(self, x, negative_slope):
                conv_out = self.conv(x)
                return torch.where(conv_out > 0, conv_out, conv_out * negative_slope)

        negative_slopes = [0.1, torch.randn(1, 32, 28, 28)]
        with torch.no_grad():
            v = torch.randn(1, 3, 28, 28)
            for negative_slope in negative_slopes:
                mod = Model().eval()
                self._test_common(mod, (v, negative_slope), 2, 5)

    # https://github.com/pytorch/pytorch/issues/99838.
    def test_conv2d_add_scalar(self):
        class Model(torch.nn.Module):
            def __init__(self) -> None:
                super().__init__()
                self.conv = torch.nn.Conv2d(
                    in_channels=3, out_channels=32, kernel_size=3, stride=1, padding=1
                )

            def forward(self, x):
                out_conv = self.conv(x)
                out = torch.add(out_conv, 1.0)
                return out

        with torch.no_grad():
            mod = Model().eval()
            v = torch.randn(1, 3, 28, 28)
            self._test_common(mod, (v,), 1, 1)

    def test_conv2d_binary_inplace_fusion_pass_cpu(
        self, include_ops=None, exclude_ops=None
    ):
        class Model_v1(torch.nn.Module):
            def __init__(self) -> None:
                super().__init__()
                self.conv = torch.nn.Conv2d(
                    in_channels=3, out_channels=32, kernel_size=3, stride=1, padding=1
                )

            def forward(self, x, other):
                conv_out = self.conv(x)
                return torch.add(conv_out, other.relu())

        class Model_v2(torch.nn.Module):
            def __init__(self) -> None:
                super().__init__()
                self.conv = torch.nn.Conv2d(
                    in_channels=3, out_channels=32, kernel_size=3, stride=1, padding=1
                )
                self.conv2 = torch.nn.Conv2d(
                    in_channels=32, out_channels=32, kernel_size=3, stride=1, padding=1
                )
                self.conv3 = torch.nn.Conv2d(
                    in_channels=32, out_channels=32, kernel_size=3, stride=1, padding=1
                )

            def forward(self, x, _):
                conv_out1 = self.conv(x)
                pow_out = torch.pow(conv_out1, 2)
                conv_out2 = self.conv2(pow_out)
                conv_out3 = self.conv3(conv_out2)
                res = torch.add(conv_out3, pow_out)
                return res

        input = torch.randn(1, 3, 28, 28).to(memory_format=torch.channels_last)
        others = [
            torch.randn(1, 32, 28, 28).to(memory_format=torch.channels_last),
            torch.randn(1, 32, 28, 28).to(memory_format=torch.channels_last),
        ]
        mod_v1 = Model_v1().to(memory_format=torch.channels_last).eval()
        mod_v2 = Model_v2().to(memory_format=torch.channels_last).eval()

        if include_ops is None:
            include_ops = ["mkldnn._convolution_pointwise_.binary"]
        if exclude_ops is None:
            exclude_ops = ["mkldnn._convolution_pointwise.binary"]

        for other, mod in zip(others, [mod_v1, mod_v2]):
            self._test_code_common(mod, (input, other), include_ops, exclude_ops)

    def test_conv2d_binary_inplace_fusion_failed_cpu(
        self, include_ops=None, exclude_ops=None
    ):
        # Written buffer is graph input, we can't fuse inplace.
        class Model_v1(torch.nn.Module):
            def __init__(self) -> None:
                super().__init__()
                self.conv = torch.nn.Conv2d(
                    in_channels=3, out_channels=32, kernel_size=3, stride=1, padding=1
                )

            def forward(self, x, other):
                conv_out = self.conv(x)
                return torch.add(conv_out, other)

        # Written buffer is an alias tensor, we can't fuse inplace.
        class Model_v2(torch.nn.Module):
            def __init__(self) -> None:
                super().__init__()
                self.conv = torch.nn.Conv2d(
                    in_channels=3, out_channels=32, kernel_size=3, stride=1, padding=1
                )

            def forward(self, x, other):
                conv_out = self.conv(x)
                return torch.add(conv_out, other[1:2, :, :, :]), other

        class Model_v3(torch.nn.Module):
            def __init__(self) -> None:
                super().__init__()
                self.conv = torch.nn.Conv2d(
                    in_channels=3, out_channels=32, kernel_size=3, stride=1, padding=1
                )
                self.conv2 = torch.nn.Conv2d(
                    in_channels=32, out_channels=32, kernel_size=3, stride=1, padding=1
                )

            def forward(self, x, _):
                pow_out = torch.pow(self.conv(x), 2)
                other2 = F.relu(pow_out)
                conv_out2 = self.conv2(pow_out)
                res = torch.add(conv_out2, pow_out)
                res = res + other2
                return res

        # Written buffer is an ReinterpretView, we can't fuse inplace.
        class Model_v4(torch.nn.Module):
            def __init__(self) -> None:
                super().__init__()
                self.conv = torch.nn.Conv2d(3, 32, 3, padding=1, bias=True)
                self.linear = torch.nn.Linear(32 * 28, 32 * 28)
                self.relu = torch.nn.ReLU()

            def forward(self, x, y):
                x = self.conv(self.relu(x))
                y = self.linear(y)
                y = torch.cat((y, y + 1), 1)
                y = torch.ops.aten.permute.default(y, [0, 2, 1]).reshape(1, 32, 28, 28)
                return x + y

        class Model_v5(torch.nn.Module):
            def __init__(self) -> None:
                super().__init__()
                self.conv = torch.nn.Conv2d(32, 32, 3, padding=1, bias=True)
                self.relu = torch.nn.ReLU()

            def forward(self, _, x):
                x1 = self.relu(x)
                return self.conv(x1) + x1

        input = torch.randn(1, 3, 28, 28).to(memory_format=torch.channels_last)
        others = [
            torch.randn(1, 32, 28, 28).to(memory_format=torch.channels_last),
            torch.randn(2, 32, 28, 28).to(memory_format=torch.channels_last),
            torch.randn(1, 32, 28, 28).to(memory_format=torch.channels_last),
            torch.randn(1, 14, 32 * 28),
            torch.randn(1, 32, 28, 28).to(memory_format=torch.channels_last),
        ]
        mod_v1 = Model_v1().to(memory_format=torch.channels_last).eval()
        mod_v2 = Model_v2().to(memory_format=torch.channels_last).eval()
        mod_v3 = Model_v3().to(memory_format=torch.channels_last).eval()
        mod_v4 = Model_v4().to(memory_format=torch.channels_last).eval()
        mod_v5 = Model_v5().to(memory_format=torch.channels_last).eval()

        if include_ops is None:
            include_ops = ["mkldnn._convolution_pointwise.binary"]
        if exclude_ops is None:
            exclude_ops = ["mkldnn._convolution_pointwise_.binary"]

        for other, mod in zip(others, [mod_v1, mod_v2, mod_v3, mod_v4, mod_v5]):
            self._test_code_common(mod, (input, other), include_ops, exclude_ops)

    def test_conv2d_binary_fusion_failed(self):
        # we don't support alpha !=1 case or other has different size with conv's output.
        class Model(torch.nn.Module):
            def __init__(self) -> None:
                super().__init__()
                self.conv = torch.nn.Conv2d(
                    in_channels=3, out_channels=32, kernel_size=3, stride=1, padding=1
                )

            def forward(self, x, other, alpha):
                conv_out = self.conv(x)
                return torch.add(conv_out, other, alpha=alpha)

        # https://github.com/pytorch/pytorch/issues/100802.
        # we can't do the fusion when add's inputs are same tensor.
        class Model2(torch.nn.Module):
            def __init__(self) -> None:
                super().__init__()
                self.conv = torch.nn.Conv2d(
                    in_channels=3, out_channels=16, kernel_size=3, stride=1, padding=1
                )

            def forward(self, x):
                out = self.conv(x)
                out = torch.add(out, out)
                return out

        # https://github.com/pytorch/pytorch/issues/101374.
        # we can't do the fusion when add's inputs are mixed dtype.
        class Model3(torch.nn.Module):
            def __init__(self) -> None:
                super().__init__()
                self.conv = torch.nn.Conv2d(
                    in_channels=3, out_channels=16, kernel_size=3, stride=1, padding=1
                )

            def forward(self, x):
                temp = self.conv(x)
                other = torch.ones(temp.shape, dtype=torch.double)
                out = torch.add(temp, other)
                return out

        input = torch.randn(1, 3, 28, 28).to(memory_format=torch.channels_last)
        others = [
            torch.randn(1, 32, 28, 28).to(memory_format=torch.channels_last),
            torch.randn(32, 28, 28),
        ]
        include_ops = ["mkldnn._convolution_pointwise"]
        exclude_ops = [
            "mkldnn._convolution_pointwise.binary",
            "mkldnn._convolution_pointwise_.binary",
        ]

        # case1
        for other, alpha in zip(others, [0.1, 1.0]):
            mod = Model().to(memory_format=torch.channels_last).eval()
            self._test_code_common(mod, (input, other, alpha), include_ops, exclude_ops)
        # case2:
        mod = Model2().to(memory_format=torch.channels_last).eval()
        self._test_code_common(mod, (input,), include_ops, exclude_ops)
        # case3:
        mod = Model3().to(memory_format=torch.channels_last).eval()
        self._test_code_common(mod, (input,), include_ops, exclude_ops)

    def test_reproduce_99842_issue(self):
        class Model(torch.nn.Module):
            def __init__(self) -> None:
                super().__init__()
                self.conv = torch.nn.Conv2d(3, 64, kernel_size=3, stride=1, padding=1)

            def forward(self, input_tensor):
                x = self.conv(input_tensor)
                x = F.relu(x + torch.ones(x.size()))
                return x

        input = torch.randn(1, 3, 14, 14)
        mod = Model().eval()
        include_ops = ["mkldnn._convolution_pointwise_.binary"]
        self._test_code_common(mod, (input,), include_ops, [])

    def test_reproduce_113440_issue_1(self):
        class Mod(torch.nn.Module):
            def __init__(
                self,
                add_fn,
                **kwargs,
            ):
                super().__init__()
                self.conv1 = torch.nn.Conv2d(3, 6, kernel_size=3, stride=1)
                self.conv2 = torch.nn.Conv2d(3, 6, kernel_size=3, stride=1)
                self.add_fn = add_fn
                self.relu = torch.nn.ReLU(inplace=True)
                self.conv3 = torch.nn.Conv2d(6, 6, kernel_size=3, stride=1)
                self.conv4 = torch.nn.Conv2d(6, 6, kernel_size=3, stride=1)
                self.add_fn2 = add_fn
                self.relu2 = torch.nn.ReLU(inplace=True)
                self.use_relu = True

            def forward(self, x):
                x1 = self.conv1(x)
                x2 = self.conv2(x)
                tmp = self.add_fn(x1, x2)
                if self.use_relu:
                    tmp = self.relu(tmp)
                tmp1 = self.conv3(tmp)
                tmp2 = self.conv4(tmp)
                res = self.add_fn2(tmp1, tmp2)
                if self.use_relu:
                    res = self.relu2(res)
                return res

        with torch.no_grad():
            example_inputs = (
                torch.randn((1, 3, 8, 8), dtype=torch.float32, requires_grad=False).add(
                    1
                ),
            )
            example_inputs[0].get_device()
            m = Mod(
                lambda x, y: x.add_(y),
            ).eval()
            om = torch.compile(m)
            om(*example_inputs)
            om(*example_inputs)

    def test_reproduce_113440_issue_2(self):
        class Mod(torch.nn.Module):
            def __init__(
                self,
                add_fn,
                **kwargs,
            ):
                super().__init__()
                self.conv1 = torch.nn.Conv2d(3, 6, kernel_size=3, stride=1)
                self.conv2 = torch.nn.Conv2d(3, 6, kernel_size=3, stride=1)
                self.add_fn = add_fn
                self.relu = torch.nn.ReLU(inplace=True)
                self.conv3 = torch.nn.Conv2d(6, 6, kernel_size=3, stride=1)
                self.conv4 = torch.nn.Conv2d(6, 6, kernel_size=3, stride=1)
                self.add_fn2 = add_fn
                self.relu2 = torch.nn.ReLU(inplace=True)

                self.conv5 = torch.nn.Conv2d(6, 6, kernel_size=3, stride=1)
                self.conv6 = torch.nn.Conv2d(6, 6, kernel_size=3, stride=1)
                self.conv7 = torch.nn.Conv2d(6, 6, kernel_size=1, stride=1)
                self.add_fn3 = add_fn
                self.relu3 = torch.nn.ReLU(inplace=True)

                self.use_relu = True

            def forward(self, x):
                x1 = self.conv1(x)
                x2 = self.conv2(x)
                tmp = self.add_fn(x1, x2)
                if self.use_relu:
                    tmp = self.relu(tmp)

                tmp1 = self.conv3(tmp)
                res = self.relu2(tmp1)

                return res

        with torch.no_grad():
            example_inputs = (
                torch.randn((1, 3, 8, 8), dtype=torch.float32, requires_grad=False).add(
                    1
                ),
            )
            m = Mod(
                lambda x, y: x.add_(y),
            ).eval()
            om = torch.compile(m)
            om(*example_inputs)
            om(*example_inputs)

    @torch._dynamo.config.patch("inline_inbuilt_nn_modules", True)
    def test_reproduce_121253_issue(self):
        class Mod(torch.nn.Module):
            def __init__(self, weight, bias, beta, alpha):
                super().__init__()
                self.weight = weight
                self.bias = bias
                self.beta = beta
                self.alpha = alpha

            def forward(self, x):
                return torch.addmm(
                    self.bias, x, self.weight, beta=self.beta, alpha=self.alpha
                )

        dtypes = [torch.float32]
        if torch.ops.mkldnn._is_mkldnn_bf16_supported():
            dtypes.append(torch.bfloat16)
        for dtype in dtypes:
            linear_op = (
                "mkl._mkl_linear"
                if dtype == torch.float32
                else "mkldnn._linear_pointwise"
            )
            for beta, alpha in zip([1.0, 0.1, 0.0], [1.0, 0.1, 1.0]):
                weight = torch.nn.Parameter(torch.randn(64, 64, dtype=dtype))
                bias = torch.nn.Parameter(torch.randn(64, dtype=dtype))
                mod = Mod(weight, bias, beta, alpha).to(dtype).eval()
                with torch.no_grad():
                    x = torch.randn(1, 64, dtype=dtype)
                    include_ops = []
                    exclude_ops = []
                    if (beta != 1.0 and beta != 0.0) or alpha != 1.0:
                        exclude_ops = [linear_op]
                    else:
                        include_ops = [linear_op]
                    self._test_code_common(mod, (x,), include_ops, exclude_ops)

    @skipIfNoDynamoSupport
    def test_woq_int8(self):
        class M(torch.nn.Module):
            def __init__(self, is_permute):
                super().__init__()
                self.is_permute = is_permute

            def forward(self, x, weight, scales):
                if self.is_permute:
                    weight = weight.t()
                    m = torch.mm(
                        x.reshape(-1, x.shape[-1]),
                        weight.to(x.dtype),
                    )
                    y = m * scales.to(m.dtype)
                    y = y.reshape(*x.shape[:-1], y.shape[-1])
                    return y
                else:
                    return (
                        torch.nn.functional.linear(x, weight.to(dtype=x.dtype)) * scales
                    )

        x_shape = (1, 1, 256)
        s_shape = 12
        x_strides = [
            (256, 256, 1),  # linear dispatching to mm
            (256, 32, 1),  # linear dispatching to bmm
        ]
        is_permutes = [False, True]
        for x_stride, is_permute in itertools.product(x_strides, is_permutes):
            mod = M(is_permute=is_permute).eval()
            x = torch.randn(x_shape, dtype=torch.bfloat16).as_strided(x_shape, x_stride)
            w_shape = (12, 256)
            w = torch.randint(-128, 127, w_shape, dtype=torch.int8)
            s = torch.randn(s_shape, dtype=torch.bfloat16)

            def matcher_check_fn():
                self.assertEqual(counters["inductor"]["woq_matcher_count"], 1)

            self._test_common(
                mod,
                (x, w, s),
                matcher_check_fn=matcher_check_fn,
                check_quantization=False,
                atol=0.001,
                rtol=0.07,
            )


@dynamo_config.patch({"dynamic_shapes": True, "assume_static_by_default": False})
class TestDynamicPatternMatcher(TestPatternMatcherBase):
    _test_conv_unary_cpu_base = TestPatternMatcher._test_conv_unary_cpu_base
    test_conv2d_unary_dynamic_shapes = TestPatternMatcher.test_conv2d_unary_cpu
    test_conv3d_unary_dynamic_shapes = TestPatternMatcher.test_conv3d_unary_cpu
    _test_conv_binary_base = TestPatternMatcher._test_conv_binary_base
    test_conv2d_binary_dynamic_shapes = TestPatternMatcher.test_conv2d_binary
    test_conv3d_binary_dynamic_shapes = TestPatternMatcher.test_conv3d_binary
    test_linear_unary_dynamic_shapes = TestPatternMatcher.test_linear_unary

    def test_conv_transpose2d_dynamic_shapes(self):
        # We don't support conv_transpose2d for now.
        class M(torch.nn.Module):
            def __init__(self) -> None:
                super().__init__()
                self.conv_transpose2d = torch.nn.ConvTranspose2d(
                    3, 16, 3, stride=2, padding=1
                )

            def forward(self, x):
                return self.conv_transpose2d(x)

        x_shape = (1, 3, 28, 28)
        mod = M().eval()
        v = torch.randn(x_shape, dtype=torch.float32)
        self._test_common(mod, (v,), 0, 0)

    def test_multi_linear_share_same_input_dynamic(self):
        # llama pattern.
        class M(torch.nn.Module):
            def __init__(
                self,
            ):
                super().__init__()
                self.w1 = torch.nn.Linear(16, 16, bias=False)
                self.w2 = torch.nn.Linear(16, 16, bias=False)

            def forward(self, x):
                return F.silu(self.w1(x)) * F.relu(self.w2(x))

        dtypes = []
        if torch.ops.mkldnn._is_mkldnn_bf16_supported():
            dtypes.append(torch.bfloat16)
        if torch.ops.mkldnn._is_mkldnn_fp16_supported():
            dtypes.append(torch.float16)
        for dtype in dtypes:
            mod = M().to(dtype).eval()
            v = torch.randn(2, 4, 16).to(dtype)
            # 1. view(match_count=4, match_nodes=4).
            # 2. mm to packed linear(match_count=2, match_nodes=2).
            # 3. view+linear+view to linear(match_count=2, match_nodes=6).
            # 4. linear to linear+swish(match_count=1, match_nodes=2).
            # 5. linear to linear+relu(match_count=1, match_nodes=5).

            match_count = 10
            match_nodes = 19
            self._test_common(mod, (v,), match_count, match_nodes, rtol=1e-2, atol=1e-2)

    def test_qconv2d_maxpool2d_linear_dynamic_cpu(self, include_ops=None):
        r"""
        This testcase will quantize a single Conv2d->Maxpool2d->Linear module
        with dynamic batch size input.
        """

        class M(torch.nn.Module):
            def __init__(
                self,
                **kwargs,
            ):
                super().__init__()
                self.conv = torch.nn.Conv2d(
                    3, 16, (2, 2), stride=(1, 1), padding=(1, 1)
                )
                self.relu = torch.nn.ReLU()
                self.maxpool2d = torch.nn.MaxPool2d(kernel_size=3, stride=2, padding=1)
                self.avgpool = torch.nn.AdaptiveAvgPool2d((1, 1))
                self.linear = torch.nn.Linear(16, 16)

            def forward(self, x):
                temp = self.relu(self.conv(x))
                temp = self.maxpool2d(temp)
                temp = self.avgpool(temp)
                temp = torch.flatten(temp, 1)
                return self.linear(temp)

        mod = M().eval()
        v = torch.randn((2, 3, 8, 8), dtype=torch.float32, requires_grad=False).add(1)
        if include_ops is None:
            include_ops = [
                "torch.ops.onednn.qconv2d_pointwise",
                "torch.ops.quantized.max_pool2d",
                "torch.ops.onednn.qlinear_pointwise",
            ]
        exclude_ops = []
        self._test_code_common(
            mod,
            (v,),
            include_ops,
            exclude_ops,
            check_quantization=True,
            check_dynamic=True,
        )

    @skipIfNoDynamoSupport
    @skipIfNoONEDNN
    def test_qat_bn_conv2d(self):
        r"""
        This testcase will quantize a single BN Conv2d module with qat flow.
        """

        class M(torch.nn.Module):
            def __init__(
                self,
            ):
                super().__init__()
                self.conv = torch.nn.Conv2d(3, 3, 3)
                self.bn1 = torch.nn.BatchNorm2d(3)
                self.bn2 = torch.nn.BatchNorm2d(3)

            def forward(self, x):
                x = self.conv(self.bn1(x))
                return self.bn2(x)

        mod = M().train()
        v = torch.randn((1, 3, 8, 8), dtype=torch.float32, requires_grad=True).add(1)

        def matcher_check_fn():
            self.assertEqual(
                counters["inductor"]["qconv2d_weight_prepack_matcher_count"], 1
            )

        self._test_common(
            mod,
            (v,),
            check_quantization=True,
            is_qat=True,
            matcher_check_fn=matcher_check_fn,
        )

    @skipIfNoDynamoSupport
    @skipIfNoONEDNN
    def test_q_attention_block(self):
        class SelfAttnLikeModule(torch.nn.Module):
            def __init__(
                self,
                input_dim,
                transpose_for_score=False,
                num_attention_heads=None,
                attention_head_size=None,
            ) -> None:
                super().__init__()
                self.input_dim = input_dim
                self.q_proj = torch.nn.Linear(input_dim, input_dim, bias=False)
                self.k_proj = torch.nn.Linear(input_dim, input_dim, bias=False)
                self.v_proj = torch.nn.Linear(input_dim, input_dim, bias=False)
                self.softmax = torch.nn.Softmax(dim=-1)
                self.transpose_for_score = transpose_for_score
                if self.transpose_for_score:
                    assert num_attention_heads is not None
                    assert attention_head_size is not None
                    self.num_attention_heads = num_attention_heads
                    self.attention_head_size = attention_head_size

            def transpose_for_scores(self, x: torch.Tensor) -> torch.Tensor:
                new_x_shape = x.size()[:-1] + (
                    self.num_attention_heads,
                    self.attention_head_size,
                )
                x = x.view(new_x_shape)
                return x.permute(0, 2, 1, 3)

            def forward(self, x):
                q = self.q_proj(x)
                k = self.k_proj(x)
                v = self.v_proj(x)
                if self.transpose_for_score:
                    q = self.transpose_for_scores(q)
                    k = self.transpose_for_scores(k)
                    v = self.transpose_for_scores(v)
                scores = torch.matmul(q, k.transpose(-1, -2)) / (self.input_dim**0.5)
                attention = self.softmax(scores)
                weighted = torch.matmul(attention, v)
                return weighted

        for annotate_matmul in [False, True]:
            mod = SelfAttnLikeModule(
                input_dim=64 * 16,
                transpose_for_score=True,
                num_attention_heads=16,
                attention_head_size=64,
            ).eval()
            v = torch.randn(2, 384, 1024)

            def matcher_check_fn():
                self.assertEqual(
                    counters["inductor"]["qlinear_weight_prepack_matcher_count"], 3
                )
                self.assertEqual(
                    counters["inductor"]["qlinear_unary_matcher_count"],
                    3 if annotate_matmul else 0,
                )

            quantizer = X86InductorQuantizer()
            quantizer.set_global(xiq.get_default_x86_inductor_quantization_config())
            if annotate_matmul:
                quantizer.set_function_type_qconfig(
                    torch.matmul, quantizer.get_global_quantization_config()
                )

            self._test_common(
                mod,
                (v,),
                check_quantization=True,
                matcher_check_fn=matcher_check_fn,
                quantizer=quantizer,
            )


instantiate_parametrized_tests(TestPatternMatcher)

if __name__ == "__main__":
    if IS_LINUX and HAS_CPU and torch.backends.mkldnn.is_available():
        run_tests()<|MERGE_RESOLUTION|>--- conflicted
+++ resolved
@@ -1831,51 +1831,6 @@
                     check_quantization=True,
                     num_include_ops=[2, 2],
                 )
-<<<<<<< HEAD
-                if torch._inductor.config.cpp_wrapper:
-                    # For CPP wrapper
-                    self._test_code_common(
-                        mod,
-                        (v,),
-                        [
-                            "torch.ops.onednn.qlinear_pointwise.tensor",
-                            "torch.ops.onednn.qlinear_pointwise.binary",
-                        ]
-                        if config.abi_compatible
-                        else [
-                            "op_onednn_qlinear_pointwise_tensor.call",
-                            "op_onednn_qlinear_pointwise_binary_tensor.call",
-                        ],
-                        [],
-                        check_quantization=True,
-                        num_include_ops=[4, 4] if config.abi_compatible else [2, 2],
-                    )
-                else:
-                    # For python wrapper
-                    self._test_code_common(
-                        mod,
-                        (v,),
-                        [
-                            "torch.ops.onednn.qlinear_pointwise.tensor",
-                            "torch.ops.onednn.qlinear_pointwise.binary",
-                        ],
-                        [],
-                        check_quantization=True,
-                        num_include_ops=[2, 2],
-                    )
-
-    @skipIfNoDynamoSupport
-    @skipIfNoONEDNN
-    def test_qlinear_add_cpu(self):
-        self._qlinear_add_cpu_test_helper()
-
-    @skipIfNoDynamoSupport
-    @skipIfNoONEDNNBF16
-    @skipIfNoONEDNN
-    def test_qlinear_add_int8_mixed_bf16(self):
-        self._qlinear_add_cpu_test_helper(int8_mixed_bf16=True)
-=======
->>>>>>> 9b2e453e
 
     @skipIfNoDynamoSupport
     @skipIfNoONEDNN
