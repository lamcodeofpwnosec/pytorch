# Owner(s): ["module: inductor"]
# flake8: noqa: B950

import functools
from collections import namedtuple
<<<<<<< HEAD
from contextlib import nullcontext
from typing import Callable, Optional, Tuple
=======
from typing import Callable, Optional, Tuple, Union
>>>>>>> 9b2e453e
from unittest import expectedFailure, skipUnless
from unittest.mock import patch

import torch
from torch._inductor.test_case import TestCase as InductorTestCase
from torch._inductor.utils import run_and_get_code
from torch.nn.attention.flex_attention import (
    _create_empty_block_mask,
    _identity,
    BlockMask,
    create_block_mask,
    flex_attention,
    noop_mask,
)
from torch.testing import FileCheck
from torch.testing._internal import common_utils
from torch.testing._internal.common_cuda import PLATFORM_SUPPORTS_BF16
from torch.testing._internal.common_utils import skipIfRocm
from torch.utils._triton import has_triton


# Skip tests if Triton is not available
supported_platform = skipUnless(
    torch.cuda.is_available()
    and has_triton()
    and torch.cuda.get_device_capability() >= (8, 0),
    "Requires CUDA and Triton",
)

Tolerances = namedtuple("Tolerances", ["atol", "rtol"])
torch.set_float32_matmul_precision("high")

index = torch.ops.aten.index
Tensor = torch.Tensor


def create_attention(score_mod, block_mask, enable_gqa=False):
    return functools.partial(
        flex_attention,
        score_mod=score_mod,
        block_mask=block_mask,
        enable_gqa=enable_gqa,
    )


def create_block_mask_test(score_mod, query, key):
    block_mask = create_block_mask(
        score_mod, 1, 1, query.shape[-2], key.shape[-2], query.device
    )
    return block_mask


test_dtypes = (
    [torch.float16, torch.bfloat16, torch.float32]
    if PLATFORM_SUPPORTS_BF16
    else [torch.float16, torch.float32]
)

test_dtypes_fast = [torch.float16]


# --------- Useful score mod functions for testing ---------
def _causal(
    score: Tensor,
    batch: Tensor,
    head: Tensor,
    token_q: Tensor,
    token_kv: Tensor,
) -> Tensor:
    return torch.where(token_q >= token_kv, score, float("-inf"))


def _generate_windowed(offset):
    def _windowed(score, b, h, q, kv):
        return torch.where(q + offset >= kv, score, float("-inf"))

    return _windowed


def _get_windowed_sdpa_mask(Mq, Mkv, offset):
    return torch.tril(torch.ones(Mkv, Mkv, dtype=torch.bool, device="cuda"))[
        offset : offset + Mq
    ]


def _rel_bias(
    score: Tensor,
    batch: Tensor,
    head: Tensor,
    token_q: Tensor,
    token_kv: Tensor,
) -> Tensor:
    return score + (token_q - token_kv)


def _rel_causal(
    score: Tensor,
    batch: Tensor,
    head: Tensor,
    token_q: Tensor,
    token_kv: Tensor,
) -> Tensor:
    return torch.where(token_q >= token_kv, score + (token_q - token_kv), float("-inf"))


def _generate_alibi_bias(num_heads: int):
    def _alibi_bias(
        score: Tensor,
        batch: Tensor,
        head: Tensor,
        token_q: Tensor,
        token_kv: Tensor,
    ) -> Tensor:
        scale = torch.exp2(-((head + 1) * 8.0 / num_heads))
        return score + (token_kv - token_q) * scale

    return _alibi_bias


def _inverse_causal(score, b, h, m, n):
    return torch.where(m <= n, score, float("-inf"))


def _times_two(score, b, h, m, n):
    """Joint graph needed for correctness"""
    return score * 2


def _squared(score, b, h, m, n):
    """Joint graph needed for correctness"""
    return score * score


def _head_offset(dtype: torch.dtype):
    """Captured Buffer"""
    head_offset = torch.rand(Hq, device="cuda", dtype=dtype)

    def score_mod(score, b, h, m, n):
        return score * head_offset[h]

    return score_mod


def _trig(score, b, h, m, n):
    """Joint graph needed for correctness"""
    return torch.sin(torch.cos(score)) + torch.tan(b)


def _trig2(score, b, h, m, n):
    """Branching joint graph"""
    cos_score = torch.cos(score)
    sin_score = torch.sin(score)
    z = cos_score * sin_score + torch.tan(b)
    return z


test_score_mods = [
    _identity,
    _times_two,
    _squared,
    _causal,
    _inverse_causal,
    _rel_bias,
    _rel_causal,
    _generate_alibi_bias(8),
    _generate_windowed(1000),
]

captured_buffers_map = {
    "_head_offset": _head_offset,
}

B = 4
S = 2048
D = 64


test_Hq_Hkv = [
    (16, 1),
    (8, 2),
    (16, 16),
]

test_Bq_Bkv = [
    (3, 1),
    (5, 1),
    (8, 1),
    (16, 1),
]

<<<<<<< HEAD
=======
test_block_size = [
    64,
    128,
    (1, 64),
    (128, 64),
]

>>>>>>> 9b2e453e
(Hq, Hkv) = (16, 8)


def query_key_value_clones(
    query: torch.Tensor,
    key: torch.Tensor,
    value: torch.Tensor,
    dtype: torch.dtype = None,
):
    """Clones the query, key, and value tensors and moves them to the specified dtype."""
    if dtype is None:
        dtype = query.dtype
    query_ref = query.clone().detach().to(dtype).requires_grad_(query.requires_grad)
    key_ref = key.clone().detach().to(dtype).requires_grad_(key.requires_grad)
    value_ref = value.clone().detach().to(dtype).requires_grad_(value.requires_grad)
    return query_ref, key_ref, value_ref


class TestFlexDecoding(InductorTestCase):
    def _check_equal(
        self,
        golden_out: torch.Tensor,
        ref_out: torch.Tensor,
        compiled_out: torch.Tensor,
        fudge_factor: float,
        tensor_name: Optional[str] = None,
    ):
        compiled_error = (golden_out - compiled_out).abs().mean()
        ref_error = (golden_out - ref_out).abs().mean()
        if torch.isnan(compiled_error).any() and not torch.isnan(ref_error).any():
            self.assertTrue(False, "Output/Grad with NaN")
        if ref_error < (1e-4) * golden_out.abs().mean():
            print(
                "very small ref error of ",
                (ref_error.to(torch.float64) * (1e5) / golden_out.abs().mean()),
            )
            tolerance = Tolerances(atol=2e-1, rtol=2e-1)
            torch.testing.assert_close(
                golden_out.to(dtype=compiled_out.dtype),
                compiled_out,
                atol=tolerance.atol,
                rtol=tolerance.rtol,
            )
        elif compiled_error > ref_error * fudge_factor:
            name = tensor_name if tensor_name is not None else ""
            msg = f"{name} Compiled error {compiled_error} is greater than ref error {ref_error} by more than {fudge_factor}X."
            self.assertTrue(False, msg)

    def _check_out(
        self,
        golden_out: torch.Tensor,
        ref_out: torch.Tensor,
        compiled_out: torch.Tensor,
    ):
        dtype = ref_out.dtype
        with torch.no_grad():
            # Note, it seems like we really are less accurate than the float32
            # computation, likely due to the online softmax
            if dtype == torch.float32:
                fudge_factor = 10.0
            else:
                fudge_factor = 1.1

            # Checkout output
            self._check_equal(golden_out, ref_out, compiled_out, fudge_factor, "Out")

    def run_test(
        self,
        score_mod: Optional[Callable],
        dtype: torch.dtype = torch.float16,
        Q_B: int = B,
        Q_H: int = Hq,
        Q_S: int = 1,
        Q_D: int = D,
        KV_B: int = B,
        KV_H: int = Hkv,
        KV_S: int = S,
        V_D: int = D,
        block_mask: Optional[BlockMask] = None,
    ):
        assert (
            score_mod is not None or block_mask is not None
        ), "Must provide score_mod or block_mask"
        assert Q_H % KV_H == 0
        q = torch.randn(
            (Q_B, Q_H, Q_S, Q_D),
            dtype=dtype,
            device="cuda",
            requires_grad=False,
        )
        k = torch.randn(
            (KV_B, KV_H, KV_S, Q_D), dtype=dtype, device="cuda", requires_grad=False
        )
        v = torch.randn(
            (KV_B, KV_H, KV_S, V_D), dtype=dtype, device="cuda", requires_grad=False
        )
        q_ref, k_ref, v_ref = query_key_value_clones(q, k, v)
        q_gold, k_gold, v_gold = query_key_value_clones(q, k, v, torch.float64)

        sdpa_partial = create_attention(
            score_mod, block_mask, enable_gqa=(not Q_H == KV_H)
        )
        compiled_sdpa = torch.compile(sdpa_partial)
        golden_out, gold_lse = sdpa_partial(q_gold, k_gold, v_gold, return_lse=True)
        ref_out, ref_lse = sdpa_partial(q_ref, k_ref, v_ref, return_lse=True)
        compiled_out, compiled_lse = compiled_sdpa(q, k, v, return_lse=True)

        self._check_out(
            golden_out,
            ref_out,
            compiled_out,
        )
        self._check_out(
            gold_lse,
            ref_lse,
            compiled_lse,
        )

    def run_test_with_call(
        self,
        sdpa_call: Callable,
        golden_call: Optional[Callable] = None,
        dtype: torch.dtype = torch.float16,
        Q_B: int = B,
        Q_H: int = Hq,
        Q_S: int = 1,
        Q_D: int = D,
        KV_B: int = B,
        KV_H: int = Hkv,
        KV_S: int = S,
        V_D: int = D,
    ):
        if not golden_call:
            golden_call = sdpa_call
        q = torch.randn(
            (Q_B, KV_H, Q_S * (Q_H // KV_H), Q_D),
            dtype=dtype,
            device="cuda",
            requires_grad=False,
        )
        k = torch.randn(
            (KV_B, KV_H, KV_S, Q_D), dtype=dtype, device="cuda", requires_grad=False
        )
        v = torch.randn(
            (KV_B, KV_H, KV_S, V_D), dtype=dtype, device="cuda", requires_grad=False
        )
        q_ref, k_ref, v_ref = query_key_value_clones(q, k, v)
        q_gold, k_gold, v_gold = query_key_value_clones(q, k, v, torch.float64)

        compiled_sdpa = torch.compile(sdpa_call)
        golden_out = golden_call(q_gold, k_gold, v_gold)
        ref_out = golden_call(q_ref, k_ref, v_ref)
        compiled_out = compiled_sdpa(q, k, v)

        self._check_out(
            golden_out,
            ref_out,
            compiled_out,
        )

    @supported_platform
    @expectedFailure
    @common_utils.parametrize("dtype", test_dtypes_fast)
    def test_bw_decoding_fails(self, dtype):
        make_kv = functools.partial(
            torch.randn,
            (2, 2, 128, 4),
            dtype=dtype,
            device="cuda",
            requires_grad=True,
        )
        make_q = functools.partial(
            torch.randn,
            (2, 2, 8, 4),
            dtype=dtype,
            device="cuda",
            requires_grad=True,
        )
        q, k, v, backward_grad = make_q(), make_kv(), make_kv(), make_q()

        block_mask = _create_empty_block_mask(q, k)

        @torch.compile
        def sdpa_hop(q, k, v, score_mod, block_mask):
            return flex_attention(q, k, v, score_mod)

        output = sdpa_hop(q, k, v, _identity, block_mask)

        output.backward(backward_grad)

    @supported_platform
    @common_utils.parametrize("dtype", test_dtypes)
    @common_utils.parametrize("score_mod", test_score_mods)
    @common_utils.parametrize("head_dims", test_Hq_Hkv)
    def test_builtin_score_mods(
        self, dtype: torch.dtype, score_mod: Callable, head_dims
    ):
        Hq, Hkv = head_dims
        assert Hq % Hkv == 0
        self.run_test(score_mod, dtype, Q_H=Hq, KV_H=Hkv)

    @supported_platform
    @common_utils.parametrize("dtype", test_dtypes)
    @common_utils.parametrize("score_mod", test_score_mods)
    @common_utils.parametrize("BLOCK_SIZE", test_block_size)
    def test_builtin_score_mods_different_block_size(
        self,
        dtype: torch.dtype,
        score_mod: Callable,
        BLOCK_SIZE: Union[int, Tuple[int, int]],
    ):
        block_mask = create_block_mask(noop_mask, B, 1, S, S, BLOCK_SIZE=BLOCK_SIZE)
        self.run_test(score_mod, dtype, block_mask=block_mask)

    def input_strides_1(B, H, S, D):
        return ((H * S * D, S * D, D, 1), 997)  # offset

    def input_strides_2(B, H, S, D):
        return ((H * D, D, B * H * D, 1), 499)  # transposed dimensions

    def input_strides_3(B, H, S, D):
        return ((S * (D + 1), B * S * (D + 1), (D + 1), 1), 293)  # additional buffer

    def input_strides_4(B, H, S, D):
        return ((1, D, (B + 1) * (H + 1) * D, 1), 97)  # shared dimension

    test_input_strides = [
        input_strides_1,
        input_strides_2,
        input_strides_3,
        input_strides_4,
    ]

    @supported_platform
    @common_utils.parametrize("dtype", test_dtypes_fast)
    @common_utils.parametrize("k_s", test_input_strides)
    @common_utils.parametrize("v_s", test_input_strides)
    @common_utils.parametrize("head_dims", test_Hq_Hkv)
    def test_strided_inputs(self, dtype: torch.dtype, k_s, v_s, head_dims):
        Hq, Hkv = head_dims
        assert Hq % Hkv == 0
        q1 = torch.randn((B * Hq * D), dtype=dtype, device="cuda")
        k1 = torch.randn((B * Hkv * S * D * 4), dtype=dtype, device="cuda")
        v1 = torch.randn((B * Hkv * S * D * 4), dtype=dtype, device="cuda")

        k_shape = (B, Hkv, S, D)
        v_shape = (B, Hkv, S, D)

        q = q1.view(1, Hq, B, D).transpose(0, 2)

        k_strides, k_offset = k_s(B, Hkv, S, D)
        k_max = [x * (y - 1) for x, y in zip(k_strides, k_shape)]
        assert sum(k_max) + k_offset < B * Hkv * S * D * 4
        assert k_strides[-1] == 1
        k = torch.as_strided(k1, k_shape, k_strides, k_offset)

        v_strides, v_offset = v_s(B, Hkv, S, D)
        v_max = [x * (y - 1) for x, y in zip(v_strides, v_shape)]
        assert sum(v_max) + v_offset < B * Hkv * S * D * 4
        assert v_strides[-1] == 1
        v = torch.as_strided(v1, v_shape, v_strides, v_offset)

        sdpa_partial = create_attention(
            score_mod=_generate_alibi_bias(8),
            block_mask=None,
            enable_gqa=(not Hq == Hkv),
        )
        compiled_sdpa = torch.compile(sdpa_partial)
        ref_out = sdpa_partial(q, k, v)
        compiled_out = compiled_sdpa(q, k, v)

        tolerance = Tolerances(atol=2e-1, rtol=2e-1)
        torch.testing.assert_close(
            ref_out, compiled_out, atol=tolerance.atol, rtol=tolerance.rtol
        )

    @supported_platform
    @common_utils.parametrize("dtype", test_dtypes_fast)
    @common_utils.parametrize("head_dims", test_Hq_Hkv)
    @common_utils.parametrize("batch_dims", test_Bq_Bkv)
    @common_utils.parametrize("score_mod", test_score_mods)
    def test_kv_batch_broadcast(
        self,
        dtype: torch.dtype,
        head_dims: Tuple[int, int],
        batch_dims: Tuple[int, int],
        score_mod: Callable,
    ):
        Hq, Hkv = head_dims
        assert Hq % Hkv == 0

        Bq, Bkv = batch_dims
        assert Bq > 1 and Bkv == 1

        self.run_test(
            score_mod,
            dtype,
            Bq,
            Hq,
            1,
            D,
            Bkv,
            Hkv,
            S,
            D,
        )

    @supported_platform
    @common_utils.parametrize("dtype", test_dtypes)
    def test_skip_odd_keys(self, dtype: torch.dtype):
        def score_mod(score, b, h, q, kv):
            return torch.where(kv % 2 == 0, score, float("-inf"))

        self.run_test(score_mod, dtype)

    @supported_platform
    @common_utils.parametrize("dtype", test_dtypes)
    def test_function_composition(self, dtype: torch.dtype):
        def score_mod_1(score, b, h, m, n):
            return score + (m - n)

        def score_mod_2(score, b, h, m, n):
            return torch.where(m <= n, score, float("-inf"))

        def composed_score_mod(score, b, h, m, n):
            return score_mod_2(score_mod_1(score, b, h, m, n), b, h, m, n)

        self.run_test(composed_score_mod, dtype)

    @supported_platform
    @common_utils.parametrize("dtype", test_dtypes)
    def test_captured_buffers(self, dtype: torch.dtype):
        head_offset = torch.rand(Hq, device="cuda", dtype=dtype)

        def score_mod(score, b, h, m, n):
            return score + head_offset[h]

        self.run_test(score_mod, dtype)

    @supported_platform
    @common_utils.parametrize("dtype", test_dtypes)
    def test_captured_buffers_all_dims(self, dtype: torch.dtype):
        head_scale = torch.randn(Hq, device="cuda")
        batch_scale = torch.randn(B, device="cuda")
        kv_scale = torch.randn(S, device="cuda")
        q_scale = torch.randn(1, device="cuda")

        def all_bias(score, batch, head, token_q, token_kv):
            score = score + kv_scale[token_kv]
            score = score + q_scale[token_q]
            score = score + head_scale[head]
            score = score + batch_scale[batch]
            return score

        self.run_test(all_bias, dtype)

    @supported_platform
    @common_utils.parametrize("dtype", test_dtypes_fast)
    def test_seq_masking(self, dtype):
        seq_idx = torch.zeros(S, device="cuda", dtype=torch.bool)
        seq_idx[S // 2 :] = 1

        def seq_mask_mod(score, b, h, q, kv):
            return torch.where(seq_idx[q] == seq_idx[kv], score, float("-inf"))

        self.run_test(seq_mask_mod, dtype)

    @supported_platform
    @common_utils.parametrize("dtype", test_dtypes_fast)
    def test_load_from_bias_seq_only(self, dtype):
        bias = torch.randn(1, S, device="cuda", dtype=dtype)

        def bias_mod(score, b, h, q, kv):
            return score + bias[q, kv]

        self.run_test(bias_mod, dtype)

    @supported_platform
    @common_utils.parametrize("dtype", test_dtypes_fast)
    def test_load_from_bias_seq_batch(self, dtype):
        bias = torch.randn(B, 1, S, device="cuda", dtype=dtype)

        def bias_mod(score, b, h, q, kv):
            return score + bias[b, q, kv]

        self.run_test(bias_mod, dtype)

    @skipIfRocm
    @supported_platform
    @common_utils.parametrize("dtype", test_dtypes_fast)
    def test_load_from_bias_head_seq_batch(self, dtype):
        bias = torch.randn(
            B,
            Hq,
            1,
            S,
            device="cuda",
            dtype=dtype,
        )

        def bias_mod(score, b, h, q, kv):
            return score + bias[b, h, q, kv]

        self.run_test(bias_mod, dtype)

    # TODO this config segfaults with Triton without:
    # https://github.com/triton-lang/triton/pull/4540
    @supported_platform
    @common_utils.parametrize("score_mod", test_score_mods)
    @common_utils.parametrize("dtype", test_dtypes)
    @common_utils.parametrize("head_dims", [(D, D // 2), (D // 2, D)])
    def test_non_equal_head_dims(self, dtype, score_mod, head_dims):
        qk_d, v_d = head_dims
        context = nullcontext() if qk_d > v_d else self.assertRaises(ValueError)
        with context:
            self.run_test(score_mod, dtype, B, Hq, 1, qk_d, B, Hkv, S, V_D=v_d)

    @supported_platform
    @common_utils.parametrize("score_mod", test_score_mods)
    @common_utils.parametrize("dtype", test_dtypes)
    @common_utils.parametrize("head_dims", [(D, D // 2), (D // 2, D)])
    def test_non_equal_head_dims(self, dtype, score_mod, head_dims):
        qk_d, v_d = head_dims
        self.run_test(score_mod, dtype, B, Hq, 1, qk_d, B, Hkv, S, V_D=v_d)

    @supported_platform
    @common_utils.parametrize("dtype", test_dtypes_fast)
    def test_subgraph_respect_decompostion(self, dtype):
        from torch._decomp import core_aten_decompositions
        from torch.fx.experimental.proxy_tensor import make_fx

        def score_mod_func(score, b, h, q, kv):
            return score - q // (1 + kv)

        make_kv = functools.partial(
            torch.randn,
            (2, 2, 128, 4),
            dtype=dtype,
            device="cuda",
            requires_grad=True,
        )
        make_q = functools.partial(
            torch.randn,
            (2, 2, 8, 4),
            dtype=dtype,
            device="cuda",
            requires_grad=True,
        )
        query, key, value = make_q(), make_kv(), make_kv()
        # floor_div is not decomposed in decompostion_table is empty
        attention = functools.partial(flex_attention, score_mod=score_mod_func)
        gm = make_fx(attention, decomposition_table={})(query, key, value)
        self.assertExpectedInline(
            gm.sdpa_score0.code.strip(),
            """\
def forward(self, arg0_1, arg1_1, arg2_1, arg3_1, arg4_1):
    add = torch.ops.aten.add.Tensor(arg4_1, 1);  arg4_1 = None
    floor_divide = torch.ops.aten.floor_divide.default(arg3_1, add);  arg3_1 = add = None
    sub = torch.ops.aten.sub.Tensor(arg0_1, floor_divide);  arg0_1 = floor_divide = None
    return sub""",
        )

        # floor_div is decomposed for core_aten_decompositions
        gm = make_fx(attention, decomposition_table=core_aten_decompositions())(
            query, key, value
        )
        self.assertExpectedInline(
            gm.sdpa_score0.code.strip(),
            """\
def forward(self, arg0_1, arg1_1, arg2_1, arg3_1, arg4_1):
    add = torch.ops.aten.add.Tensor(arg4_1, 1);  arg4_1 = None
    div = torch.ops.aten.div.Tensor_mode(arg3_1, add, rounding_mode = 'floor');  arg3_1 = add = None
    sub = torch.ops.aten.sub.Tensor(arg0_1, div);  arg0_1 = div = None
    return sub""",
        )

    @supported_platform
    @common_utils.parametrize("dtype", test_dtypes_fast)
    def test_silu_on_score(self, dtype):
        def silu_score(score, b, h, q, kv):
            return torch.nn.functional.silu(score)

        self.run_test(silu_score, dtype)

    @supported_platform
    @common_utils.parametrize("dtype", test_dtypes_fast)
    def test_padded_dense_causal(self, dtype):
        seq_len = torch.arange(B, device="cuda", dtype=torch.int32) + 1

        def create_padded_dense_wrapper(orig_score_mod):
            def njt_score_mod(qk, b, h, q, kv):
                return torch.where(
                    qk <= seq_len[b], orig_score_mod(qk, b, h, q, kv), -float("inf")
                )

            return njt_score_mod

        causal_njt = create_padded_dense_wrapper(_causal)

        self.run_test(causal_njt, dtype)

    @supported_platform
    @common_utils.parametrize("dtype", test_dtypes_fast)
    def test_captured_scale(self, dtype):
        scale = torch.ones((), device="cuda", dtype=torch.int32)

        def score_mod_scale(qk, b, h, q, kv):
            return qk + scale

        self.run_test(score_mod_scale, dtype)

    @supported_platform
    @common_utils.parametrize("dtype", test_dtypes_fast)
    def test_recompile_changed_score_mod(self, dtype):
        scale = torch.ones((), device="cuda", dtype=torch.int32)
        ADD = True

        def score_mod_scale(qk, b, h, q, kv):
            if ADD:
                return qk + scale
            else:
                return qk * scale

        self.run_test(score_mod_scale, dtype)
        ADD = False
        self.run_test(score_mod_scale, dtype)

    @supported_platform
    @expectedFailure  # If we capture a tensor then we can perform a reduction on it, and that shouldn't be allowed
    @common_utils.parametrize("dtype", test_dtypes_fast)
    def test_captured_reduction(self, dtype):
        scale = torch.randn((B, 8), device="cuda")

        def score_mod_scale(qk, b, h, q, kv):
            return qk + scale[b].sum(dim=-1)

        self.run_test(score_mod_scale, dtype)

    @supported_platform
    def test_multiple_score_mod_calls(self):
        query = torch.randn((1, 8, 4, 64), dtype=torch.float32, device="cuda")
        keys = [
            torch.randn((1, 8, 1024, 64), dtype=torch.float32, device="cuda")
            for _ in range(2)
        ]
        values = [
            torch.randn((1, 8, 1024, 64), dtype=torch.float32, device="cuda")
            for _ in range(2)
        ]

        def scoremod_1(qk, b, h, q, kv):
            return qk + (q - kv)

        def scoremod_2(qk, b, h, q, kv):
            return torch.where(q >= kv, qk, -float("inf"))

        def f(q, k1, k2, v1, v2):
            q2 = flex_attention(q, k1, v1, score_mod=scoremod_1)
            return flex_attention(q2, k2, v2, score_mod=scoremod_2)

        out = f(query, *keys, *values)
        out2 = torch.compile(f)(query, *keys, *values)
        tolerance = Tolerances(atol=2e-1, rtol=2e-1)
        torch.testing.assert_close(out, out2, atol=tolerance.atol, rtol=tolerance.rtol)

    @supported_platform
    def test_multiple_score_mod_calls2(self):
        query = torch.randn((1, 8, 4, 64), dtype=torch.float32, device="cuda")
        keys = [
            torch.randn((1, 8, 1024, 64), dtype=torch.float32, device="cuda")
            for _ in range(3)
        ]
        values = [
            torch.randn((1, 8, 1024, 64), dtype=torch.float32, device="cuda")
            for _ in range(3)
        ]

        def scoremod_1(qk, b, h, q, kv):
            return qk + (q - kv)

        def scoremod_2(qk, b, h, q, kv):
            return torch.where(q >= kv, qk, -float("inf"))

        attention1 = functools.partial(flex_attention, score_mod=scoremod_1)

        def f(q, k1, k2, k3, v1, v2, v3):
            q2 = attention1(q, k1, v1)
            q3 = flex_attention(q2, k2, v2, score_mod=scoremod_2)
            return flex_attention(q3, k3, v3, score_mod=scoremod_1)

        out = f(query, *keys, *values)
        out2 = torch.compile(f)(query, *keys, *values)
        self.assertTrue((out - out2).abs().mean() < 1e-2)

    @supported_platform
    @common_utils.parametrize("dtype", test_dtypes)
    def test_njt_causal(self, dtype):
        offsets = torch.tensor(
            [0, 1024, 1024 + 512, S], device="cuda", dtype=torch.int32
        )
        seq_idx = torch.zeros(S, device="cuda", dtype=torch.int32)
        for idx in range(len(offsets) - 1):
            seq_idx[offsets[idx] : offsets[idx + 1]] = idx

        def create_njt_wrapper(orig_score_mod, offsets, seq_idx):
            def njt_score_mod(qk, b, h, q, kv):
                q_nested = q - offsets[seq_idx[q]]
                kv_nested = kv - offsets[seq_idx[kv]]
                return orig_score_mod(qk, b, h, q_nested, kv_nested)

            return njt_score_mod

        causal_njt = create_njt_wrapper(_causal, offsets, seq_idx)

        self.run_test(causal_njt, dtype)

    @supported_platform
    def test_mixed_dtypes_fails(self):
        query = torch.randn((1, 1, 8, 64), dtype=torch.float32, device="cuda")
        key = torch.randn((1, 1, 1024, 64), dtype=torch.float16, device="cuda")
        value = torch.randn((1, 1, 1024, 64), dtype=torch.float16, device="cuda")
        with self.assertRaisesRegex(
            ValueError, "Expected query, key, and value to have the same dtype"
        ):
            flex_attention(query, key, value, _identity)

    @supported_platform
    @patch.object(torch._inductor.config, "max_autotune", True)
    def test_max_autotune(self):
        def score_mod(score, b, h, m, n):
            return score * 2

        self.run_test(score_mod)

    @supported_platform
    @patch.object(torch._inductor.config, "max_autotune", True)
    def test_max_autotune_with_captured(self):
        head_scale = torch.randn(Hq, device="cuda")
        batch_scale = torch.randn(B, device="cuda")
        tok_scale = torch.randn(S, device="cuda")
        q_scale = torch.randn(1, device="cuda")

        def bias_mod(score, batch, head, token_q, token_kv):
            score = score + tok_scale[token_kv]
            score = score + q_scale[token_q]
            score = score + batch_scale[batch]
            score = score + head_scale[head]
            return score

        self.run_test(bias_mod)

    @supported_platform
    def test_fully_masked_out_rows_0_check_gqa(self):
        # Ensure fully masked out rows won't cause NaNs.
        query = torch.randn(
            (B, Hq, S, D), dtype=torch.float32, device="cuda", requires_grad=True
        )
        key = torch.randn(
            (B, Hkv, S, D), dtype=torch.float32, device="cuda", requires_grad=True
        )
        value = torch.randn(
            (B, Hkv, S, D), dtype=torch.float32, device="cuda", requires_grad=True
        )

        M = S // 2

        def mask_mod(b, h, q, kv):
            return q < M

        block_mask = create_block_mask(mask_mod, 1, 1, S, S)

        flex = torch.compile(flex_attention, dynamic=False)

        out, lse = flex(
            query, key, value, block_mask=block_mask, enable_gqa=True, return_lse=True
        )
        self.assertEqual(out[:, :, M:, :].sum(), 0)
        self.assertTrue((lse[:, :, M:] == -float("inf")).all())

        loss = out.sum() + lse.sum()
        loss.backward()
        self.assertEqual(query.grad[:, :, M:, :].sum(), 0)

    @supported_platform
    def test_windowed_no_mask_vs_sdpa(self):
        score_mod = _generate_windowed(1000)
        attention = functools.partial(flex_attention, score_mod=score_mod)

        sdpa_mask = _get_windowed_sdpa_mask(8, S, 1000)

        sdpa_attention = functools.partial(
            torch.nn.functional.scaled_dot_product_attention, attn_mask=sdpa_mask
        )

        self.run_test_with_call(attention, sdpa_attention, Q_H=16, KV_H=16, Q_S=8)

    @supported_platform
    def test_windowed_full_mask_vs_sdpa(self):
        def mask_mod(b, h, q, kv):
            return q + 1000 >= kv

        score_mod = _generate_windowed(1000)

        block_mask = create_block_mask(mask_mod, 1, 1, 8, S)
        attention = functools.partial(
            flex_attention, block_mask=block_mask, score_mod=score_mod
        )

        sdpa_mask = _get_windowed_sdpa_mask(8, S, 1000)
        sdpa_attention = functools.partial(
            torch.nn.functional.scaled_dot_product_attention, attn_mask=sdpa_mask
        )

        self.run_test_with_call(attention, sdpa_attention, Q_H=16, KV_H=16, Q_S=8)

    @supported_platform
    def test_windowed_partial_block_vs_sdpa(self):
        def mask_mod(b, h, q, kv):
            return q + 1000 >= kv

        block_mask = create_block_mask(mask_mod, 1, 1, 8, S)
        attention = functools.partial(flex_attention, block_mask=block_mask)

        sdpa_mask = _get_windowed_sdpa_mask(8, S, 1000)
        sdpa_attention = functools.partial(
            torch.nn.functional.scaled_dot_product_attention, attn_mask=sdpa_mask
        )

        self.run_test_with_call(attention, sdpa_attention, Q_H=16, KV_H=16, Q_S=8)

    @supported_platform
    @common_utils.parametrize("dtype", test_dtypes)
    @common_utils.parametrize("score_mod", [_identity, _causal])
    def test_logsumexp_correctness(self, dtype, score_mod):
        make_kv = functools.partial(
            torch.randn,
            (B, Hkv, S, D),
            dtype=dtype,
            device="cuda",
            requires_grad=True,
        )
        make_q = functools.partial(
            torch.randn,
            (B, Hkv, Hq // Hkv, D),
            dtype=dtype,
            device="cuda",
            requires_grad=True,
        )
        q, k, v = make_q(), make_kv(), make_kv()

        @torch.compile
        def sdpa_hop(q, k, v, score_mod):
            return flex_attention(q, k, v, score_mod, return_lse=True)

        @torch.compile(backend="aot_eager")
        def eager_sdpa_hop(q, k, v, score_mod):
            return flex_attention(q, k, v, score_mod, return_lse=True)

        ref_out, ref_lse = eager_sdpa_hop(
            q.to(torch.float64),
            k.to(torch.float64),
            v.to(torch.float64),
            score_mod,
        )
        compiled_out, compiled_lse = sdpa_hop(q, k, v, score_mod)

        self.assertTrue(ref_lse.dtype == torch.float64)
        self.assertTrue(compiled_lse.dtype == torch.float32)

        tolerance = Tolerances(atol=2e-2, rtol=2e-2)
        torch.testing.assert_close(
            ref_out.to(dtype=torch.float32),
            compiled_out.to(dtype=torch.float32),
            atol=tolerance.atol,
            rtol=tolerance.rtol,
        )
        torch.testing.assert_close(
            ref_lse.to(dtype=torch.float32),
            compiled_lse.to(dtype=torch.float32),
            atol=tolerance.atol,
            rtol=tolerance.rtol,
        )

    @supported_platform
    def test_logsumexp_only_return(self):
        make_q = functools.partial(
            torch.randn,
            (B, Hkv, Hq // Hkv, D),
            dtype=torch.float32,
            device="cuda",
            requires_grad=True,
        )
        make_kv = functools.partial(
            torch.randn,
            (B, Hkv, S, D),
            dtype=torch.float32,
            device="cuda",
            requires_grad=True,
        )

        q, k, v = make_q(), make_kv(), make_kv()

        @torch.compile
        def func(q, k, v, score_mod):
            _, lse = flex_attention(q, k, v, score_mod, return_lse=True)
            lse_2 = lse * 2
            return lse_2

        _, code = run_and_get_code(func, q, k, v, _identity)
        # Ensure that we're still generating the flexattention kernel
        FileCheck().check_count(".run(primals_1, primals_2, primals_3", 1, True).run(
            code[0]
        )

    @supported_platform
    def test_non_sparse_mulitple_block_size(self):
        def generate_causal_offset(offset: torch.Tensor):
            def causal_offset_mask(b, h, q_idx, kv_idx):
                return (offset + q_idx) >= kv_idx

            return causal_offset_mask

        def noop(score, b, h, q_idx, kv_idx):
            return score

        mod = generate_causal_offset(
            torch.tensor(192, device="cuda", dtype=torch.int32)
        )
        block_mask = create_block_mask(mod, 1, 1, 1, 65)

        self.run_test(
            score_mod=None,
            dtype=torch.float32,
            block_mask=block_mask,
            Q_B=1,
            Q_H=1,
            Q_S=1,
            Q_D=16,
            KV_B=1,
            KV_H=1,
            KV_S=65,
            V_D=16,
        )

    @supported_platform
    def test_do_not_trigger_dynamic_shapes_on_empty_block_mask(self):
        torch._dynamo.reset()
        H = Hq
        q = torch.randn(B, H, 1, D, device="cuda")
        for i in range(5):
            k = torch.randn(B, H, S + i, D, device="cuda")
            v = torch.randn(B, H, S + i, D, device="cuda")
            compiled_flex_attention = torch.compile(flex_attention)
            ref = flex_attention(q, k, v)
            res = compiled_flex_attention(q, k, v)
            tolerance = Tolerances(atol=2e-1, rtol=2e-1)
            torch.testing.assert_close(
                ref, res, atol=tolerance.atol, rtol=tolerance.rtol
            )
            # Ensure no more re-compilation after the second automatic dynamic shape version.
            if i == 0:
                self.assertEqual(torch._dynamo.utils.counters["frames"]["ok"], 1)
            else:
                self.assertEqual(torch._dynamo.utils.counters["frames"]["ok"], 2)


common_utils.instantiate_parametrized_tests(TestFlexDecoding)

if __name__ == "__main__":
    from torch._inductor.test_case import run_tests

    run_tests()<|MERGE_RESOLUTION|>--- conflicted
+++ resolved
@@ -3,12 +3,7 @@
 
 import functools
 from collections import namedtuple
-<<<<<<< HEAD
-from contextlib import nullcontext
-from typing import Callable, Optional, Tuple
-=======
 from typing import Callable, Optional, Tuple, Union
->>>>>>> 9b2e453e
 from unittest import expectedFailure, skipUnless
 from unittest.mock import patch
 
@@ -199,8 +194,6 @@
     (16, 1),
 ]
 
-<<<<<<< HEAD
-=======
 test_block_size = [
     64,
     128,
@@ -208,7 +201,6 @@
     (128, 64),
 ]
 
->>>>>>> 9b2e453e
 (Hq, Hkv) = (16, 8)
 
 
@@ -614,18 +606,6 @@
 
         self.run_test(bias_mod, dtype)
 
-    # TODO this config segfaults with Triton without:
-    # https://github.com/triton-lang/triton/pull/4540
-    @supported_platform
-    @common_utils.parametrize("score_mod", test_score_mods)
-    @common_utils.parametrize("dtype", test_dtypes)
-    @common_utils.parametrize("head_dims", [(D, D // 2), (D // 2, D)])
-    def test_non_equal_head_dims(self, dtype, score_mod, head_dims):
-        qk_d, v_d = head_dims
-        context = nullcontext() if qk_d > v_d else self.assertRaises(ValueError)
-        with context:
-            self.run_test(score_mod, dtype, B, Hq, 1, qk_d, B, Hkv, S, V_D=v_d)
-
     @supported_platform
     @common_utils.parametrize("score_mod", test_score_mods)
     @common_utils.parametrize("dtype", test_dtypes)
