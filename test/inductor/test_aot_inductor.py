--- conflicted
+++ resolved
@@ -3709,14 +3709,7 @@
 CPU_TEST_FAILURES = {
     "test_conv_freezing": fail_minimal_arrayref_interface(is_skip=True),
     "test_deconv_freezing": fail_minimal_arrayref_interface(is_skip=True),
-<<<<<<< HEAD
-=======
-    # FIXME: failed with Segfault while exiting the Python runtime
-    "test_duplicate_constant_folding": fail_with_and_without_stack_allocation(
-        is_skip=True
-    ),
     "test_stride_with_unbacked_expr": fail_minimal_arrayref_interface(is_skip=True),
->>>>>>> 3bd02c27
     # TODO: use of deleted function RAIIAtenTensorHandle
     "test_dup_unbacked_sym_decl": fail_minimal_arrayref_interface(is_skip=True),
     # TODO: use of deleted function RAIIAtenTensorHandle
