--- conflicted
+++ resolved
@@ -4466,11 +4466,9 @@
         called_dummy_alloc = ctypes.c_int.in_dll(alloc_lib, "called_dummy_alloc")
         called_dummy_free = ctypes.c_int.in_dll(alloc_lib, "called_dummy_free")
         self.assertEqual(called_dummy_alloc.value, 0)
-<<<<<<< HEAD
         self.assertEqual(called_dummy_free.value, 0)
-=======
+
         nelem_1mb = 1024 * 1024 // 4
->>>>>>> 126bb1bb
 
         with torch.cuda.use_mem_pool(pool):
             out_0 = torch.randn(nelem_1mb, device="cuda")
@@ -4504,7 +4502,7 @@
             # to make a new 2 MB buffer to accomodate out_2
             self.assertEqual(len(pool.snapshot()), 2)
 
-        del out_0, out_1, pool
+        del out_0, out_1, out_2, pool
         # pool now should have 0 segments if del pool reclaimed all the
         # memory
         self.assertEqual(len(pool.snapshot()), 0)
