--- conflicted
+++ resolved
@@ -85,15 +85,13 @@
             torch.bfloat16 if backend == SDPBackend.FLASH_ATTENTION else torch.float32
         )
 
-<<<<<<< HEAD
-        torch.distributed._tensor.experimental.attention._enable_load_balance = (
-            load_balance
-        )
-=======
         if is_causal and compiled and self.world_size > 2:
             # TODO: Fix this after we move `wait_tensor` to use `with_effect`.
             return
->>>>>>> ac6bcb9c
+
+        torch.distributed._tensor.experimental.attention._enable_load_balance = (
+            load_balance
+        )
 
         q = torch.rand(
             (bs, nheads, self.world_size * query_tokens, dim),
