--- conflicted
+++ resolved
@@ -133,11 +133,7 @@
 
 # Helper to parse an action string like 1F0 into a tuple of (stage_index, computation_type, microbatch_index)
 _action_regex = re.compile(
-<<<<<<< HEAD
-    r"(\d+)(F|BW|B|W|UNSHARD|RESHARD|SEND_F|RECV_F|SEND_B|RECV_B){0,1}(\d*)(_(\d*)(RECV_B|RECV_F)(\d)){0,1}"
-=======
     r"(\d+)(F|BW|B|W|UNSHARD|RESHARD|SEND_F|RECV_F|SEND_B|RECV_B){0,1}(\d*)(_(\d+)(RECV_B|RECV_F)(\d+)){0,1}"
->>>>>>> 7ca0ceac
 )
 
 
@@ -1122,7 +1118,7 @@
     def _has_comms(action: _Action) -> bool:
         if action.computation_type == F:
             return action.stage_index != num_stages - 1
-        elif action.computation_type == B:
+        elif action.computation_type in (B, BW):
             return action.stage_index != 0
         return False
 
@@ -1173,7 +1169,10 @@
                 ):
                     return True
             return False
-        elif action.computation_type == B and not action.stage_index == num_stages - 1:
+        elif (
+            action.computation_type in (B, BW)
+            and not action.stage_index == num_stages - 1
+        ):
             for p in prev_actions:
                 if (
                     p.computation_type == RECV_B
@@ -1306,7 +1305,7 @@
                 ):
                     return True
             return False
-        elif action.computation_type == B:
+        elif action.computation_type in (B, BW):
             if action.stage_index == num_stages - 1:
                 return True
             for p in _prev_ops(stage_idx):
@@ -1336,7 +1335,10 @@
             return expected_send in _prev_ops(peer_stage_idx)
         elif action.computation_type == SEND_B:
             expected_b = _Action(action.stage_index, B, action.microbatch_index)
-            return expected_b in _prev_ops(stage_idx)
+            expected_bw = _Action(action.stage_index, BW, action.microbatch_index)
+            return expected_b in _prev_ops(stage_idx) or expected_bw in _prev_ops(
+                stage_idx
+            )
         elif action.computation_type == RECV_B:
             peer_stage_idx = stage_idx + 1
             expected_send = _Action(peer_stage_idx, SEND_B, action.microbatch_index)
