--- conflicted
+++ resolved
@@ -475,15 +475,10 @@
             grad_value_ = torch.zeros_like(value)
 
         # Get the grad key and grad value for the i round.
-<<<<<<< HEAD
         if i == 0:
             grad_key += grad_key_
             grad_value += grad_value_
         else:
-            buffer = next_grad_kv
-=======
-        if i > 0:
->>>>>>> 8fd57674
             pointer = 0
             assert next_grad_kv is not None
             next_grad_kv = _maybe_wait(next_grad_kv)
