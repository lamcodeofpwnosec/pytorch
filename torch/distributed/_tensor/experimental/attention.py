# Copyright (c) Meta Platforms, Inc. and affiliates

import contextlib
import itertools
import logging
import types
import weakref
from abc import ABC, abstractmethod
from dataclasses import dataclass
from enum import auto, Enum
from typing import (
    Any,
    Callable,
    Dict,
    Generator,
    List,
    Optional,
    Protocol,
    Set,
    Tuple,
    Union,
)

import torch
import torch.distributed as dist
import torch.distributed._functional_collectives as ft_c
import torch.nn.functional as F
from torch import nn
from torch.distributed._tensor import distribute_module, DTensor, Replicate, Shard
from torch.distributed.device_mesh import DeviceMesh
from torch.distributed.tensor.parallel.style import ParallelStyle


<<<<<<< HEAD
=======
# TODO: expose a single API
__all__ = ["context_parallel"]

aten = torch.ops.aten
logger = logging.getLogger(__name__)
# Whether to upcast parameters and gradients to float32 to avoid accumulation
# errors. It is likely this is always True but we currently keep this variable
# for the experimental purpose.
_convert_to_f32 = True


>>>>>>> 758d7879
class _CausalBehavior(Enum):
    SKIP = None
    NOT_IS_CAUSAL = False
    IS_CAUSAL = True


class _RotateMethod(Enum):
    ALL_TO_ALL = auto()
    ALL_GATHER = auto()
    SEND_RECV = auto()


aten = torch.ops.aten
logger = logging.getLogger(__name__)


@dataclass
class _ContextParallelOptions:
    # Whether to upcast parameters and gradients to float32 to avoid accumulation
    # errors. It is likely this is always True but we currently keep this variable
    # for the experimental purpose.
    convert_to_f32: bool = True
    enable_load_balance = True
    rotate_method: _RotateMethod = _RotateMethod.ALL_GATHER


_cp_options = _ContextParallelOptions()


def _is_causal_behavior(
    rank: int, world_size: int, i: int, is_causal: bool
) -> _CausalBehavior:
    """
    Calculate is_causal behavior for each KV block. The attention can either be
    calculated in full, not at all or with the causal mask applied.
    """
    if not is_causal:
        return _CausalBehavior.NOT_IS_CAUSAL

    if i == 0:
        return _CausalBehavior.IS_CAUSAL

    source_rank = (rank - i) % world_size
    if source_rank < rank or _cp_options.enable_load_balance:
        return _CausalBehavior.NOT_IS_CAUSAL
    else:
        return _CausalBehavior.SKIP


def _maybe_wait(tensor: torch.Tensor) -> torch.Tensor:
    """
    When tracing the code, the result tensor is not an AsyncCollectiveTensor,
    so we cannot call ``wait()``.
    """
    if isinstance(tensor, ft_c.AsyncCollectiveTensor):
        return tensor.wait()
    return tensor


def _partial_update(
    original: torch.Tensor,
    new: torch.Tensor,
    dim: int,
    n_chunks: int,
    idx: int,
    add: bool,
) -> torch.Tensor:
    """
    This API partially update a chunk of ``original`` tensor. The ``original``
    tensor will be first chunked along ``dim`` dimension then the ``idx`` chunk
    will be updated with ``new``. If ``add`` is True, the chunk will be added
    with ``new``, otherwise the chunk with be replaced by ``add``.

    The result is a tensor that is the same size as ``original``.
    """
    chunks = list(original.chunk(n_chunks, dim=dim))
    assert chunks[idx].shape == new.shape, (original.shape, new.shape, idx)
    if add:
        chunks[idx] += new
    else:
        chunks[idx] = new
    return torch.cat(chunks, dim=dim)


class _SDPAMerger:
    """A class to help to merge the local SDPA result."""

    def __init__(self, convert_to_f32: bool, seq_dim: int):
        self._seq_dim = seq_dim
        self._out: Optional[torch.Tensor] = None
        self._lse: Optional[torch.Tensor] = None
        self._convert_to_f32 = convert_to_f32
        self._out_dtype = torch.float32
        self._lse_dtype = torch.float32

    def _merge_one(
        self, block_out: torch.Tensor, block_lse: torch.Tensor, partial: bool
    ) -> None:
        block_lse = block_lse.unsqueeze(dim=-1)
        if self._lse is None:
            self._lse = block_lse
            self._out = block_out
        else:
            assert self._lse is not None
            assert self._out is not None
            lse = self._lse.chunk(2, dim=self._seq_dim)[1] if partial else self._lse
            out = self._out.chunk(2, dim=self._seq_dim)[1] if partial else self._out

            # The algorithm from
            # github.com/zhuzilin/ring-flash-attention/pull/34#issuecomment-2076126795
            # gives a relatively stable result.
            out = out - F.sigmoid(block_lse - lse) * (out - block_out)
            lse = lse - F.logsigmoid(lse - block_lse)
            if partial:
                self._lse = _partial_update(self._lse, lse, 2, 2, 1, add=False)
                self._out = _partial_update(self._out, out, 2, 2, 1, add=False)
            else:
                self._lse = lse
                self._out = out

    def step(self, out: torch.Tensor, lse: torch.Tensor, partial: bool) -> None:
        self._out_dtype = out.dtype
        self._lse_dtype = lse.dtype

        if self._convert_to_f32:
            out = out.to(torch.float32)
            lse = lse.to(torch.float32)

        self._merge_one(out, lse, partial)

    def results(self) -> Tuple[torch.Tensor, torch.Tensor]:
        assert self._out is not None
        assert self._lse is not None
        out, lse = self._out, self._lse.squeeze(-1)
        return out.to(self._out_dtype), lse.to(self._lse_dtype)


def _scaled_dot_product_ring_flash_attention(
    mesh: DeviceMesh,
    query: torch.Tensor,
    key: torch.Tensor,
    value: torch.Tensor,
    dropout_p: float = 0.0,
    is_causal: bool = False,
    return_debug_mask: bool = False,
    *,
    scale: Optional[float] = None,
) -> Tuple[torch.Tensor, ...]:
    if return_debug_mask:
        raise NotImplementedError("return_debug_mask is not supported yet")

    return _templated_ring_attention(
        mesh,
        2,
        aten._scaled_dot_product_flash_attention,
        query=query,
        key=key,
        value=value,
        is_causal=is_causal,
        dropout_p=dropout_p,
        scale=scale,
    )


def _scaled_dot_product_ring_efficient_attention(
    mesh: DeviceMesh,
    query: torch.Tensor,
    key: torch.Tensor,
    value: torch.Tensor,
    attn_bias: Optional[torch.Tensor] = None,
    compute_log_sumexp: bool = True,
    dropout_p: float = 0.0,
    is_causal: bool = False,
    *,
    scale: Optional[float] = None,
) -> Tuple[torch.Tensor, ...]:
    if attn_bias is not None:
        raise NotImplementedError("attn_bias is not supported yet")
    if not compute_log_sumexp:
        raise NotImplementedError("compute_log_sumexp must be set")

    return _templated_ring_attention(
        mesh,
        2,
        aten._scaled_dot_product_efficient_attention,
        query=query,
        key=key,
        value=value,
        is_causal=is_causal,
        attn_bias=attn_bias,
        dropout_p=dropout_p,
        scale=scale,
        compute_log_sumexp=compute_log_sumexp,
    )


class _AttentionOp(Protocol):
    def __call__(
        self,
        query: torch.Tensor,
        key: torch.Tensor,
        value: torch.Tensor,
        **kwargs: object,
    ) -> Tuple[torch.Tensor, ...]:
        ...


class _RingRotater(ABC):
    @abstractmethod
    def __init__(self, pg: dist.ProcessGroup, seq_dim: int) -> None:
        ...

    @abstractmethod
    def rotate(self, buffer: torch.Tensor, curr_idx: int) -> torch.Tensor:
        ...

    @abstractmethod
    def maybe_wait(self, tensor: torch.Tensor) -> torch.Tensor:
        ...


class _AllToAllRotater(_RingRotater):
    """Use all_to_all to send the kv to the next rank"""
    def __init__(self, pg: dist.ProcessGroup, seq_dim: int) -> None:
        self._pg = pg
        self._seq_dim = seq_dim

    def rotate(self, buffer: torch.Tensor, curr_idx: int) -> torch.Tensor:
        buffer = buffer.contiguous()
        size = dist.get_world_size(self._pg)
        dsts = list(range(1, size)) + [0]
        return ft_c.permute_tensor(buffer, dsts, self._pg)

    def maybe_wait(self, tensor: torch.Tensor) -> torch.Tensor:
        if isinstance(tensor, ft_c.AsyncCollectiveTensor):
            return tensor.wait()
        return tensor


class _AllGatherRotater(_RingRotater):
    """
    Allgather the kv and return the only the requried kv.
    Only one communication will be done.
    """
    def __init__(self, pg: dist.ProcessGroup, seq_dim: int) -> None:
        self._pg = pg
        self._seq_dim = seq_dim
        self._buffer: Optional[torch.Tensor] = None
        self._idx = 0

    def rotate(self, buffer: torch.Tensor, curr_idx: int) -> torch.Tensor:
        self._idx = curr_idx
        if self._buffer is None:
            return ft_c.all_gather_tensor(
                buffer.contiguous(), gather_dim=0, group=self._pg
            )

        return self._buffer

    def maybe_wait(self, tensor: torch.Tensor) -> torch.Tensor:
        size = dist.get_world_size(self._pg)
        rank = dist.get_rank(self._pg)
        idx = rank - self._idx

        if self._buffer is None:
            if isinstance(tensor, ft_c.AsyncCollectiveTensor):
                tensor = tensor.wait()
            self._buffer = tensor
        else:
            assert tensor is self._buffer

        return self._buffer.chunk(dist.get_world_size(self._pg))[idx]


def _create_rotater(
    pg: dist.ProcessGroup, seq_dim: int, method: Optional[_RotateMethod] = None
) -> _RingRotater:
    if method is None:
        method = _cp_options.rotate_method
    if method == _RotateMethod.ALL_TO_ALL:
        return _AllToAllRotater(pg, seq_dim)
    elif method == _RotateMethod.ALL_GATHER:
        return _AllGatherRotater(pg, seq_dim)
    else:
        raise NotImplementedError(f"Unkonwn method {method}")


def _ring_rotate(
    block: torch.Tensor, pg: dist.ProcessGroup, send_to_next: bool
) -> torch.Tensor:
    block = block.contiguous()
    size = dist.get_world_size(pg)
    dsts = (
        list(range(1, size)) + [0]
        if send_to_next
        else [size - 1] + list(range(0, size - 1))
    )
    return ft_c.permute_tensor(block, dsts, pg)


def _templated_ring_attention(
    mesh: DeviceMesh,
    seq_dim: int,
    op: _AttentionOp,
    query: torch.Tensor,
    key: torch.Tensor,
    value: torch.Tensor,
    is_causal: bool = False,
    **kwargs: object,
) -> Tuple[torch.Tensor, ...]:
    """
    This is a generalized ring attention implementation that can support multiple attention ops.

    Parameters
    ----------
    op:
        The attention op to use
    *args:
        additional args are passed to the op
    **kwargs:
        additional kwargs are passed to the op

    Returns
    -------
    out:
        The merged attention output
    softmax_lse:
        The logsumexp of the merged attention output
    """
    if is_causal and (query.size(2) != key.size(2)):
        raise NotImplementedError(
            "is_causal requires the same query and context sequence lengths"
        )

    if isinstance(mesh, dist.ProcessGroup):
        pg: Union[dist.ProcessGroup, List[dist.ProcessGroup]] = mesh
    else:
        pg = mesh.get_group()
    assert isinstance(pg, dist.ProcessGroup), "process group must be single dimension"
    rank = dist.get_rank(pg)
    size = dist.get_world_size(pg)

    next_kv = None

    # Without making key and value contiguous(), the lose curve is bad.
    # TODO(fegin): figure out why this is a requirement since SDPA does not have
    # this requirement.
    key = key.contiguous()
    value = value.contiguous()

    sdpa_merger = _SDPAMerger(_cp_options.convert_to_f32, seq_dim=seq_dim)

    rest: List[Any]
    out: torch.Tensor
    logsumexp: torch.Tensor

    rotater = _create_rotater(pg, 2)

    for i in range(size):
        if next_kv is not None:
            # Wait for the kv from the (cp_rank - 1) rank.
            next_kv = rotater.maybe_wait(next_kv)
            key = next_kv[: key.numel()].reshape(key.shape)
            value = next_kv[key.numel() :].reshape(value.shape)

        if i < (size - 1):
            # Send the k, v to the next rank
            next_kv = torch.cat([key.flatten(), value.flatten()])
            next_kv = rotater.rotate(next_kv, i + 1)

        is_causal_behavior = _is_causal_behavior(
            rank=rank, world_size=size, i=i, is_causal=is_causal
        )

        if is_causal_behavior == _CausalBehavior.SKIP:
            continue

        if i == 0 or (not _cp_options.enable_load_balance or not is_causal):
            # We need to do SDPA with the full local q, k, v.
            q, k, v, partial = (query, key, value, False)
        elif i <= rank:
            # Striped load balancing case, and i <= rank.
            # We need to do SPDA, with only the first half of the k, v.
            # Note that q, k, v, each contains two stripes.
            q, k, v, partial = (
                query,
                key.chunk(2, dim=2)[0],
                value.chunk(2, dim=2)[0],
                False,
            )
        else:
            # Striped load balancing case, and i > rank.
            # We need to do SPDA with only the second half of the q, and update
            # only the the second part of  logsumexp. So partial is True.
            # Note that q, k, v, each contains two stripes.
            q, k, v, partial = query.chunk(2, dim=2)[1], key, value, True

        out, logsumexp, *rest = op(
            q,
            k,
            v,
            is_causal=is_causal_behavior.value,
            **kwargs,
        )
        sdpa_merger.step(out, logsumexp, partial)

    return *sdpa_merger.results(), *rest


def _sdpa_handler(
    op_call: torch._ops.OpOverload,
    args: Tuple[object, ...],
    kwargs: Dict[str, object],
) -> object:
    # extract local tensor and sharding infos to a OpInfo
    op_info = DTensor._op_dispatcher.unwrap_to_op_info(op_call, args, kwargs)
    logger.debug("Dispatching op_call: %s", op_info.schema)

    # sharding propagation
    # TODO: remove the context parallel strategy from the default propagation
    # rule. Either figure out how to dynamically enable it or just don't call
    # propagate.
    DTensor._op_dispatcher.sharding_propagator.propagate(op_info)
    output_sharding = op_info.output_sharding
    assert output_sharding is not None, "output sharding should not be None"
    assert not output_sharding.needs_redistribute, "inputs need to be redistributed"

    if op_call == aten._scaled_dot_product_flash_attention.default:
        local_results = _scaled_dot_product_ring_flash_attention(
            op_info.mesh,
            *op_info.local_args,  # type: ignore[arg-type]
            **op_info.local_kwargs,  # type: ignore[arg-type]
        )
    elif op_call == aten._scaled_dot_product_efficient_attention.default:
        local_results = _scaled_dot_product_ring_efficient_attention(
            op_info.mesh,
            *op_info.local_args,  # type: ignore[arg-type]
            **op_info.local_kwargs,  # type: ignore[arg-type]
        )
    else:
        raise NotImplementedError(
            "CP only supports flash attention and memory efficient attention now."
        )

    return DTensor._op_dispatcher.wrap(local_results, output_sharding.output_spec)


def _sdpa_backward_handler(
    op_call: torch._ops.OpOverload,
    args: Tuple[object, ...],
    kwargs: Dict[str, object],
) -> object:
    # Redistribute grad_output tensor to the same placement as output tensor
    args = list(args)
    args = tuple(args)

    # extract local tensor and sharding infos to a OpInfo
    op_info = DTensor._op_dispatcher.unwrap_to_op_info(op_call, args, kwargs)
    logger.debug("Dispatching op_call: %s", op_info.schema)

    # sharding propagation
    DTensor._op_dispatcher.sharding_propagator.propagate(op_info)
    output_sharding = op_info.output_sharding
    assert output_sharding is not None, "output sharding should not be None"
    assert not output_sharding.needs_redistribute, "inputs need to be redistributed"

    if op_call == aten._scaled_dot_product_flash_attention_backward.default:
        local_results = _scaled_dot_product_ring_flash_attention_backward(
            op_info.mesh,
            *op_info.local_args,  # type: ignore[arg-type]
            **op_info.local_kwargs,  # type: ignore[arg-type]
        )
    elif op_call == aten._scaled_dot_product_efficient_attention_backward.default:
        local_results = _scaled_dot_product_ring_efficient_attention_backward(
            op_info.mesh,
            *op_info.local_args,  # type: ignore[arg-type]
            **op_info.local_kwargs,  # type: ignore[arg-type]
        )
    else:
        raise NotImplementedError(f"{op_call=}")

    return DTensor._op_dispatcher.wrap(local_results, output_sharding.output_spec)


def _templated_ring_attention_backward(
    mesh: DeviceMesh,
    op: _AttentionOp,
    grad_out: torch.Tensor,
    grad_out_name: str,
    query: torch.Tensor,
    key: torch.Tensor,
    value: torch.Tensor,
    out: torch.Tensor,
    logsumexp: torch.Tensor,
    is_causal: bool,
    **kwargs: Any,
) -> Tuple[torch.Tensor, ...]:
    """This API implements the backward of the ring attention."""
    pg = mesh.get_group()
    assert isinstance(pg, dist.ProcessGroup), "must be single dimension"
    rank = dist.get_rank(pg)
    size = dist.get_world_size(pg)
    next_kv = None
    next_grad_kv = None
    rest: List[Any]
    grad_query_, grad_key_, grad_value_ = None, None, None

    accum_dtype = torch.float32 if _cp_options.convert_to_f32 else query.dtype
    grad_query = torch.zeros_like(query, dtype=accum_dtype)
    grad_key = torch.zeros_like(key, dtype=accum_dtype)
    grad_value = torch.zeros_like(value, dtype=accum_dtype)

    key = key.contiguous()
    value = value.contiguous()
    kv_rotater = _create_rotater(pg, 2)
    dkv_rotater = _create_rotater(pg, 2, method=_RotateMethod.ALL_TO_ALL)
    for i in range(size):
        if next_kv is not None:
            # Wait for the kv from the (cp_rank - 1) rank.
            buffer = kv_rotater.maybe_wait(next_kv)
            pointer = 0
            key = buffer[pointer : pointer + key.numel()].reshape(key.shape)
            pointer += key.numel()
            value = buffer[pointer : pointer + value.numel()].reshape(value.shape)
            pointer += value.numel()

        if i != size - 1:
            # Send the kv to the next rank.
            next_kv = torch.cat([key.flatten(), value.flatten()])
            next_kv = kv_rotater.rotate(next_kv, i + 1)

        is_causal_behavior = _is_causal_behavior(
            rank=rank, world_size=size, i=i, is_causal=is_causal
        )

        if is_causal_behavior != _CausalBehavior.SKIP:
            if i == 0 or (not _cp_options.enable_load_balance or not is_causal):
                # We need to do SDPA with the full local q, k, v.
                q, k, v, out_, dout, lse = (query, key, value, out, grad_out, logsumexp)
            elif i <= rank:
                # Striped load balancing case, and i <= rank.
                # We need to do SPDA with only the first half of the k, v.
                # Note that q, k, v, each contains two stripes.
                q, k, v, out_, dout, lse = (
                    query,
                    key.chunk(2, dim=2)[0],
                    value.chunk(2, dim=2)[0],
                    out,
                    grad_out,
                    logsumexp,
                )
            else:
                # Striped load balancing case, and i > rank.
                # We need to do SPDA with only the second half of the q
                # Note that q, k, v, each contains two stripes.
                q, k, v, out_, dout, lse = (
                    query.chunk(2, dim=2)[1],
                    key,
                    value,
                    out.chunk(2, dim=2)[1],
                    grad_out.chunk(2, dim=2)[1],
                    # Need to make logsumexp contiguous, otherwise there will
                    # be numerical error.
                    logsumexp.chunk(2, dim=2)[1].contiguous(),
                )

            kwargs[grad_out_name] = dout
            grad_query_, grad_key_, grad_value_, *rest = op(
                query=q,
                key=k,
                value=v,
                out=out_,
                logsumexp=lse,
                is_causal=is_causal_behavior.value,
                **kwargs,
            )
        else:
            grad_query_ = torch.zeros_like(query, dtype=accum_dtype)
            grad_key_ = torch.zeros_like(key, dtype=accum_dtype)
            grad_value_ = torch.zeros_like(value, dtype=accum_dtype)

        if i == 0:
            grad_key += grad_key_
            grad_value += grad_value_
        else:
            pointer = 0
            assert next_grad_kv is not None
            # Wait for the kv gradient from (cp_rank - 1) rank.
            next_grad_kv = dkv_rotater.maybe_wait(next_grad_kv)
            grad_key = next_grad_kv[pointer : pointer + grad_key.numel()].reshape(
                grad_key.shape
            )
            pointer += grad_key.numel()
            grad_value = next_grad_kv[pointer : pointer + grad_value.numel()].reshape(
                grad_value.shape
            )

            if i <= rank and _cp_options.enable_load_balance:
                grad_key = _partial_update(grad_key, grad_key_, 2, 2, 0, add=True)
                grad_value = _partial_update(grad_value, grad_value_, 2, 2, 0, add=True)
            else:
                grad_key += grad_key_
                grad_value += grad_value_

        next_grad_kv = torch.cat([grad_key.flatten(), grad_value.flatten()])
        # Send the grad key, and grad value to the next rank.
        next_grad_kv = dkv_rotater.rotate(next_grad_kv, i + 1)

        if i <= rank or not _cp_options.enable_load_balance:
            grad_query += grad_query_
        else:
            grad_query = _partial_update(grad_query, grad_query_, 2, 2, 1, add=True)

    assert next_grad_kv is not None
    assert grad_key_ is not None
    assert grad_value_ is not None
    grad_query = grad_query.to(query.dtype)
    next_grad_kv = dkv_rotater.maybe_wait(next_grad_kv).to(key.dtype)
    grad_key = next_grad_kv[: grad_key.numel()].reshape(grad_key.shape)
    grad_value = next_grad_kv[grad_value.numel() :].reshape(grad_value.shape)
    return (
        grad_query,
        grad_key,
        grad_value,
        *rest,
    )


def _scaled_dot_product_ring_flash_attention_backward(
    mesh: DeviceMesh,
    grad_out: torch.Tensor,
    query: torch.Tensor,
    key: torch.Tensor,
    value: torch.Tensor,
    out: torch.Tensor,
    logsumexp: torch.Tensor,
    cum_seq_q: torch.Tensor,
    cum_seq_k: torch.Tensor,
    max_q: int,
    max_k: int,
    dropout_p: float,
    is_causal: bool,
    philox_seed: torch.Tensor,
    philox_offset: torch.Tensor,
    *,
    scale: Optional[float] = None,
) -> Tuple[torch.Tensor, ...]:
    return _templated_ring_attention_backward(
        mesh,
        aten._scaled_dot_product_flash_attention_backward.default,
        grad_out=grad_out,
        grad_out_name="grad_out",
        query=query,
        key=key,
        value=value,
        out=out,
        logsumexp=logsumexp,
        is_causal=is_causal,
        cum_seq_q=cum_seq_q,
        cum_seq_k=cum_seq_k,
        max_q=max_q,
        max_k=max_k,
        dropout_p=dropout_p,
        philox_seed=philox_seed,
        philox_offset=philox_offset,
        scale=scale,
    )


def _scaled_dot_product_ring_efficient_attention_backward(
    mesh: DeviceMesh,
    grad_out: torch.Tensor,
    query: torch.Tensor,
    key: torch.Tensor,
    value: torch.Tensor,
    bias: torch.Tensor,
    out: torch.Tensor,
    logsumexp: torch.Tensor,
    philox_seed: torch.Tensor,
    philox_offset: torch.Tensor,
    dropout_p: float,
    grad_input_mask: Tuple[bool, ...],
    is_causal: bool = False,
    *,
    scale: Optional[float] = None,
) -> Tuple[torch.Tensor, ...]:
    return _templated_ring_attention_backward(
        mesh,
        aten._scaled_dot_product_efficient_attention_backward.default,
        grad_out=grad_out,
        grad_out_name="grad_out_",
        query=query,
        key=key,
        value=value,
        attn_bias=bias,
        out=out,
        logsumexp=logsumexp,
        philox_seed=philox_seed,
        philox_offset=philox_offset,
        dropout_p=dropout_p,
        grad_input_mask=grad_input_mask,
        is_causal=is_causal,
        scale=scale,
    )


customized_ops = {
    aten._scaled_dot_product_flash_attention.default: _sdpa_handler,
    aten._scaled_dot_product_flash_attention_backward.default: _sdpa_backward_handler,
    aten._scaled_dot_product_efficient_attention.default: _sdpa_handler,
    aten._scaled_dot_product_efficient_attention_backward.default: _sdpa_backward_handler,
}


_replaced_functions: Dict[Callable, Tuple[str, Callable]] = {}


def _distribute_function(
    fn: Callable,
    fn_module: types.ModuleType,
    device_mesh: DeviceMesh,
    input_fn: Optional[Callable] = None,
    output_fn: Optional[Callable] = None,
) -> None:
    """
    ``distribute_function`` is an experimental API that allows users to "distribute"
    the inputs and outputs of a function. Similar to ``distribute_module``, this API
    installs hooks to the ``fn`` to convert the inputs and outputs. There are two
    major differences between ``distribute_function`` and ``distribute_module``.
    First, a function does not have parammeters and buffers, as a result,
    ``distribute_function`` itself won't convert any parameters/buffers but simply
    install the input and output hooks.  The tensor conversion will happen in the hooks.
    Another difference is an nn.Module subclass can have several instances and each
    instance be fed into ``distribute_module`` independently with affecting other
    instance. On the other hand, function is a singleton object. So if a function
    is distributed by ``distribute_function`` all subsequent calls to the function
    will invoke the installed hooks.

    Args:
        fn (Callable): the function to be distributed.
        fn_module (types.ModuleType): the Python module that the function is declared.
            e.g., if ``fn`` is ``torch.nn.functional.scaled_dot_product_attention``,
            ``fn_module`` is ``torch.nn.functional``.
        device_mesh (:class:`DeviceMesh`): the device mesh that will be used by the
            input and output hooks to distribute the tensors.
        input_fn (Optioinal[Callable]): the hook to distribute or convert the input
            arguments of ``fn``.
        output_fn (Optioinal[Callable]): the hook to distribute or convert the output
            arguments of ``fn``.
    """

    def wrapper(
        target_fn: Callable, input_fn: Optional[Callable], output_fn: Optional[Callable]
    ) -> Callable:
        def inner_fn(*args: Tuple[Any, ...], **kwargs: Dict[str, Any]) -> Any:
            if input_fn is not None:
                args, kwargs = input_fn(device_mesh, *args, **kwargs)
            output = target_fn(*args, **kwargs)
            if output_fn is not None:
                output = output_fn(device_mesh, output)
            return output

        return inner_fn

    global _replaced_functions

    if fn in _replaced_functions:
        return

    wrapper_fn = wrapper(fn, input_fn, output_fn)
    setattr(fn_module, fn.__name__, wrapper_fn)
    _replaced_functions[wrapper_fn] = (fn.__name__, fn)


def _restore_function(fn: Callable, fn_module: types.ModuleType) -> None:
    """Restore the function that is replaced by _distribute_function."""
    global _original_functions
    global _wrapper_functions

    if fn not in _replaced_functions:
        return

    original_name, original_fn = _replaced_functions[fn]
    setattr(fn_module, original_name, original_fn)


@contextlib.contextmanager
def _enable_cp_dispatcher() -> Generator[None, None, None]:
    """Enables DTensor dispatcher to dispatch SDPA to CP."""
    old_handlers = DTensor._op_dispatcher._custom_op_handlers
    DTensor._op_dispatcher._custom_op_handlers = {**old_handlers, **customized_ops}

    yield

    DTensor._op_dispatcher._custom_op_handlers = old_handlers


class _AttentionContextParallel(ParallelStyle):
    """
    Applies context parallel optimizations to the attention layer.

    This will work for nn.MultiHeadedAttention and custom attention layers that
    call F.scaled_dotproduct_attention with a simliar signature.

    This expects the `forward` method consumes either:

    * a single tensor for self attention
    * one argument for each of: query, key, value

    This currently only supports ring attention and the
    SDPBackend.FLASH_ATTENTION backend. See sdpa_kernel.

    Non-flash attention backends will result in incorrect results.
    """

    # use a weakref dictionary to store context managers for each nn.Module
    _CONTEXT_MANAGERS: "weakref.WeakKeyDictionary[nn.Module, Any]" = (
        weakref.WeakKeyDictionary()
    )

    def _apply(self, module: nn.Module, device_mesh: DeviceMesh) -> nn.Module:
        if not isinstance(device_mesh, DeviceMesh):
            raise ValueError(
                f"{type(device_mesh)} is not supported by {type(self)} yet."
            )

        if not device_mesh.ndim == 1:
            raise ValueError

        return distribute_module(
            module,
            device_mesh,
            input_fn=self._input_fn,  # type: ignore[arg-type]
            output_fn=self._output_fn,  # type: ignore[arg-type]
        )

    @classmethod
    def _input_fn(
        cls,
        module: nn.Module,
        inputs: Tuple[Union[torch.Tensor, int, float], ...],
        device_mesh: DeviceMesh,
    ) -> Tuple[Union[torch.Tensor, int, float], ...]:
        # TODO(d4l3k); this should be Shard(2), need to fix Linear layer rules
        placement = [Replicate()]

        def backward_hook(grad: torch.Tensor) -> None:
            if module in cls._CONTEXT_MANAGERS:
                cls._CONTEXT_MANAGERS[module].__exit__(None, None, None)
                del cls._CONTEXT_MANAGERS[module]

        # convert inputs to DTensor
        inp = []
        for input in inputs:
            if isinstance(input, torch.Tensor) and not isinstance(input, DTensor):
                input = DTensor.from_local(
                    input.contiguous(), device_mesh, placement, run_check=False
                )

            if isinstance(input, torch.Tensor) and input.requires_grad:
                input.register_hook(backward_hook)

            inp.append(input)

        manager = _enable_cp_dispatcher()
        manager.__enter__()
        cls._CONTEXT_MANAGERS[module] = manager

        return tuple(inp)

    @classmethod
    def _output_fn(
        cls,
        module: nn.Module,
        outputs: Union[torch.Tensor, Tuple[Union[torch.Tensor, int, float], ...]],
        device_mesh: DeviceMesh,
    ) -> Union[
        Union[torch.Tensor, int, float], Tuple[Union[torch.Tensor, int, float], ...]
    ]:
        cls._CONTEXT_MANAGERS[module].__exit__(None, None, None)
        del cls._CONTEXT_MANAGERS[module]

        def backward_hook(grad: torch.Tensor) -> None:
            if module not in cls._CONTEXT_MANAGERS:
                manager = _enable_cp_dispatcher()
                manager.__enter__()
                cls._CONTEXT_MANAGERS[module] = manager

        # back to local tensor
        out = []
        for output in [outputs] if isinstance(outputs, torch.Tensor) else outputs:
            output = output.to_local() if isinstance(output, DTensor) else output

            if isinstance(output, torch.Tensor) and output.requires_grad:
                output.register_hook(backward_hook)

            out.append(output)

        if isinstance(outputs, torch.Tensor):
            return out[0]

        return tuple(out)


@contextlib.contextmanager
def _context_parallel(seq_dim: int, mesh: DeviceMesh) -> Generator[None, None, None]:
    """Replace SDPA with the CP-wrapped version and enable DTensor CP dispatcher."""

    def attention_input_fn(
        mesh: DeviceMesh, *args: Tuple[Any, ...], **kwargs: Dict[str, Any]
    ) -> Tuple[Tuple[Any, ...], Dict[str, Any]]:
        placement = [Shard(seq_dim)]
        all_args = []

        for arg in itertools.chain(args, kwargs.values()):
            if isinstance(arg, torch.Tensor) and not isinstance(arg, DTensor):
                arg = DTensor.from_local(arg, mesh, placement, run_check=False)

            all_args.append(arg)

        new_args = tuple(all_args[0 : len(args)])
        new_kwargs = dict(zip(kwargs.keys(), all_args[len(args) :]))
        return new_args, new_kwargs

    def attention_output_fn(mesh: DeviceMesh, outputs: Any) -> Any:
        new_outputs = []
        for output in [outputs] if isinstance(outputs, torch.Tensor) else outputs:
            output = output.to_local() if isinstance(output, DTensor) else output
            new_outputs.append(output)

        if isinstance(outputs, torch.Tensor):
            return new_outputs[0]

        return tuple(new_outputs)

    # TODO: provide a more robust way to replace SDPA.
    # Currently we use monkey patch to replace scaled_dot_product_attention with the
    # wrapped fn. This is okay if users do `import torch.nn.functional` but will not
    # work if users do `import torch.nn.functional.scaled_dot_product_attention`.
    _distribute_function(
        F.scaled_dot_product_attention,
        F,
        mesh,
        attention_input_fn,
        attention_output_fn,
    )

    with _enable_cp_dispatcher():
        yield

    _restore_function(F.scaled_dot_product_attention, F)


class _LoadBalancer(ABC):
    @classmethod
    @abstractmethod
    def shard(
        cls, buffer: torch.Tensor, mesh: DeviceMesh, seq_dim: int
    ) -> torch.Tensor:
        ...

    @classmethod
    @abstractmethod
    def unshard(
        cls, buffer: torch.Tensor, mesh: DeviceMesh, seq_dim: int
    ) -> torch.Tensor:
        ...


class _SequentialSharder(_LoadBalancer):
    """
    This load balancer chunks the buffer into cp_world_size and rank0 gets
    0th shard, rank1 gets 1st shard, ...
    So this doesn't have any load balancing effect when using the causal masking.
    """

    @classmethod
    def shard(
        cls, buffer: torch.Tensor, mesh: DeviceMesh, seq_dim: int
    ) -> torch.Tensor:
        assert buffer.size()[seq_dim] % mesh.size() == 0
        return buffer.chunk(mesh.size(), dim=seq_dim)[mesh.get_local_rank()]

    @classmethod
    def unshard(
        cls, buffer: torch.Tensor, mesh: DeviceMesh, seq_dim: int
    ) -> torch.Tensor:
        buffer = buffer.contiguous()
        all_buffers = [torch.empty_like(buffer) for _ in range(mesh.size())]
        ft_c.all_gather_inplace(all_buffers, buffer, mesh)
        return torch.cat(all_buffers, dim=seq_dim)


class _StripeLoadBalancer(_LoadBalancer):
    """
    This load balancer chunk the buffer into cp_world_size * 2 shards, and
    rank0 gets 0th and (cp_world_size * 2 - 1)th shards; aank1 will get 1st
    and (cp_world_size * 2 - 2)th shards; ...
    """

    @classmethod
    def shard(
        cls, buffer: torch.Tensor, mesh: DeviceMesh, seq_dim: int
    ) -> torch.Tensor:
        cp_world_size = mesh.size()
        cp_rank = mesh.get_local_rank()
        assert buffer.size()[seq_dim] % (cp_world_size * 2) == 0
        chunks = buffer.chunk(cp_world_size * 2, dim=seq_dim)
        return torch.cat(
            (chunks[cp_rank], chunks[cp_world_size * 2 - cp_rank - 1]),
            dim=seq_dim,
        )

    @classmethod
    def unshard(
        cls, buffer: torch.Tensor, mesh: DeviceMesh, seq_dim: int
    ) -> torch.Tensor:
        buffer = buffer.contiguous()
        cp_world_size = mesh.size()
        cp_rank = mesh.get_local_rank()

        all_buffers = [torch.empty_like(buffer) for _ in range(cp_world_size)]
        ft_c.all_gather_inplace(all_buffers, buffer, mesh)
        sliced_buffers = [sb for b in all_buffers for sb in b.chunk(2, dim=seq_dim)]
        ordered_buffers = list(sliced_buffers)
        for i, b in enumerate(sliced_buffers):
            if i % 2 == 0:
                ordered_buffers[i // 2] = b
            else:
                ordered_buffers[cp_world_size * 2 - (i // 2) - 1] = b
        return torch.cat(ordered_buffers, dim=seq_dim)


def _context_parallel_buffers(
    mesh: DeviceMesh,
    buffers: List[torch.Tensor],
    buffer_seq_dims: List[int],
) -> List[torch.Tensor]:
    """Shard the buffers along the sequence dimensions according to CP rules."""
    new_buffers = []
    sharder = (
        _StripeLoadBalancer if _cp_options.enable_load_balance else _SequentialSharder
    )
    for buffer, seq_dim in zip(buffers, buffer_seq_dims):
        new_buffers.append(sharder.shard(buffer, mesh, seq_dim))

    return new_buffers


@contextlib.contextmanager
@torch.no_grad()
def context_parallel(
    mesh: DeviceMesh,
    *,
    buffers: Optional[List[torch.Tensor]] = None,
    buffer_seq_dims: Optional[List[int]] = None,
    no_restore_buffers: Optional[Set[torch.Tensor]] = None,
) -> Generator[None, None, None]:
    """

    ``context_parallel`` is an experimental API to enable context
    parallelism (CP). This API performs two actions: 1) patch the SDPA
    (``torch.nn.functional.scaled_dot_product_attention``) with the CP-enabled
    one, 2) shard ``buffers`` along the sequence dimension and each rank will
    preserve the corresponding shard according ``mesh``.

    Args:
        mesh (:class:`DeviceMesh`): the device mesh for the context parallelism.
        buffers (Optional[List[torch.Tensor]]): buffers that the usage depend
            on the sequence dimension. Examples are input batch, labels and
            positional embedding buffers. These buffers must be sharded along
            the sequence dimension to ensure the accuracy. The sharding will
            happen in-place, the buffer's shape will change within the context.
            The buffers will be restored after the context finishes.
            ``no_restore_buffers`` can be used to specify which buffers don't
            need to be restored. Note that ``buffers`` should not contain any
            nn.Parameter.
        buffer_seq_dims (Optional[List[int]]): the sequence dimensions of ``buffers``.
        no_restore_buffers (Optional[Set[torch.Tensor]]): buffers in these set
            won't be restored after the context exits. This set must be a subset
            of ``buffers``. If the buffers won't be used after the context exits,
            these buffers can be put in this list to avoid extra restore time.

    .. warning::
        `torch.distributed._tensor.experimental.attention.context_parallel` is a
        prototype feature in PyTorch. The API is subject to change.
    """
    buffers = [] if buffers is None else buffers
    buffer_seq_dims = [] if buffer_seq_dims is None else buffer_seq_dims
    no_restore_buffers = set() if no_restore_buffers is None else no_restore_buffers

    if len(buffers) != len(buffer_seq_dims):
        raise ValueError(
            "`seq_dims` must have the same number of elements as `buffers`."
        )

    for buffer in no_restore_buffers:
        # Cannot use `if not buffer in buffers` which will incur tensor comparison.
        if not any(b is buffer for b in buffers):
            raise ValueError("`no_restore_buffers` must be a subset of `buffers`.")

    original_buffers = [None if b in no_restore_buffers else b.clone() for b in buffers]
    chunks = _context_parallel_buffers(mesh, buffers, buffer_seq_dims)
    for buffer, chunk in zip(buffers, chunks):
        chunk = chunk.clone()
        buffer.resize_(chunk.shape)
        buffer.copy_(chunk)

    with _context_parallel(seq_dim=2, mesh=mesh):
        yield

    for buffer, original_buffer in zip(buffers, original_buffers):
        if original_buffer is not None:
            buffer.resize_(original_buffer.shape)
            buffer.copy_(original_buffer)


@torch.no_grad()
def context_parallel_unshard(
    mesh: DeviceMesh,
    buffers: List[torch.Tensor],
    seq_dims: List[int],
) -> List[torch.Tensor]:
    """
    Unshard the tensors (e.g., output) that are sharded due to context parallelism.
    """
    sharder = (
        _StripeLoadBalancer if _cp_options.enable_load_balance else _SequentialSharder
    )
    return [sharder.unshard(b, mesh, dim) for b, dim in zip(buffers, seq_dims)]<|MERGE_RESOLUTION|>--- conflicted
+++ resolved
@@ -31,20 +31,10 @@
 from torch.distributed.tensor.parallel.style import ParallelStyle
 
 
-<<<<<<< HEAD
-=======
 # TODO: expose a single API
 __all__ = ["context_parallel"]
 
-aten = torch.ops.aten
-logger = logging.getLogger(__name__)
-# Whether to upcast parameters and gradients to float32 to avoid accumulation
-# errors. It is likely this is always True but we currently keep this variable
-# for the experimental purpose.
-_convert_to_f32 = True
-
-
->>>>>>> 758d7879
+
 class _CausalBehavior(Enum):
     SKIP = None
     NOT_IS_CAUSAL = False
@@ -148,10 +138,19 @@
             self._lse = block_lse
             self._out = block_out
         else:
+            ROUND_ROBIN_CYCLE = 2
             assert self._lse is not None
             assert self._out is not None
-            lse = self._lse.chunk(2, dim=self._seq_dim)[1] if partial else self._lse
-            out = self._out.chunk(2, dim=self._seq_dim)[1] if partial else self._out
+            lse = (
+                self._lse.chunk(ROUND_ROBIN_CYCLE, dim=self._seq_dim)[1]
+                if partial
+                else self._lse
+            )
+            out = (
+                self._out.chunk(ROUND_ROBIN_CYCLE, dim=self._seq_dim)[1]
+                if partial
+                else self._out
+            )
 
             # The algorithm from
             # github.com/zhuzilin/ring-flash-attention/pull/34#issuecomment-2076126795
@@ -159,8 +158,22 @@
             out = out - F.sigmoid(block_lse - lse) * (out - block_out)
             lse = lse - F.logsigmoid(lse - block_lse)
             if partial:
-                self._lse = _partial_update(self._lse, lse, 2, 2, 1, add=False)
-                self._out = _partial_update(self._out, out, 2, 2, 1, add=False)
+                self._lse = _partial_update(
+                    self._lse,
+                    lse,
+                    dim=self._seq_dim,
+                    n_chunks=ROUND_ROBIN_CYCLE,
+                    idx=1,
+                    add=False,
+                )
+                self._out = _partial_update(
+                    self._out,
+                    out,
+                    dim=self._seq_dim,
+                    n_chunks=ROUND_ROBIN_CYCLE,
+                    idx=1,
+                    add=False,
+                )
             else:
                 self._lse = lse
                 self._out = out
@@ -196,9 +209,10 @@
     if return_debug_mask:
         raise NotImplementedError("return_debug_mask is not supported yet")
 
+    seq_dim = 2
     return _templated_ring_attention(
         mesh,
-        2,
+        seq_dim,
         aten._scaled_dot_product_flash_attention,
         query=query,
         key=key,
@@ -226,9 +240,10 @@
     if not compute_log_sumexp:
         raise NotImplementedError("compute_log_sumexp must be set")
 
+    seq_dim = 2
     return _templated_ring_attention(
         mesh,
-        2,
+        seq_dim,
         aten._scaled_dot_product_efficient_attention,
         query=query,
         key=key,
@@ -258,30 +273,31 @@
         ...
 
     @abstractmethod
-    def rotate(self, buffer: torch.Tensor, curr_idx: int) -> torch.Tensor:
+    def exchange_buffers(self, curr_buffer: torch.Tensor) -> None:
         ...
 
     @abstractmethod
-    def maybe_wait(self, tensor: torch.Tensor) -> torch.Tensor:
+    def next_buffer(self) -> torch.Tensor:
         ...
 
 
 class _AllToAllRotater(_RingRotater):
     """Use all_to_all to send the kv to the next rank"""
+
     def __init__(self, pg: dist.ProcessGroup, seq_dim: int) -> None:
         self._pg = pg
         self._seq_dim = seq_dim
-
-    def rotate(self, buffer: torch.Tensor, curr_idx: int) -> torch.Tensor:
-        buffer = buffer.contiguous()
+        self._buffer = None
+
+    def exchange_buffers(self, curr_buffer: torch.Tensor) -> None:
+        curr_buffer = curr_buffer.contiguous()
         size = dist.get_world_size(self._pg)
         dsts = list(range(1, size)) + [0]
-        return ft_c.permute_tensor(buffer, dsts, self._pg)
-
-    def maybe_wait(self, tensor: torch.Tensor) -> torch.Tensor:
-        if isinstance(tensor, ft_c.AsyncCollectiveTensor):
-            return tensor.wait()
-        return tensor
+        self._buffer = ft_c.permute_tensor(curr_buffer, dsts, self._pg)
+
+    def next_buffer(self) -> torch.Tensor:
+        assert self._buffer is not None
+        return _maybe_wait(self._buffer)
 
 
 class _AllGatherRotater(_RingRotater):
@@ -289,34 +305,29 @@
     Allgather the kv and return the only the requried kv.
     Only one communication will be done.
     """
+
     def __init__(self, pg: dist.ProcessGroup, seq_dim: int) -> None:
         self._pg = pg
         self._seq_dim = seq_dim
-        self._buffer: Optional[torch.Tensor] = None
+        self._aggregated_buffer: Optional[torch.Tensor] = None
         self._idx = 0
 
-    def rotate(self, buffer: torch.Tensor, curr_idx: int) -> torch.Tensor:
-        self._idx = curr_idx
-        if self._buffer is None:
-            return ft_c.all_gather_tensor(
-                buffer.contiguous(), gather_dim=0, group=self._pg
+    def exchange_buffers(self, curr_buffer: torch.Tensor) -> None:
+        # We only need to perform the allgather once.
+        self._idx += 1
+        if self._aggregated_buffer is None:
+            self._aggregated_buffer = ft_c.all_gather_tensor(
+                curr_buffer.contiguous(), gather_dim=0, group=self._pg
             )
 
-        return self._buffer
-
-    def maybe_wait(self, tensor: torch.Tensor) -> torch.Tensor:
+    def next_buffer(self) -> torch.Tensor:
         size = dist.get_world_size(self._pg)
         rank = dist.get_rank(self._pg)
         idx = rank - self._idx
 
-        if self._buffer is None:
-            if isinstance(tensor, ft_c.AsyncCollectiveTensor):
-                tensor = tensor.wait()
-            self._buffer = tensor
-        else:
-            assert tensor is self._buffer
-
-        return self._buffer.chunk(dist.get_world_size(self._pg))[idx]
+        assert self._aggregated_buffer is not None
+        self._aggregated_buffer = _maybe_wait(self._aggregated_buffer)
+        return self._aggregated_buffer.chunk(dist.get_world_size(self._pg))[idx]
 
 
 def _create_rotater(
@@ -404,16 +415,16 @@
     rotater = _create_rotater(pg, 2)
 
     for i in range(size):
-        if next_kv is not None:
+        if i > 0:
             # Wait for the kv from the (cp_rank - 1) rank.
-            next_kv = rotater.maybe_wait(next_kv)
+            next_kv = rotater.next_buffer()
             key = next_kv[: key.numel()].reshape(key.shape)
             value = next_kv[key.numel() :].reshape(value.shape)
 
         if i < (size - 1):
             # Send the k, v to the next rank
             next_kv = torch.cat([key.flatten(), value.flatten()])
-            next_kv = rotater.rotate(next_kv, i + 1)
+            next_kv = rotater.exchange_buffers(next_kv)
 
         is_causal_behavior = _is_causal_behavior(
             rank=rank, world_size=size, i=i, is_causal=is_causal
@@ -426,9 +437,9 @@
             # We need to do SDPA with the full local q, k, v.
             q, k, v, partial = (query, key, value, False)
         elif i <= rank:
-            # Striped load balancing case, and i <= rank.
+            # Round-robin load balancing case, and i <= rank.
             # We need to do SPDA, with only the first half of the k, v.
-            # Note that q, k, v, each contains two stripes.
+            # Note that q, k, v, each contains two chunks.
             q, k, v, partial = (
                 query,
                 key.chunk(2, dim=2)[0],
@@ -436,12 +447,14 @@
                 False,
             )
         else:
-            # Striped load balancing case, and i > rank.
+            # Round-robin load balancing case, and i > rank.
             # We need to do SPDA with only the second half of the q, and update
             # only the the second part of  logsumexp. So partial is True.
-            # Note that q, k, v, each contains two stripes.
+            # Note that q, k, v, each contains two chunks.
             q, k, v, partial = query.chunk(2, dim=2)[1], key, value, True
 
+        # See https://github.com/pytorch/pytorch/blob/release/2.4/aten/src/ATen/native/native_functions.yaml#L14695
+        # for the SDPA kernel definitions.
         out, logsumexp, *rest = op(
             q,
             k,
@@ -531,6 +544,7 @@
 
 def _templated_ring_attention_backward(
     mesh: DeviceMesh,
+    seq_dim: int,
     op: _AttentionOp,
     grad_out: torch.Tensor,
     grad_out_name: str,
@@ -562,9 +576,9 @@
     kv_rotater = _create_rotater(pg, 2)
     dkv_rotater = _create_rotater(pg, 2, method=_RotateMethod.ALL_TO_ALL)
     for i in range(size):
-        if next_kv is not None:
+        if i > 0:
             # Wait for the kv from the (cp_rank - 1) rank.
-            buffer = kv_rotater.maybe_wait(next_kv)
+            buffer = kv_rotater.next_buffer()
             pointer = 0
             key = buffer[pointer : pointer + key.numel()].reshape(key.shape)
             pointer += key.numel()
@@ -574,7 +588,7 @@
         if i != size - 1:
             # Send the kv to the next rank.
             next_kv = torch.cat([key.flatten(), value.flatten()])
-            next_kv = kv_rotater.rotate(next_kv, i + 1)
+            kv_rotater.exchange_buffers(next_kv)
 
         is_causal_behavior = _is_causal_behavior(
             rank=rank, world_size=size, i=i, is_causal=is_causal
@@ -585,33 +599,35 @@
                 # We need to do SDPA with the full local q, k, v.
                 q, k, v, out_, dout, lse = (query, key, value, out, grad_out, logsumexp)
             elif i <= rank:
-                # Striped load balancing case, and i <= rank.
+                # Round-robin load balancing case, and i <= rank.
                 # We need to do SPDA with only the first half of the k, v.
-                # Note that q, k, v, each contains two stripes.
+                # Note that q, k, v, each contains two chunks.
                 q, k, v, out_, dout, lse = (
                     query,
-                    key.chunk(2, dim=2)[0],
-                    value.chunk(2, dim=2)[0],
+                    key.chunk(2, dim=seq_dim)[0],
+                    value.chunk(2, dim=seq_dim)[0],
                     out,
                     grad_out,
                     logsumexp,
                 )
             else:
-                # Striped load balancing case, and i > rank.
+                # Round-robin load balancing case, and i > rank.
                 # We need to do SPDA with only the second half of the q
-                # Note that q, k, v, each contains two stripes.
+                # Note that q, k, v, each contains two chunks.
                 q, k, v, out_, dout, lse = (
-                    query.chunk(2, dim=2)[1],
+                    query.chunk(2, dim=seq_dim)[1],
                     key,
                     value,
-                    out.chunk(2, dim=2)[1],
-                    grad_out.chunk(2, dim=2)[1],
+                    out.chunk(2, dim=seq_dim)[1],
+                    grad_out.chunk(2, dim=seq_dim)[1],
                     # Need to make logsumexp contiguous, otherwise there will
                     # be numerical error.
-                    logsumexp.chunk(2, dim=2)[1].contiguous(),
+                    logsumexp.chunk(2, dim=seq_dim)[1].contiguous(),
                 )
 
             kwargs[grad_out_name] = dout
+            # See https://github.com/pytorch/pytorch/blob/release/2.4/aten/src/ATen/native/native_functions.yaml#L14695
+            # for the SDPA kernel definitions.
             grad_query_, grad_key_, grad_value_, *rest = op(
                 query=q,
                 key=k,
@@ -626,14 +642,14 @@
             grad_key_ = torch.zeros_like(key, dtype=accum_dtype)
             grad_value_ = torch.zeros_like(value, dtype=accum_dtype)
 
+        ROUND_ROBIN_CYCLE = 2
         if i == 0:
             grad_key += grad_key_
             grad_value += grad_value_
         else:
             pointer = 0
-            assert next_grad_kv is not None
             # Wait for the kv gradient from (cp_rank - 1) rank.
-            next_grad_kv = dkv_rotater.maybe_wait(next_grad_kv)
+            next_grad_kv = dkv_rotater.next_buffer()
             grad_key = next_grad_kv[pointer : pointer + grad_key.numel()].reshape(
                 grad_key.shape
             )
@@ -643,26 +659,46 @@
             )
 
             if i <= rank and _cp_options.enable_load_balance:
-                grad_key = _partial_update(grad_key, grad_key_, 2, 2, 0, add=True)
-                grad_value = _partial_update(grad_value, grad_value_, 2, 2, 0, add=True)
+                grad_key = _partial_update(
+                    grad_key,
+                    grad_key_,
+                    dim=seq_dim,
+                    n_chunks=ROUND_ROBIN_CYCLE,
+                    idx=0,
+                    add=True,
+                )
+                grad_value = _partial_update(
+                    grad_value,
+                    grad_value_,
+                    dim=seq_dim,
+                    n_chunks=ROUND_ROBIN_CYCLE,
+                    idx=0,
+                    add=True,
+                )
             else:
                 grad_key += grad_key_
                 grad_value += grad_value_
 
         next_grad_kv = torch.cat([grad_key.flatten(), grad_value.flatten()])
         # Send the grad key, and grad value to the next rank.
-        next_grad_kv = dkv_rotater.rotate(next_grad_kv, i + 1)
+        dkv_rotater.exchange_buffers(next_grad_kv)
 
         if i <= rank or not _cp_options.enable_load_balance:
             grad_query += grad_query_
         else:
-            grad_query = _partial_update(grad_query, grad_query_, 2, 2, 1, add=True)
-
-    assert next_grad_kv is not None
+            grad_query = _partial_update(
+                grad_query,
+                grad_query_,
+                dim=seq_dim,
+                n_chunks=ROUND_ROBIN_CYCLE,
+                idx=1,
+                add=True,
+            )
+
     assert grad_key_ is not None
     assert grad_value_ is not None
     grad_query = grad_query.to(query.dtype)
-    next_grad_kv = dkv_rotater.maybe_wait(next_grad_kv).to(key.dtype)
+    next_grad_kv = dkv_rotater.next_buffer().to(key.dtype)
     grad_key = next_grad_kv[: grad_key.numel()].reshape(grad_key.shape)
     grad_value = next_grad_kv[grad_value.numel() :].reshape(grad_value.shape)
     return (
@@ -692,8 +728,10 @@
     *,
     scale: Optional[float] = None,
 ) -> Tuple[torch.Tensor, ...]:
+    seq_dim = 2
     return _templated_ring_attention_backward(
         mesh,
+        seq_dim,
         aten._scaled_dot_product_flash_attention_backward.default,
         grad_out=grad_out,
         grad_out_name="grad_out",
@@ -731,8 +769,10 @@
     *,
     scale: Optional[float] = None,
 ) -> Tuple[torch.Tensor, ...]:
+    seq_dim = 2
     return _templated_ring_attention_backward(
         mesh,
+        seq_dim,
         aten._scaled_dot_product_efficient_attention_backward.default,
         grad_out=grad_out,
         grad_out_name="grad_out_",
@@ -1038,17 +1078,23 @@
         return torch.cat(all_buffers, dim=seq_dim)
 
 
-class _StripeLoadBalancer(_LoadBalancer):
-    """
-    This load balancer chunk the buffer into cp_world_size * 2 shards, and
-    rank0 gets 0th and (cp_world_size * 2 - 1)th shards; aank1 will get 1st
-    and (cp_world_size * 2 - 2)th shards; ...
-    """
+class _RoundRobinLoadBalancer(_LoadBalancer):
+    """
+    This load balancer chunk the buffer into cp_world_size * ROUND_ROBIN_CYCLE
+    shards, and uses a round robine approach to achieve load balancing.
+    Since ROUND_ROBIN_CYCLE begin 2 is enough for the causal masking, we currently
+    assume ROUND_ROBIN_CYCLE is always 2 to simplify the implementation.
+    """
+
+    ROUND_ROBIN_CYCLE = 2
 
     @classmethod
     def shard(
         cls, buffer: torch.Tensor, mesh: DeviceMesh, seq_dim: int
     ) -> torch.Tensor:
+        assert (
+            cls.ROUND_ROBIN_CYCLE == 2
+        ), "The current implementation only works if ROUND_ROBIN_CYCLE is 2."
         cp_world_size = mesh.size()
         cp_rank = mesh.get_local_rank()
         assert buffer.size()[seq_dim] % (cp_world_size * 2) == 0
@@ -1062,6 +1108,9 @@
     def unshard(
         cls, buffer: torch.Tensor, mesh: DeviceMesh, seq_dim: int
     ) -> torch.Tensor:
+        assert (
+            cls.ROUND_ROBIN_CYCLE == 2
+        ), "The current implementation only works if ROUND_ROBIN_CYCLE is 2."
         buffer = buffer.contiguous()
         cp_world_size = mesh.size()
         cp_rank = mesh.get_local_rank()
@@ -1086,7 +1135,9 @@
     """Shard the buffers along the sequence dimensions according to CP rules."""
     new_buffers = []
     sharder = (
-        _StripeLoadBalancer if _cp_options.enable_load_balance else _SequentialSharder
+        _RoundRobinLoadBalancer
+        if _cp_options.enable_load_balance
+        else _SequentialSharder
     )
     for buffer, seq_dim in zip(buffers, buffer_seq_dims):
         new_buffers.append(sharder.shard(buffer, mesh, seq_dim))
@@ -1172,6 +1223,8 @@
     Unshard the tensors (e.g., output) that are sharded due to context parallelism.
     """
     sharder = (
-        _StripeLoadBalancer if _cp_options.enable_load_balance else _SequentialSharder
+        _RoundRobinLoadBalancer
+        if _cp_options.enable_load_balance
+        else _SequentialSharder
     )
     return [sharder.unshard(b, mesh, dim) for b, dim in zip(buffers, seq_dims)]