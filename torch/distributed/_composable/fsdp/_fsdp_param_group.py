--- conflicted
+++ resolved
@@ -405,13 +405,7 @@
             )
 
     def finalize_backward(self):
-<<<<<<< HEAD
         self._wait_for_post_backward()
-=======
-        if self._post_reduce_event is not None:
-            self.device_handle.current_stream().wait_event(self._post_reduce_event)
-            self._post_reduce_event = None
->>>>>>> 30c955a2
         for fsdp_param in self.fsdp_params:
             if fsdp_param.grad_offload_event is not None:
                 fsdp_param.grad_offload_event.synchronize()
@@ -429,7 +423,7 @@
 
     def _wait_for_post_backward(self):
         if self._post_reduce_event is not None:
-            torch.cuda.current_stream().wait_event(self._post_reduce_event)
+            self.device_handle.current_stream().wait_event(self._post_reduce_event)
             self._post_reduce_event = None
 
     def _backward_prefetch(self) -> None:
