# mypy: allow-untyped-defs
import inspect
import itertools
from dataclasses import dataclass, field
from enum import auto, Enum
from typing import Any, cast, List, Optional, Sequence, Tuple

import torch
import torch._dynamo.compiled_autograd as ca
import torch.nn as nn
from torch._prims_common import make_contiguous_strides_for
from torch.distributed._functional_collectives import AsyncCollectiveTensor
from torch.distributed.tensor import DTensor, Replicate, Shard
from torch.distributed.tensor._dtensor_spec import DTensorSpec, TensorMeta
from torch.distributed.tensor.device_mesh import _mesh_resources
from torch.distributed.tensor.placement_types import _StridedShard, Placement

from ._fsdp_api import CPUOffloadPolicy, MixedPrecisionPolicy, OffloadPolicy
from ._fsdp_common import (
    _chunk_with_empty,
    _from_local_no_grad,
    _get_dim0_chunked_size,
    _raise_assert_with_print,
    _to_dtype_if_needed,
    FSDPMeshInfo,
    HSDPMeshInfo,
)


"""
[Note: FSDP tensors]
FSDP considers the following tensors:
- Original parameter: parameter passed to :class:`FSDPParam`, i.e. the one
  on the module when applying FSDP
- Sharded parameter: sharding the original parameter on dim-0 as a DTensor
  over the main mesh
- All-gather inputs: the ``torch.Tensor`` or ``Tensor`` s passed to all-gather,
  derived from the sharded parameter
- All-gather output: the ``torch.Tensor`` or ``Tensor`` s resulting from
  all-gathering the all-gather inputs
- Unsharded parameter: parameter used for forward/backward computation, derived
  from the all-gather output; autograd leaf

We define these tensors to describe the general framework that can accomodate
extensions, where:
- all-gather-inputs = pre-all-gather-transform(sharded-parameter)
- unsharded-parameter = post-all-gather-transform(all-gather-outputs)

For the default ``torch.Tensor`` case, there is only one all-gather input, and
it shares the same underlying tensor data as the sharded parameter, meaning
that they can be thought of as the same tensors. The same applies for the
all-gather output and unsharded parameter. For non-``torch.Tensor`` extensions,
these equivalences may no longer hold due to the pre/post-all-gather
transforms, and some may have multiple all-gather inputs/outputs (e.g.
quantized data and scales).

[Note: FSDP and autograd]
FSDP dynamically frees and allocates the unsharded parameter. Since autograd
can pack a reference to it or a view to save for backward, we use storage
resizing to implement the freeing/allocation since that preserves the aliasing.
This implies that we construct the unsharded parameter object once and write to
it in-place thereafter. For the default ``torch.Tensor` original parameter
case, the all-gather output and unsharded parameter share the same
data, so we use storage resizing on the all-gather output.
"""

lib = torch.library.Library("fsdp", "FRAGMENT")  # noqa: TOR901

lib.define("copy_(Tensor(a!) tensor, Tensor data) -> ()")


@torch.library.impl(lib, "copy_", "Meta")
@torch.library.impl(lib, "copy_", "CUDA")
@torch.library.impl(lib, "copy_", "CPU")
def copy_(tensor, data):
    tensor.copy_(data)


"""
[Note: Avoiding functionalization for fsdp.copy_ and inductor.resize_storage_bytes_]

Currently we don't functionalize `fsdp.copy_` op or `inductor.resize_storage_bytes_` op
(i.e. they show up as a mutation op in the middle of the AOT joint graph).

Reason:
Traceable FSDP2 compiled autograd BWD graph have the following traits:
(1) Two inputs of the graph were aliased to each other (one from hook closed-over tensors, one from FWD saved tensors).
(2) One of them is mutated (copy_ and resize_ to handle the all-gathered param).
(3) They are both subclasses.
The combination of these traits is not supported by AOTAutograd (it's difficult to reason about subclass aliasing).
So this doesn't work at all for Traceable FSDP2.

The compromise we use is to avoid functionalization for the FSDP2 copy_ and resize_ ops.
This avoids the problem above, because from AOTAutograd point-of-view there are no mutations
that functionalization needs to handle. (Although we need to be careful not to DCE those mutable ops.)

We can avoid this functionalization because:
(1) The nn.Parameter is never used before its .copy_() is called in eager code (i.e. no alias of it is created),
so it's safe to call .copy_() in the middle of the graph to update its content and start using the nn.Parameter downstream.
(2) We always re-allocate the buffer for nn.Parameter to store the AllGather output and to be used in downstream user ops.
So calling resize-to-0 in the middle of the graph to free nn.Parameter memory after use should always be okay
(since we always allocate anew next time we need it, we strictly don't need to keep the old tensor storage around anymore).

Q: Wouldn't the extra resize_ and copy_ ops hurt both memory usage and performance?
A: Yes it would. As an optimization, we have an Inductor post-grad FX pass to remove those resize_ and copy_ ops
for unsharded params that have this pattern: resize_(full) -> copy_ -> resize_(0).

TODO:
Now that we are maintaining the invariant of "no aliased + mutated graph inputs" in both the forward and backward,
it is now more feasible to functionalize all of the mutable FSDP ops. Some of the pros and cons are:

Cons (of functionalizing those ops):
(1) By not functionalizing them as we are today, we are making it more likely that they will run at the "correct" time
in the generated code. If we start to functionalize them, we will need to make sure that Inductor reinplaces them
in a way where it properly moves the mutations back to exactly where they should have run, or we risk suffering worse
peak memory than eager. (We probably already need to do something similar in Inductor's reinplacing for copy_:
https://github.com/pytorch/pytorch/issues/135305#issuecomment-2334888089)

Pros (of functionalizing):
(1) Better safety, we don't need to worry about the graph passes in inductor/partitioning handling input mutations
mid-graph quite as much (to be fair we've already done some amount of auditing, but we might have to do some more).
(2) Better perf: each mutation midway through the graph prevents Inductor from pattern matching across it.
But maybe there are few enough mutations induced by FSDP for this to matter.
"""


@torch.library.impl(lib, "copy_", "Functionalize")
def copy__functionalize(tensor, data):
    torch._sync(tensor)
    torch._sync(data)
    tensor_inner = torch._from_functional_tensor(tensor)
    data_inner = torch._from_functional_tensor(data)
    with torch._C._ExcludeDispatchKeyGuard(
        torch._C.DispatchKeySet(torch._C.DispatchKey.Functionalize)
    ):
        torch.ops.fsdp.copy_.default(tensor_inner, data_inner)


torch.fx.node.has_side_effect(torch.ops.fsdp.copy_.default)


class ShardedState(Enum):
    """
    - ``SHARDED``: The sharded parameter is registered to the module. It is the
      only contributor to parameter memory.
    - ``SHARDED_POST_FORWARD``: The unsharded parameter is resharded to a
      smaller world size. Since this data should not be used for computation,
      we do not register it to the module. Users should reshard the module
      before any in-place modifications. Both it and the sharded parameter
      contribute to parameter memory.
    - ``UNSHARDED``: The unsharded parameter is registered to the module. Both
      it and the sharded parameter contribute to parameter memory.
    """

    SHARDED = auto()
    SHARDED_POST_FORWARD = auto()
    UNSHARDED = auto()


@dataclass
class ParamModuleInfo:
    """
    For a parameter, this stores the module and the parameter name to be able
    to do a parameter swap via ``setattr(module, param_name, ...)`` or to get
    the parameter via ``getattr(module, param_name)``. We additionally save
    shared modules and shared parameter names to update them accordingly.
    """

    # Parameter names are unprefixed, e.g. "weight", not "lin.weight"
    module: nn.Module
    param_name: str
    shared_modules: List[nn.Module] = field(default_factory=list)
    shared_param_names: List[str] = field(default_factory=list)


@dataclass
class ExtensionsData:
    # User-defined metadata passed from pre to post-all-gather
    all_gather_metadata: Optional[Any] = None
    # Save the all-gather input sizes to unflatten the all-gather outputs to ND
    all_gather_input_sizes: Sequence[torch.Size] = ()  # ND

    def clear(self):
        self.all_gather_metadata = None
        self.all_gather_input_sizes = ()


class FSDPParam:
    """
    This class manages a parameter with FSDP or FSDP variants applied,
    implementing dim-0 per-parameter sharding.
    """

    orig_dtype: torch.dtype
    param_dtype: Optional[torch.dtype]
    reduce_dtype: Optional[torch.dtype]
    _orig_size: torch.Size  # ND
    sharded_size: torch.Size  # ND
    contiguous_sharded_stride: Tuple[int, ...]
    padded_sharded_param_size: torch.Size  # ND
    sharded_post_forward_size: torch.Size  # ND
    contiguous_sharded_post_forward_stride: Tuple[int, ...]
    _sharded_param_data: torch.Tensor  # 1D
    sharded_param: nn.Parameter  # ND
    _sharded_post_forward_param_data: Optional[torch.Tensor]  # 1D
    _sharded_post_forward_param: Optional[nn.Parameter]  # ND
    _unsharded_param: nn.Parameter  # ND
    unsharded_accumulated_grad: Optional[torch.Tensor]  # ND
    _sharding_spec: DTensorSpec
    # DTensor attributes (only defined for DTensor `param`):
    _tp_spec: DTensorSpec
    all_gather_outputs: List[torch.Tensor]  # 1D
    # All-gather extension attributes
    _extensions_data: ExtensionsData
    _unsharded_inner_tensors: List[torch.Tensor]

    def __init__(
        self,
        param: nn.Parameter,
        module_info: ParamModuleInfo,
        mesh_info: FSDPMeshInfo,
        post_forward_mesh_info: Optional[FSDPMeshInfo],
        device: torch.device,
        mp_policy: MixedPrecisionPolicy,
        offload_policy: OffloadPolicy,
    ):
        self._module_info: ParamModuleInfo = module_info
        self.mesh_info = mesh_info
        self.post_forward_mesh_info = post_forward_mesh_info
        self.device = device
        self.mp_policy = mp_policy
        self.offload_to_cpu: bool = isinstance(offload_policy, CPUOffloadPolicy)
        self.pin_memory = (
            self.offload_to_cpu and cast(CPUOffloadPolicy, offload_policy).pin_memory
        )
        self.grad_offload_event: Optional[torch.Event] = None
        self._init_sharded_param(param, device)
        if self.post_forward_mesh_info:
            self._init_sharded_post_forward_param_metadata(param)
        self._init_extensions()
        self.all_gather_outputs: List[torch.Tensor] = []
        self.unsharded_accumulated_grad = None
        self._param_fqn: Optional[str] = None  # prefixed from root module
        # TODO: Remove this padding logic once DTensor pads the local tensor:
        # https://github.com/pytorch/pytorch/issues/113045
        self._post_load_hook_handle = (
            module_info.module.register_load_state_dict_post_hook(
                lambda *args, **kwargs: self.reset_sharded_param()
            )
        )

    @torch.no_grad()
    def _init_sharded_param(self, param: nn.Parameter, device: torch.device):
        if param.device != device and param.device.type != "meta":
            raise AssertionError(
                f"Expects the parameter to already be moved to device {device} but got {param.device}"
            )
        if not param.is_contiguous():
            raise NotImplementedError(
                f"FSDP does not support non-contiguous parameters yet: {param.shape=} {param.stride()=}"
            )
        # TODO: Replace the sharded DTensor parameter construction logic with
        # `distribute_tensor` after https://github.com/pytorch/pytorch/issues/116101
        # TODO: Simplify the following sharded parameter padding logic after
        # https://github.com/pytorch/pytorch/issues/113045
        self.is_dtensor = isinstance(param, DTensor)
        if self.is_dtensor:
            self._tp_spec = cast(DTensor, param)._spec
            dp_mesh, tp_mesh = (self.mesh_info.mesh, self._tp_spec.mesh)
            dp_global_mesh = _mesh_resources.get_root_mesh(dp_mesh)
            tp_global_mesh = _mesh_resources.get_root_mesh(tp_mesh)
            if dp_global_mesh != tp_global_mesh or (
                dp_global_mesh is None or tp_global_mesh is None
            ):
                raise AssertionError(
                    "FSDP requires the DP and TP mesh to have the same parent mesh but got: \n"
                    f"DP's global mesh: {dp_global_mesh}\nTP's global mesh: {tp_global_mesh}"
                )

            name_dims_error = "FSDP requires named DeviceMesh dims for ND parallelism"
            assert dp_mesh.mesh_dim_names is not None, name_dims_error
            assert tp_mesh.mesh_dim_names is not None, name_dims_error
            submesh_names = dp_mesh.mesh_dim_names + tp_mesh.mesh_dim_names
            self._spmd_mesh = dp_global_mesh[submesh_names]
            if len(self._tp_spec.placements) != 1:
                raise NotImplementedError(
                    f"FSDP only supports 1D TP, not {self._tp_spec.placements}"
                )
            split_factor = self._tp_spec.num_shards_map[0]
            assert (
                2 <= self._spmd_mesh.ndim <= 3
            ), f"_spmd_mesh.ndim can only be 2 or 3 but got {self._spmd_mesh.ndim}."
            self._spmd_placements: Tuple[Placement, ...]
            dp_shard_tp_placement = (
                (
                    _StridedShard(0, split_factor=split_factor)
                    if split_factor > 1
                    else Shard(0)
                ),
                self._tp_spec.placements[0],
            )
            if self._spmd_mesh.ndim == 2:
                self._spmd_placements = dp_shard_tp_placement
            else:
                assert self.mesh_info.replicate_mesh_dim == 0
                self._spmd_placements = (Replicate(),) + dp_shard_tp_placement
            self._sharding_spec = DTensorSpec(
                self._spmd_mesh,
                self._spmd_placements,
                tensor_meta=self._tp_spec.tensor_meta,
            )
            # NOTE: FSDP+TP does not support uneven sharding for now
            # TODO: enable uneven sharding for FSDP+TP
            if split_factor > 1:  # FSDP has strided sharding on tensor dim 0
                num_shards = self._sharding_spec.num_shards_map[0]
                tensor_size_dim_0 = self._sharding_spec.shape[0]
                if tensor_size_dim_0 % num_shards != 0:
                    raise NotImplementedError(
                        "FSDP+TP sharding does not support uneven sharding for now: "
                        f"tensor dim 0 has size {tensor_size_dim_0} which cannot be "
                        f"evenly sharded into {num_shards} shards."
                    )

            param_data = cast(DTensor, param)._local_tensor
        else:
            self._spmd_mesh = self.mesh_info.mesh
            if isinstance(self.mesh_info, HSDPMeshInfo):
                self._spmd_placements = (Replicate(), Shard(0))
            else:
                self._spmd_placements = (Shard(0),)
            self._sharding_spec = DTensorSpec(
                self._spmd_mesh,
                self._spmd_placements,
                tensor_meta=TensorMeta(
                    param.size(),
                    param.stride(),
                    param.dtype,
                ),
            )
            param_data = param
        assert param_data.is_contiguous(), f"{param_data.shape=} {param_data.stride()=}"
        self._orig_size = param_data.size()
        self._contiguous_orig_stride = make_contiguous_strides_for(self._orig_size)
        shard_rank = self.mesh_info.shard_mesh_rank
        shard_world_size = self.mesh_info.shard_mesh_size
        chunks = _chunk_with_empty(param_data, shard_world_size, dim=0)
        sharded_param = chunks[shard_rank]
        self.sharded_size = _get_dim0_chunked_size(sharded_param, param_data.size())
        self.contiguous_sharded_stride = make_contiguous_strides_for(self.sharded_size)
        padded_sharded_size = chunks[0].size()  # 0th always padded
        padded_sharded_param = param_data.new_zeros(padded_sharded_size)
        self.padded_sharded_param_size = padded_sharded_param.size()
        if sharded_param.numel() > 0:
            padded_sharded_param[: sharded_param.size(0)].copy_(sharded_param)
        if self.offload_to_cpu and not padded_sharded_param.is_meta:
            padded_sharded_param = padded_sharded_param.cpu()
            if self.pin_memory:
                padded_sharded_param = padded_sharded_param.pin_memory(
                    device=self.device
                )
        self._sharded_param_data = padded_sharded_param.view(-1)
        self.sharded_param = nn.Parameter(
            self.to_sharded_dtensor(padded_sharded_param[: sharded_param.size(0)])
        )
        self.sharded_param.requires_grad_(param.requires_grad)
        # Let `param_data` be freed normally when its ref count reaches 0 when
        # the `fully_shard` call returns to allow provided parameters to alias
        self._setattr_on_modules(self.sharded_param)
        self.sharded_state = ShardedState.SHARDED

    def _init_sharded_post_forward_param_metadata(self, param: torch.Tensor) -> None:
        mesh_info = self.post_forward_mesh_info
        assert mesh_info is not None  # mypy
        param_data = param._local_tensor if isinstance(param, DTensor) else param
        chunks = _chunk_with_empty(param_data, mesh_info.shard_mesh_size, dim=0)
        self.sharded_post_forward_size = _get_dim0_chunked_size(
            chunks[mesh_info.shard_mesh_rank], param_data.size()
        )
        self.contiguous_sharded_post_forward_stride = make_contiguous_strides_for(
            self.sharded_post_forward_size
        )

    def init_dtype_attrs(self, mp_policy: MixedPrecisionPolicy):
        param_dtype, reduce_dtype = (mp_policy.param_dtype, mp_policy.reduce_dtype)
        self.orig_dtype = self.sharded_param.dtype
        # Clamp `param_dtype` to `None` if no casting is required
        if param_dtype == self.orig_dtype:
            param_dtype = None
        self.param_dtype = param_dtype
        self.reduce_dtype = reduce_dtype
        # None indicates that the mixed precision is not enabled

    def _init_extensions(self) -> None:
        inner_tensor = self._sharded_local_tensor
        has_fsdp_pre_all_gather = hasattr(inner_tensor, "fsdp_pre_all_gather")
        has_fsdp_post_all_gather = hasattr(inner_tensor, "fsdp_post_all_gather")
        if has_fsdp_pre_all_gather != has_fsdp_post_all_gather:
            raise AssertionError(
                "Both fsdp_pre_all_gather and fsdp_post_all_gather should be defined "
                f"if using all-gather extensions: {inner_tensor}"
            )
        if has_fsdp_pre_all_gather:
            self._extensions_data = ExtensionsData()
        self._unsharded_inner_tensors: List[torch.Tensor] = []

    def init_all_gather_outputs(
        self,
        all_gather_input_numels: List[int],
        all_gather_input_dtypes: List[torch.dtype],
        world_size: int,
        device: torch.device,
        force_recreate: bool = False,
    ):
        if not force_recreate and len(self.all_gather_outputs) > 0:
            return  # already initialized
        self.all_gather_outputs = [
            torch.empty(torch.Size([numel * world_size]), dtype=dtype, device=device)
            for numel, dtype in zip(all_gather_input_numels, all_gather_input_dtypes)
        ]

    def init_unsharded_param(self):
        """
        [Note: Invariants for torch.compile Traceable FSDP2]
        1. Under compile, we always re-populate the content of `self._unsharded_param`
           per AllGather using the slow path.
        2. Under compile, we always recreate `self.all_gather_outputs` per AllGather.
           This is to ensure the buffer creation is internal to the graph and
           avoid `self.all_gather_outputs` being captured as a graph input.
        3. Under compile, at the end of `free_unsharded_param()`, we always clean up
           `self.all_gather_outputs` and `self._unsharded_inner_tensors`,
           to avoid them being captured as graph output.

        With these invariants, only these tensors will be inputs to the graph:
        - Sharded parameters
        - Placeholders for the `self._unsharded_param` nn.Parameter
        """
        if not ca.compiled_autograd_enabled and hasattr(
            self, "_unsharded_param"
        ):  # after the 1st all-gather
            inner_tensor = self._sharded_local_tensor
            if not hasattr(inner_tensor, "fsdp_post_all_gather"):
                return  # already initialized
            for tensor in self._unsharded_inner_tensors:
                alloc_storage(tensor)
            all_gather_outputs = self._unflatten_all_gather_outputs()
            inner_tensor.fsdp_post_all_gather(
                all_gather_outputs,
                self._extensions_data.all_gather_metadata,
                self.param_dtype or self.orig_dtype,
                out=self._unsharded_param,
            )
            self._extensions_data.clear()
            return
        inner_tensor = self._sharded_local_tensor
        if not ca.compiled_autograd_enabled and hasattr(
            inner_tensor, "fsdp_post_all_gather"
        ):
            all_gather_outputs = self._unflatten_all_gather_outputs()
            (
                unsharded_tensor,
                self._unsharded_inner_tensors,
            ) = inner_tensor.fsdp_post_all_gather(
                all_gather_outputs,
                self._extensions_data.all_gather_metadata,
                self.param_dtype or self.orig_dtype,
            )
            self._extensions_data.clear()
        else:
            # For the default path (no post-all-gather), the all-gather output
            # gives the unsharded parameter data directly
            assert len(self.all_gather_outputs) == 1, f"{len(self.all_gather_outputs)}"
            unsharded_tensor = self.all_gather_outputs[0]
        unsharded_param = torch.as_strided(
            unsharded_tensor,
            self._orig_size,
            self._contiguous_orig_stride,
            storage_offset=0,
        )
        if self.is_dtensor:
            unsharded_param = _from_local_no_grad(unsharded_param, self._tp_spec)
        if hasattr(self, "_unsharded_param"):
            assert ca.compiled_autograd_enabled
            with torch.no_grad(), torch.autograd._unsafe_preserve_version_counter(
                self._unsharded_param
            ):
                # NOTE: Under compile, if an unsharded param goes through
                # resize_(full) -> copy_ -> resize_(0) pattern, we will remove those
                # resize_ and copy_ ops in a compiler graph pass
                # `remove_fsdp2_unsharded_param_graph_input_usage` to recover performance.
                alloc_storage(self._unsharded_param)
                torch.ops.fsdp.copy_(self._unsharded_param, unsharded_param)
        else:
            self._unsharded_param = nn.Parameter(
                unsharded_param, requires_grad=self.sharded_param.requires_grad
            )

    def _unflatten_all_gather_outputs(self) -> Tuple[torch.Tensor, ...]:
        return tuple(
            t.view(-1, *s[1:])
            for t, s in zip(
                self.all_gather_outputs, self._extensions_data.all_gather_input_sizes
            )
        )

    def to_sharded(self) -> None:
        self._setattr_on_modules(self.sharded_param)
        self.free_unsharded_param()
        self.sharded_state = ShardedState.SHARDED

    def to_sharded_post_forward(self) -> None:
        if self.is_dtensor:
            raise NotImplementedError(
                "Resharding to smaller mesh with TP is not supported yet"
            )
        self._assert_in_states(ShardedState.UNSHARDED)
        assert self.post_forward_mesh_info is not None  # mypy
        assert len(self.all_gather_outputs) == 1
        shard_world_size = self.post_forward_mesh_info.shard_mesh_size
        if (numel := self.all_gather_outputs[0].numel()) % shard_world_size != 0:
            _raise_assert_with_print(
                f"All-gather output size ({numel}) must be divisible by the shard "
                f"world size ({shard_world_size})"
            )
        shard_rank = self.post_forward_mesh_info.shard_mesh_rank
        sharded_numel = numel // shard_world_size
        self._sharded_post_forward_param_data = (
            self.all_gather_outputs[0].narrow(
                0, sharded_numel * shard_rank, sharded_numel
            )
        ).clone()  # clone to be able to free all-gather output
        sharded_post_forward_tensor = torch.as_strided(
            self._sharded_post_forward_param_data,
            size=self.sharded_post_forward_size,
            stride=self.contiguous_sharded_post_forward_stride,
            storage_offset=0,
        )
        self._sharded_post_forward_param = nn.Parameter(
            self.to_sharded_post_forward_dtensor(sharded_post_forward_tensor)
        )
        self._setattr_on_modules(self._sharded_post_forward_param)
        self.free_unsharded_param()
        self.sharded_state = ShardedState.SHARDED_POST_FORWARD

    def to_unsharded(self) -> None:
        # Assume that the data has been allocated and all-gathered
        set_requires_grad_if_needed(self.sharded_param, self._unsharded_param)
        self._setattr_on_modules(self._unsharded_param)
        if self.sharded_state == ShardedState.SHARDED_POST_FORWARD:
            # The data is allocated in the default stream via the post-forward
            # reshard and must be kept alive for the next all-gather copy-in.
            # Since we call this method after the copy-out, the data's lifetime
            # is ensured without further synchronization.
            self._sharded_post_forward_param = None
            self._sharded_post_forward_param_data = None  # free
        self.sharded_state = ShardedState.UNSHARDED

    def _setattr_on_modules(self, param: nn.Parameter) -> None:
        unsafe_setattr_param(
            self._module_info.module, self._module_info.param_name, param
        )
        for shared_module, shared_param_name in zip(
            self._module_info.shared_modules, self._module_info.shared_param_names
        ):
            unsafe_setattr_param(shared_module, shared_param_name, param)

    def to_sharded_dtensor(self, tensor: torch.Tensor) -> DTensor:
        """
        Converts a local tensor representing either the sharded parameter or
        sharded gradient to DTensor.
        """
        if tensor.shape != self.sharded_size:
            _raise_assert_with_print(
                f"Expects size {self.sharded_size} but got {tensor.shape}"
            )
        return _from_local_no_grad(
            tensor,
            self._sharding_spec,
        )

    def to_sharded_post_forward_dtensor(self, tensor: torch.Tensor) -> DTensor:
        if tensor.shape != self.sharded_post_forward_size:
            _raise_assert_with_print(
                f"Expects size {self.sharded_post_forward_size} but got {tensor.shape}"
            )
        assert isinstance(self.post_forward_mesh_info, HSDPMeshInfo)
        # TODO: Prefer this DTensor to be read-only and generalize the
        # placement once we support TP.
        post_forward_sharding_spec = DTensorSpec(
            self.post_forward_mesh_info.mesh,
            (Replicate(), Shard(0)),
            tensor_meta=self._sharding_spec.tensor_meta,
        )
        return _from_local_no_grad(tensor, post_forward_sharding_spec)

    def to_accumulated_grad_if_needed(self) -> None:
        # Access `_unsharded_param` to bypass the sharded state check since we
        # prefer to reshard before upcasting the gradient to save memory
        if (
            self.reduce_dtype is None
            or self._unsharded_param.grad is None
            or self._unsharded_param.grad.dtype == self.reduce_dtype
        ):
            return
        unsharded_grad = self._unsharded_param.grad
        self._unsharded_param.grad = None
        self.unsharded_accumulated_grad = unsharded_grad.to(self.reduce_dtype)

    def accumulate_unsharded_grad_if_needed(self) -> None:
        if (
            self.unsharded_accumulated_grad is not None
            and self.unsharded_param.grad is not None
        ):
            self.unsharded_accumulated_grad += self.unsharded_param.grad
            self.unsharded_param.grad = None

    def alloc_all_gather_outputs(self) -> None:
        for tensor in self.all_gather_outputs:
            alloc_storage(tensor)

    def free_unsharded_param(self) -> None:
        if ca.compiled_autograd_enabled:
            """
            Assumptions under compile:
            - `self._unsharded_param` is NOT an alias of `self.all_gather_outputs`.
            Instead, we resize `self._unsharded_param` storage size to full and then
            explicitly *copy* the data from `self.all_gather_outputs` to `self._unsharded_param`
            in `init_unsharded_param()`. (For full-graph FSDP2 case, we will then remove
            the resize_ and copy_ ops in a compiler graph pass to recover performance.)
            - `self.all_gather_outputs` and `self._unsharded_inner_tensors` are NOT
            graph inputs. They are created within the graph and is guaranteed to be freed
            by the end of the graph. They don't leak outside of the graph.
            """
            self._unsharded_param.untyped_storage().resize_(0)
            self.all_gather_outputs = []
            self._unsharded_inner_tensors = []
        else:
            for tensor in itertools.chain(
                self.all_gather_outputs, self._unsharded_inner_tensors
            ):
                free_storage(tensor)

    @property
    def all_gather_inputs(self) -> List[torch.Tensor]:  # 1D
        self._assert_in_states(ShardedState.SHARDED, ShardedState.SHARDED_POST_FORWARD)
        if self.sharded_state == ShardedState.SHARDED:
            if not ca.compiled_autograd_enabled and hasattr(
                self._sharded_local_tensor, "fsdp_pre_all_gather"
            ):
                sharded_local_tensor = self._sharded_local_tensor
                if self.offload_to_cpu:
                    sharded_local_tensor = sharded_local_tensor.to(
                        self.device, non_blocking=True
                    )
                pre_all_gather_signature = inspect.signature(
                    sharded_local_tensor.fsdp_pre_all_gather
                )
                num_fn_params = len(pre_all_gather_signature.parameters)
                # Old signature only passes mesh; keep for BC for now
                assert num_fn_params in (
                    1,
<<<<<<< HEAD
                    3,
=======
                    5,
>>>>>>> 9b2e453e
                ), (
                    f"Invalid fsdp_pre_all_gather: {pre_all_gather_signature}\n"
                    "Expects fsdp_pre_all_gather(self, mesh: DeviceMesh, "
                    "module: nn.Module, mp_policy: MixedPrecisionPolicy)"
                )
                if num_fn_params == 1:
                    (
                        all_gather_inputs,
                        self._extensions_data.all_gather_metadata,
                    ) = sharded_local_tensor.fsdp_pre_all_gather(self.mesh_info.mesh)
                else:
                    (
                        all_gather_inputs,
                        self._extensions_data.all_gather_metadata,
                    ) = sharded_local_tensor.fsdp_pre_all_gather(
                        self.mesh_info.mesh,
<<<<<<< HEAD
                        self._module_info.module,
                        self.mp_policy,
                    )
=======
                        self._orig_size,
                        self._contiguous_orig_stride,
                        self._module_info.module,
                        self.mp_policy,
                    )
                    if (
                        sharded_local_tensor.size() != self.padded_sharded_param_size
                        and any(
                            all_gather_input.size() != self.padded_sharded_param_size
                            for all_gather_input in all_gather_inputs
                        )
                    ):
                        # NOTE: Since this error can only be raised on the
                        # ranks that have padding, this can manifest as a NCCL
                        # watchdog timeout, as the other ranks will not error.
                        raise AssertionError(
                            "When a parameter is unevenly sharded by FSDP "
                            f"(orig size={self._orig_size}, FSDP world size={self.mesh_info.mesh.size()}), "
                            "fsdp_pre_all_gather must return all-gather inputs with the padded sharded size "
                            f"{self.padded_sharded_param_size} but got {[t.size() for t in all_gather_inputs]}"
                        )
>>>>>>> 9b2e453e
                self._extensions_data.all_gather_input_sizes = [
                    t.size() for t in all_gather_inputs
                ]
                return [t.view(-1) for t in all_gather_inputs]
            sharded_param_data = self._sharded_param_data
            if self.offload_to_cpu:
                sharded_param_data = sharded_param_data.to(
                    self.device, non_blocking=True
                )
            return [_to_dtype_if_needed(sharded_param_data, self.param_dtype)]
        elif self.sharded_state == ShardedState.SHARDED_POST_FORWARD:
            if not ca.compiled_autograd_enabled and hasattr(
                self._sharded_local_tensor, "fsdp_pre_all_gather"
            ):
                raise NotImplementedError
            all_gather_input = _to_dtype_if_needed(
                cast(torch.Tensor, self._sharded_post_forward_param_data),
                self.param_dtype,
            )
            return [all_gather_input]
        return [torch.empty(0)]  # mypy

    @property
    def unsharded_param(self) -> nn.Parameter:  # ND
        self._assert_in_states(ShardedState.UNSHARDED)
        return self._unsharded_param

    @property
    def unsharded_grad_data(self) -> torch.Tensor:
        grad = self.unsharded_param.grad
        assert grad is not None, "Expects unsharded_param.grad to not be None"
        return self._get_grad_inner_tensor(grad)

    @property
    def unsharded_accumulated_grad_data(self) -> torch.Tensor:
        grad = self.unsharded_accumulated_grad
        assert grad is not None, "Expects unsharded_accumulated_grad to not be None"
        return self._get_grad_inner_tensor(grad)

    def _get_grad_inner_tensor(self, grad: torch.Tensor) -> torch.Tensor:
        if self.is_dtensor:
            if isinstance(grad, AsyncCollectiveTensor):
                grad = grad.wait()
            assert isinstance(grad, DTensor), f"{type(grad)}"
            placements = self._tp_spec.placements
            if placements != grad.placements:
                assert len(self._tp_spec.placements) == len(
                    grad.placements
                ), f"{self._tp_spec=} {grad.placements=}"
                grad = grad.redistribute(placements=placements)
            grad = grad._local_tensor
        return grad

    @property
    def _sharded_local_tensor(self) -> torch.Tensor:
        return cast(DTensor, self.sharded_param)._local_tensor

    def _assert_in_states(self, *states: ShardedState) -> None:
        if self.sharded_state not in states:
            _raise_assert_with_print(
                f"Expects to be in one of {states}, not {self.sharded_state}"
            )

    def reset_sharded_param(self):
        # For ops like `nn.Module._apply` or `load_state_dict(assign=True)`
        # that change the sharded parameter tensor, we may need to re-pad the
        # sharded local tensor and re-save the reference.
        module_info = self._module_info
        new_param = getattr(module_info.module, module_info.param_name)
        if new_param is not self.sharded_param:
            if torch.__future__.get_swap_module_params_on_conversion():
                raise AssertionError(
                    f"Expects swap_tensors to preserve object but got {new_param} "
                    f"instead of {self.sharded_param}"
                )
            self.sharded_param = new_param
        local_tensor = new_param._local_tensor
        if local_tensor.is_meta:
            return
        updated_local_tensor = False
        padded_sharded_size = self.padded_sharded_param_size
        if local_tensor.size() != padded_sharded_size:
            padded_local_tensor = local_tensor.new_zeros(padded_sharded_size)
            padded_local_tensor[: local_tensor.size(0)].copy_(local_tensor)
            local_tensor = padded_local_tensor
            updated_local_tensor = True
        if self.pin_memory and not local_tensor.is_pinned():
<<<<<<< HEAD
            local_tensor = local_tensor.cpu().pin_memory()
=======
            local_tensor = local_tensor.cpu().pin_memory(device=self.device)
>>>>>>> 9b2e453e
            updated_local_tensor = True
        self._sharded_param_data = local_tensor.view(-1)
        assert isinstance(self.sharded_param, DTensor)  # mypy
        if updated_local_tensor:
            # Only change the local tensor object if needed
            self.sharded_param._local_tensor = local_tensor[: self.sharded_size[0]]

    def __repr__(self):
        return f"FSDPParam(fqn={self._param_fqn}, orig_size={self._orig_size})"


def alloc_storage(tensor: torch.Tensor) -> None:
    size = tensor.numel() * tensor.itemsize
    if (storage := tensor.untyped_storage()).size() != size:
        storage.resize_(size)


def free_storage(tensor: torch.Tensor) -> None:
    if (storage := tensor.untyped_storage()).size() != 0:
        storage.resize_(0)


# NOTE: These bypass `nn.Module.__setattr__` checks, which incur non-trivial
# CPU overhead, if the module did not override it. For FSDP, we know we do not
# need those checks when transitioning between sharded/unsharded parameters.
def unsafe_setattr_param(
    module: nn.Module, param_name: str, param: nn.Parameter
) -> None:
    if getattr(module.__setattr__, "__func__", None) is nn.Module.__setattr__:
        module._parameters[param_name] = param
    else:  # slow path
        setattr(module, param_name, param)


def set_requires_grad_if_needed(
    src_tensor: torch.Tensor, dst_tensor: torch.Tensor
) -> None:
    # Only call `requires_grad_` if needed to avoid the Python <> C++ context
    # switch overhead
    if src_tensor.requires_grad != dst_tensor.requires_grad:
        dst_tensor.requires_grad_(src_tensor.requires_grad)<|MERGE_RESOLUTION|>--- conflicted
+++ resolved
@@ -658,11 +658,7 @@
                 # Old signature only passes mesh; keep for BC for now
                 assert num_fn_params in (
                     1,
-<<<<<<< HEAD
-                    3,
-=======
                     5,
->>>>>>> 9b2e453e
                 ), (
                     f"Invalid fsdp_pre_all_gather: {pre_all_gather_signature}\n"
                     "Expects fsdp_pre_all_gather(self, mesh: DeviceMesh, "
@@ -679,11 +675,6 @@
                         self._extensions_data.all_gather_metadata,
                     ) = sharded_local_tensor.fsdp_pre_all_gather(
                         self.mesh_info.mesh,
-<<<<<<< HEAD
-                        self._module_info.module,
-                        self.mp_policy,
-                    )
-=======
                         self._orig_size,
                         self._contiguous_orig_stride,
                         self._module_info.module,
@@ -705,7 +696,6 @@
                             "fsdp_pre_all_gather must return all-gather inputs with the padded sharded size "
                             f"{self.padded_sharded_param_size} but got {[t.size() for t in all_gather_inputs]}"
                         )
->>>>>>> 9b2e453e
                 self._extensions_data.all_gather_input_sizes = [
                     t.size() for t in all_gather_inputs
                 ]
@@ -793,11 +783,7 @@
             local_tensor = padded_local_tensor
             updated_local_tensor = True
         if self.pin_memory and not local_tensor.is_pinned():
-<<<<<<< HEAD
-            local_tensor = local_tensor.cpu().pin_memory()
-=======
             local_tensor = local_tensor.cpu().pin_memory(device=self.device)
->>>>>>> 9b2e453e
             updated_local_tensor = True
         self._sharded_param_data = local_tensor.view(-1)
         assert isinstance(self.sharded_param, DTensor)  # mypy
