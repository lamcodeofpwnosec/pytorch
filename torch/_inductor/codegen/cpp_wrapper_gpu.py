# mypy: allow-untyped-defs
import functools
import os
from itertools import chain, count
from typing import Any, Callable, List, Optional, Tuple, TYPE_CHECKING, Union

import sympy

from torch import dtype as torch_dtype
from torch._inductor.codecache import get_cpp_wrapper_cubin_path_name
from torch._inductor.runtime.triton_heuristics import grid as default_grid

from .. import config
from ..codecache import CudaKernelParamCache
from ..utils import DeferredLineBase, get_gpu_type
from ..virtualized import V
from .aoti_hipify_utils import maybe_hipify_code_wrapper
from .common import get_device_op_overrides
from .cpp_utils import cexpr, DTYPE_TO_CPP
from .cpp_wrapper_cpu import CppWrapperCpu
from .wrapper import SymbolicCallArg


if TYPE_CHECKING:
    from ..graph import GraphLowering


class DeferredGpuKernelLine(DeferredLineBase):
    """
    When using cpp wrapper, GPU kernel load and launch needs to wait for Triton kernels
    to be tuned and stored as cubin files, so use a deferred line to backfill those information
    """

    def __init__(
        self,
        kernel_name: str,
        line_template: str,
        keys: Tuple[str, ...],
    ):
        super().__init__(line_template)
        assert not isinstance(line_template, DeferredLineBase)
        self.kernel_name = kernel_name
        self.line_template = line_template
        self.keys = keys

    def __call__(self):
        params = CudaKernelParamCache.get(self.kernel_name)
        assert (
            params is not None
        ), f"{self.kernel_name} not found in CudaKernelParamCache"
        for key in self.keys:
            assert (
                key in params
            ), f"{key} not found in CudaKernelParamCache[{self.kernel_name}]"
            if key == get_cpp_wrapper_cubin_path_name():
                assert os.path.exists(params[key]), f"{params[key]} does not exist"

        return self.line_template % tuple(params[key] for key in self.keys)

    def _new_line(self, line):
        return DeferredGpuKernelLine(self.kernel_name, line, self.keys)


class DeferredGpuDefaultGrid:
    """
    A container for the default grid, which may be used by DeferredCudaGridLine
    """

    def __init__(
        self,
        kernel_name: str,
        grid,
        grid_callable: Optional[Callable[..., Any]] = None,
        **grid_extra_kwargs,
    ):
        self.kernel_name = kernel_name
        self.grid = grid
        self.grid_callable = grid_callable
        self.grid_extra_kwargs = grid_extra_kwargs

    def _process_grid(self, grid: Union[List[Any], Tuple[Any, ...]]):
        if isinstance(grid, (list, tuple)):
            return [self._process_grid(e) for e in grid]
        else:
            return grid.inner_expr if isinstance(grid, SymbolicCallArg) else grid

    def __call__(self):
        grid = self.grid
        assert isinstance(grid, (list, tuple)), f"expected {grid=} to be a list"
        grid = self._process_grid(grid)
        grid_callable = self.grid_callable or default_grid
        if not self.grid_extra_kwargs:
            grid_fn = grid_callable(*grid)
        else:
            grid_fn = grid_callable(*grid, **self.grid_extra_kwargs)

        params = CudaKernelParamCache.get(self.kernel_name)
        assert (
            params is not None
        ), f"{self.kernel_name} not found in CudaKernelParamCache"
        block_cfg = {
            "XBLOCK": params["x_block"],
            "YBLOCK": params["y_block"],
            "ZBLOCK": params["z_block"],
        }
        return grid_fn(block_cfg)


class DeferredGpuGridLine(DeferredLineBase):
    """
    When using cpp wrapper, GPU kernel load and launch needs to wait for Triton kernels
    to be tuned and stored as cubin files, so use a deferred line to backfill those information
    """

    def __init__(
        self,
        kernel_name: str,
        grid_var: str,
        grid,
        autotune_configs,
    ):
        super().__init__("")
        self.kernel_name = kernel_name
        self.grid_var = grid_var
        self.grid = grid
        self.autotune_configs = autotune_configs

    def __call__(self):
        params = CudaKernelParamCache.get(self.kernel_name)
        assert (
            params is not None
        ), f"{self.kernel_name} not found in CudaKernelParamCache"

        if self.autotune_configs is not None:
            # This indicates the Triton kernel is a user-defined one.
            grid = None
            if len(self.grid) == 1:
                grid = self.grid[0]
            else:
                for i, c in enumerate(self.autotune_configs):
                    if all(arg == params["meta"][key] for key, arg in c.kwargs.items()):
                        grid = self.grid[i]
                        break
            assert grid is not None
        elif isinstance(self.grid, DeferredGpuDefaultGrid):
            grid = self.grid()
        else:
            grid = self.grid

        assert len(grid) != 0, "Grid can't be empty"
        grid_args_str = ", ".join(
            [cexpr(V.graph.sizevars.simplify(item)) for item in grid]
        )
        return f"    Grid {self.grid_var} = Grid({grid_args_str});"

    def _new_line(self, line):
        return DeferredGpuGridLine(
            self.kernel_name, self.grid_var, self.grid, self.autotune_configs
        )


class CppWrapperGpu(CppWrapperCpu):
    """
    Generates cpp wrapper for running on GPU and calls CUDA kernels
    """

    def __init__(self) -> None:
        self.device = get_gpu_type()
        self.device_codegen = get_device_op_overrides(self.device)
        super().__init__()
        self.grid_id = count()

    def write_header(self):
        if V.graph.is_const_graph:
            # We do not write header for constant graph, it will be written by main module.
            return

        super().write_header()

        self.header.splice("#include <filesystem>")
        if config.abi_compatible:
            self.header.splice(self.device_codegen.abi_compatible_header())
        else:
            self.header.splice(
                maybe_hipify_code_wrapper(self.device_codegen.kernel_header())
            )
        self.header.splice(
            maybe_hipify_code_wrapper(self.device_codegen.kernel_driver())
        )

    def write_get_raw_stream(self, index, graph=None):
        name = f"stream{index}"
        self.writeline(
            maybe_hipify_code_wrapper(
                f"{self.device_codegen.cpp_stream_type()} {name};"
            )
        )
        self.writeline(
            f"AOTI_TORCH_ERROR_CODE_CHECK({self.device_codegen.aoti_get_stream()}({index}, (void**)&{name}));"
        )
        return name

    def define_kernel(
        self, name: str, kernel: str, metadata: Optional[str] = None, gpu=True
    ):
        if not gpu:
            return super().define_kernel(name, kernel, metadata, gpu)

    def generate(self, is_inference):
        self.prefix.writeline("\n")
        if not V.graph.aot_mode:
            for kernel in chain(
                sorted(self.src_to_kernel.values()),
                sorted([entry[0] for entry in self.user_defined_kernel_cache.values()]),
            ):
                self.prefix.writeline(
                    maybe_hipify_code_wrapper(
                        f"static {self.device_codegen.cpp_kernel_type()} {kernel} = nullptr;"
                    )
                )
            self.prefix.writeline("\n")
        return super().generate(is_inference)

    def generate_user_defined_triton_kernel(
        self,
        kernel_name: str,
        raw_args: List[Any],
        grid: List[Any],
        configs,
        triton_meta,
        constexprs,
    ):
        # in C++ wrapper, we don't pass constexpr args, as they don't
        # get added as parameters to the PTX code compiled from the
        # user-defined Triton kernel (only non-constexpr args do)
        raw_args = [
            raw_arg for i, raw_arg in enumerate(raw_args) if i not in constexprs
        ]
        args = [self.val_to_arg_str(v) for v in raw_args]
        arg_types = [
            arg.get_dtype() if hasattr(arg, "get_dtype") else type(arg)
            for arg in raw_args
        ]
        self.generate_kernel_call(
            kernel_name,
            args,
            arg_types=arg_types,
            raw_args=raw_args,
            grid=grid,
            gpu=True,
            triton=True,
            triton_meta=triton_meta,
            autotune_configs=configs,
        )

    @functools.lru_cache(None)  # noqa: B019
    def generate_load_kernel_once(
        self,
        kernel_name: str,
        graph: "GraphLowering",  # for per-graph caching
    ):
        keys = (get_cpp_wrapper_cubin_path_name(), "mangled_name", "shared_mem")
        kernel_var_name = f"kernels.{kernel_name}" if V.graph.aot_mode else kernel_name
        self.writeline(f"if ({kernel_var_name} == nullptr) {{")
        self.writeline(
            DeferredGpuKernelLine(
                kernel_name,
                """    """
                + kernel_var_name
                + """ = loadKernel("%s", "%s", %s, this->cubin_dir_);"""
                if V.graph.aot_mode
                else """    """
                + kernel_var_name
                + """ = loadKernel("%s", "%s", %s);""",
                keys,
            )
        )
        self.writeline("}")
        return kernel_var_name

    def generate_args_decl(self, call_args, arg_types):
        new_args = []
        for arg, arg_type in zip(call_args, arg_types):
            var_name = f"var_{next(self.arg_var_id)}"
            if isinstance(arg_type, torch_dtype):
                if arg.endswith(".item()"):
                    # Need to declare a scalar in this case
                    ctype = DTYPE_TO_CPP[arg_type]
                    arg = arg[:-7]
                    if config.abi_compatible:
                        self.codegen_tensor_item(
                            arg_type,
                            arg,
                            var_name,
                        )
                    else:
                        from torch import bfloat16, float16

                        if arg_type in (float16, bfloat16):
                            var_name_tmp = f"{var_name}_tmp"
                            self.writeline(
                                f"{ctype} {var_name_tmp} = {arg}.item<{ctype}>();"
                            )
                            self.writeline(f"float {var_name} = float({var_name_tmp});")
                        else:
                            self.writeline(
                                f"{ctype} {var_name} = {arg}.item<{ctype}>();"
                            )
                else:
                    if config.abi_compatible:
                        self.writeline(
                            maybe_hipify_code_wrapper(
                                f"{self.device_codegen.cpp_device_ptr()} {var_name};"
                            )
                        )
                        self.writeline(
                            f"AOTI_TORCH_ERROR_CODE_CHECK(aoti_torch_get_data_ptr({arg}, reinterpret_cast<void**>(&{var_name})));"
                        )
                    else:
                        self.writeline(
                            maybe_hipify_code_wrapper(
                                f"{self.device_codegen.cpp_device_ptr()} {var_name} = \
                                    reinterpret_cast<{self.device_codegen.cpp_device_ptr()}>({arg}.data_ptr());"
                            )
                        )
            elif arg_type in (sympy.Integer, int):
                self.writeline(f"int {var_name} = {self.expr_printer(arg)};")
            elif arg_type in (sympy.Float, float):
                self.writeline(f"float {var_name} = {self.expr_printer(arg)};")
            else:
                self.writeline(f"auto {var_name} = {self.expr_printer(arg)};")
            new_args.append(f"&{var_name}")

        return ", ".join(new_args)

    def generate_default_grid(
        self,
        kernel_name: str,
        grid: List[Any],
        gpu: bool = True,
        grid_callable: Optional[Callable[..., Any]] = None,
        **grid_extra_kwargs,
    ):
        """
        Generate grid configs for launching a CUDA kernel using the grid
        function from triton_heuristics. Because its computation needs
        to read kernel config after autotune, it is done in a deferred way
        using DeferredGpuDefaultGrid.
        """
        if not gpu:
            return grid
        return DeferredGpuDefaultGrid(
            kernel_name, grid, grid_callable, **grid_extra_kwargs
        )

    def generate_kernel_call(
        self,
        kernel_name: str,
        call_args,
        grid=None,
        device_index=None,
        gpu=True,
        triton=True,
        arg_types=None,
        raw_args=None,
        grid_fn: str = "grid",
        triton_meta=None,
        autotune_configs=None,
        grid_extra_kwargs="",
    ):
        assert arg_types is not None and len(call_args) == len(
            arg_types
        ), "call_args and arg_types do not match"

        if not gpu:
            # Even in CppWrapperGpu, we may see cpp kernels
            return super().generate_kernel_call(
                kernel_name,
                call_args,
                grid,
                device_index,
                gpu,
                triton,
                arg_types,
                raw_args,
                grid_fn,
                triton_meta,
                autotune_configs,
                grid_extra_kwargs,
            )

        if device_index is None:
            current_device = V.graph.scheduler.get_current_device_or_throw()
            device_index = current_device.index
        stream = (
            "stream"
            if V.graph.aot_mode
            else self.write_get_raw_stream(device_index, V.graph)
        )

        if triton:
            device_index, call_args = self.prepare_triton_kernel_call(
                device_index, call_args
            )
            kernel_var_name = self.generate_load_kernel_once(kernel_name, V.graph)

            # args with value 1 are added into equal_to_1 and constants
            # in triton_meta (in the Python codegen) which makes them
            # inlined in the PTX and compiled CUBIN
            if (
                triton_meta is not None
                and "configs" in triton_meta
                and triton_meta["configs"]
            ):
                equal_to_1 = triton_meta["configs"][0].equal_to_1
                call_args = [
                    arg for i, arg in enumerate(call_args) if i not in equal_to_1
                ]
                arg_types = [t for i, t in enumerate(arg_types) if i not in equal_to_1]

            call_args_str = self.generate_args_decl(call_args, arg_types)
            kernel_args_var = f"kernel_args_var_{next(self.kernel_callsite_id)}"
            self.writeline(f"void* {kernel_args_var}[] = {{{call_args_str}}};")

            grid_var = f"{kernel_name}_grid_{next(self.grid_id)}"
            self.writeline(
                DeferredGpuGridLine(kernel_name, grid_var, grid, autotune_configs)
            )

            kernel_var_name = (
                f"kernels.{kernel_name}" if V.graph.aot_mode else kernel_name
            )
<<<<<<< HEAD
            self.writeline("}")
=======
            # add debug printer code for all triton kernel related calls
            debug_printer_manager = V.graph.wrapper_code.debug_printer
            debug_printer_manager.set_printer_args(
                call_args, kernel_name, arg_types, None
            )
            with debug_printer_manager:
                self.writeline(f"if ({grid_var}.is_non_zero()) {{")
                self.writeline(
                    DeferredGpuKernelLine(
                        kernel_name,
                        r"    launchKernel({}, {}, {}, {}, %s, %s, {}, {});".format(
                            kernel_var_name,
                            f"{grid_var}.grid_x",
                            f"{grid_var}.grid_y",
                            f"{grid_var}.grid_z",
                            kernel_args_var,
                            stream,
                        ),
                        ("num_warps", "shared_mem"),
                    ),
                )
                self.writeline("}")
        else:
            casted = []
            for arg_type, arg in zip(arg_types, call_args):
                new_arg = arg
                if arg_type.endswith("*") and arg != "nullptr":
                    if config.abi_compatible:
                        new_arg = f"var_{next(self.arg_var_id)}"
                        self.writeline(
                            f"auto* {new_arg} = get_data_ptr_wrapper({arg});"
                        )
                    else:
                        new_arg = f"{arg}.data_ptr()"
                casted.append(f"({arg_type}){new_arg}")
            call_args_str = ", ".join(casted)
            self.writeline(f"kernels.{kernel_name}({call_args_str}, {stream});")

    def generate_workspace_allocation(self, nbytes, device, zero_fill):
        line = self.make_allocation(
            "workspace", device, uint8, shape=(nbytes,), stride=(1,)
        )
        self.writeline(line)
        if config.triton.autotune_at_compile_time:
            self.kernel_autotune_calls.writeline(line)
        if zero_fill:
            if config.abi_compatible:
                # TODO: remove this function to use the default WrapperCodegen behavior after service platform has zero_() symbol
                # default behavior is f"workspace.zero_(){self.ending}"
                # or add f"AOTI_TORCH_ERROR_CODE_CHECK(aoti_torch_zero_(workspace.get())){self.ending}"
                pass
            else:
                self.writeline(f"workspace.zero_(){self.ending}")
            if config.triton.autotune_at_compile_time:
                self.kernel_autotune_calls.writeline(f"workspace.zero_(){self.ending}")
>>>>>>> 47a515d2
<|MERGE_RESOLUTION|>--- conflicted
+++ resolved
@@ -6,9 +6,9 @@
 
 import sympy
 
-from torch import dtype as torch_dtype
+from torch import dtype as torch_dtype, uint8
 from torch._inductor.codecache import get_cpp_wrapper_cubin_path_name
-from torch._inductor.runtime.triton_heuristics import grid as default_grid
+from torch._inductor.runtime.triton_heuristics import grid as default_grid_fn
 
 from .. import config
 from ..codecache import CudaKernelParamCache
@@ -88,11 +88,11 @@
         grid = self.grid
         assert isinstance(grid, (list, tuple)), f"expected {grid=} to be a list"
         grid = self._process_grid(grid)
-        grid_callable = self.grid_callable or default_grid
+        assert self.grid_callable is not None, "grid_callable can't be None"
         if not self.grid_extra_kwargs:
-            grid_fn = grid_callable(*grid)
+            grid_fn = self.grid_callable(*grid)
         else:
-            grid_fn = grid_callable(*grid, **self.grid_extra_kwargs)
+            grid_fn = self.grid_callable(*grid, **self.grid_extra_kwargs)
 
         params = CudaKernelParamCache.get(self.kernel_name)
         assert (
@@ -102,6 +102,7 @@
             "XBLOCK": params["x_block"],
             "YBLOCK": params["y_block"],
             "ZBLOCK": params["z_block"],
+            "RBLOCK": params["r_block"],
         }
         return grid_fn(block_cfg)
 
@@ -338,7 +339,7 @@
         kernel_name: str,
         grid: List[Any],
         gpu: bool = True,
-        grid_callable: Optional[Callable[..., Any]] = None,
+        grid_callable: Optional[Callable[..., Any]] = default_grid_fn,
         **grid_extra_kwargs,
     ):
         """
@@ -430,9 +431,6 @@
             kernel_var_name = (
                 f"kernels.{kernel_name}" if V.graph.aot_mode else kernel_name
             )
-<<<<<<< HEAD
-            self.writeline("}")
-=======
             # add debug printer code for all triton kernel related calls
             debug_printer_manager = V.graph.wrapper_code.debug_printer
             debug_printer_manager.set_printer_args(
@@ -487,5 +485,4 @@
             else:
                 self.writeline(f"workspace.zero_(){self.ending}")
             if config.triton.autotune_at_compile_time:
-                self.kernel_autotune_calls.writeline(f"workspace.zero_(){self.ending}")
->>>>>>> 47a515d2
+                self.kernel_autotune_calls.writeline(f"workspace.zero_(){self.ending}")