# mypy: allow-untyped-defs
from __future__ import annotations

import functools
import logging
import os
from enum import Enum
from typing import List, Optional

<<<<<<< HEAD
=======
import torch
>>>>>>> 9b2e453e
from torch import dtype as torch_dtype

from .. import config
from ..virtualized import V
from .multi_kernel import MultiKernel


log = logging.getLogger(__name__)


def _print_debugging_tensor_value_info(msg, arg):
    # helper for printing debugging stats for intermediate tensor values
    # at jit inductor level codegen
    max_numel_to_print = 64
    print(msg)
    numel = arg.float().numel()
    # print the debug printing stats
    if numel <= max_numel_to_print:
        print(arg)
    print("Number of elements: ", numel)
    print("Size: ", arg.float().size())
    print("Dtype: ", arg.float().mean().item())
    print("Mean: ", arg.float().mean().item())
    print("Min: ", arg.float().min().item())
    print("Max: ", arg.float().max().item())
    print("Std: ", arg.float().std().item())


# AOTI debug printing related configs
class IntermediateValueDebuggingLevel(Enum):
    # OFF: No intermediate tensor value debug info will be printed or saved.
    OFF = "0"
    # LEVEL 1: Save all intermediate tensor values to individual `.pt` files. No debug printing will be displayed.
    SAVE_ONLY = "1"
    # LEVEL 2: Print all intermediate tensor values by default to the console. No debug saving will be performed.
    PRINT_ONLY = "2"
    # LEVEL 3: Print all kernel names to the console only. No debug saving/printing for input tensor value info will be performed.
    # This mode can be helpful in cases when you just want to pinpointing what kernel is running into a CUDA IMA issue, etc.
    PRINT_KERNEL_NAMES_ONLY = "3"


class DebugPrinterManager:
    def __init__(
        self,
        debug_printer_level,
        args_to_print_or_save: Optional[List[str]] = None,
        kernel_name: str = "",
        kernel=None,
        arg_signatures: Optional[List[type]] = None,
<<<<<<< HEAD
=======
        kernel_type=None,
>>>>>>> 9b2e453e
    ):
        self.debug_printer_level = IntermediateValueDebuggingLevel(debug_printer_level)
        if args_to_print_or_save is None:
            args_to_print_or_save = []
        self.args_to_print_or_save = args_to_print_or_save
        self.kernel_name = kernel_name
        self.arg_signatures: Optional[List[type]] = None
        self.kernel = kernel
        self.filtered_kernel_names_to_print = self._get_debug_filtered_kernel_names()
<<<<<<< HEAD
=======
        self.kernel_type = None
>>>>>>> 9b2e453e

    def __enter__(self):
        self._perform_debug_print_or_save_helper(
            self.args_to_print_or_save,
            self.kernel_name,
            before_launch=True,
            arg_signatures=self.arg_signatures,
        )

    def __exit__(self, args_to_print_or_save, kernel_name, arg_signatures):
        self._perform_debug_print_or_save_helper(
            args_to_print_or_save,
            kernel_name,
            before_launch=False,
            arg_signatures=arg_signatures,
        )

    def _perform_debug_print_or_save_helper(
        self,
        args_to_print_or_save,
        kernel_name,
        before_launch,
        arg_signatures: Optional[List[type]] = None,
    ):
        if self.debug_printer_level == IntermediateValueDebuggingLevel.OFF:
            return
        if self.debug_printer_level == IntermediateValueDebuggingLevel.SAVE_ONLY:
            # by default save all the tensor values before launch
            self.codegen_intermediate_tensor_value_save(
                self.args_to_print_or_save,
                self.kernel_name,
                before_launch,
                arg_signatures=self.arg_signatures,
            )
        if self.debug_printer_level == IntermediateValueDebuggingLevel.PRINT_ONLY:
            # by default print all the tensor values before launch
            self.codegen_intermediate_tensor_value_print(
                self.args_to_print_or_save,
                self.kernel_name,
                before_launch,
                arg_signatures=self.arg_signatures,
            )
        if (
            self.debug_printer_level
            == IntermediateValueDebuggingLevel.PRINT_KERNEL_NAMES_ONLY
        ):
            # Print all kernel names to the console only
            self.codegen_intermediate_tensor_value_print(
                [],
                self.kernel_name,
                before_launch,
            )

    @functools.lru_cache  # noqa: B019
    def _get_debug_filtered_kernel_names(self) -> List[str]:
        if config.aot_inductor.filtered_kernel_names is None:
            return []
        return [
            x.strip()
            for x in config.aot_inductor.filtered_kernel_names.lower().split(",")
        ]

    def set_printer_args(
        self,
        args_to_print_or_save: List[str],
        kernel_name: str,
        arg_signatures: Optional[List[type]],
        kernel,
        kernel_type=None,
    ):
        # Note: MultiKernel debug printing is not supported for now
        if isinstance(kernel, MultiKernel):
            log.info(
                "MultiKernel type is not supported in AOTI debug printer tool yet."
            )
            self.debug_printer_level = IntermediateValueDebuggingLevel.OFF

<<<<<<< HEAD
        # Note: if the kernel type is an extern kernel, we do a special handling to get the list of args_to_print_or_save
=======
        self.kernel_type = kernel_type
        # Note: if the kernel type is an extern kernel (or cpp kernel), we do a special handling to
        # get the list of args_to_print_or_save
>>>>>>> 9b2e453e
        # TODO: Find a more reliable way to detect kernel args types to print for extern kernel calls
        if kernel_type == "extern":
            args_to_print_or_save_extern = []
            for arg in args_to_print_or_save:
                if arg.startswith(("buf", "arg")):
                    args_to_print_or_save_extern.append(arg)
            self.args_to_print_or_save = args_to_print_or_save_extern
<<<<<<< HEAD
=======
        elif kernel_type == "cpp":
            args_to_print_or_save_cpp = []
            for arg in args_to_print_or_save:
                if arg.startswith(("buf", "arg")):
                    args_to_print_or_save_cpp.append(
                        f"convert_arrayref_tensor_to_tensor({arg})"
                    )
            self.args_to_print_or_save = args_to_print_or_save_cpp
>>>>>>> 9b2e453e
        else:
            self.args_to_print_or_save = args_to_print_or_save
        self.kernel_name = kernel_name
        self.arg_signatures = arg_signatures
        self.kernel = kernel

    def codegen_intermediate_tensor_value_save(
        self,
        args_to_save,
        kernel_name,
        before_launch=True,
        arg_signatures: Optional[List[type]] = None,
    ) -> None:
        for i, arg in enumerate(args_to_save):
            if arg_signatures is not None and not isinstance(
                arg_signatures[i], torch_dtype
            ):
                # infer from the arg data type (has torch.dtype) to see if it is a tensor type
                continue
            launch_prefix = "before_launch" if before_launch else "after_launch"
            if V.graph.cpp_wrapper:
                if config.abi_compatible:
                    V.graph.wrapper_code.writeline(
                        f'aoti_torch_save_tensor_handle({arg}, "{arg}", "{launch_prefix}", "{kernel_name}");'
                    )
                else:
                    # TODO: add non-abi compatible mode debug printing info
                    pass
            else:
                cwd = os.getcwd()
                saved_dir = cwd + "/tmp/jit_inductor/"
                if not os.path.exists(saved_dir):
                    log.info(
                        "Creating directory to save inductor intermediate tensor values."
                    )
                    os.makedirs(saved_dir)
                # Save the model to the directory
                saved_path = saved_dir + f"{launch_prefix}_{kernel_name}_{arg}.pt"
                log.info(
                    "Saved intermediate tensor %s for %s to %s",
                    arg,
                    kernel_name,
                    saved_path,
                )
                line = f"torch.save({arg}, '{saved_path}')"
                V.graph.wrapper_code.writeline(line)

    def codegen_intermediate_tensor_value_print(
        self,
        args_to_print,
        kernel_name,
        before_launch=True,
        arg_signatures: Optional[List[type]] = None,
    ) -> None:
        launch_prefix = "before_launch" if before_launch else "after_launch"

        # if the debug printing level is PRINT_KERNEL_NAMES_ONLY
        # we only print the kernel name to the console
        if (
            self.debug_printer_level
            == IntermediateValueDebuggingLevel.PRINT_KERNEL_NAMES_ONLY
        ):
            if V.graph.cpp_wrapper:
                if config.abi_compatible:
                    V.graph.wrapper_code.writeline(
                        f'printf("[ {launch_prefix}: {kernel_name} ]");'
                    )
                    V.graph.wrapper_code.writeline('printf("\\n");')
            return

        if self.debug_printer_level != IntermediateValueDebuggingLevel.PRINT_ONLY:
            return
        for i, arg in enumerate(args_to_print):
<<<<<<< HEAD
            if arg_signatures is not None and not isinstance(
                arg_signatures[i], torch_dtype
=======
            # when debug printing is enabled i.e. IntermediateValueDebuggingLevel.PRINT_ONLY,
            # check if filtered kernel name list is provided
            if (
                len(self.filtered_kernel_names_to_print) > 0
                and kernel_name.lower() not in self.filtered_kernel_names_to_print
>>>>>>> 9b2e453e
            ):
                # infer from the arg data type (has torch.dtype) to see if it is a tensor type
                continue
<<<<<<< HEAD
            if self.debug_printer_level == IntermediateValueDebuggingLevel.PRINT_ONLY:
                # when debug printing is enabled i.e. IntermediateValueDebuggingLevel.PRINT_ONLY,
                # check if filtered kernel name list is provided
                if (
                    len(self.filtered_kernel_names_to_print) > 0
                    and kernel_name.lower() not in self.filtered_kernel_names_to_print
                ):
                    continue

                if config.abi_compatible:
                    V.graph.wrapper_code.writeline(
                        f'aoti_torch_print_tensor_handle({arg}, "{launch_prefix} - {kernel_name} - {arg}");'
                    )
=======
            if V.graph.cpp_wrapper:
                if config.abi_compatible:
                    if arg_signatures is not None and isinstance(
                        arg_signatures[i], (torch_dtype)
                    ):
                        # infer from the arg data type (has torch.dtype) to see if it is a tensor type
                        V.graph.wrapper_code.writeline(
                            f'aoti_torch_print_tensor_handle({arg}, "{launch_prefix} - {kernel_name} - {arg}");'
                        )
                    elif arg_signatures is not None and isinstance(
                        arg_signatures[i],
                        (
                            type(torch._inductor.codegen.wrapper.SymbolicCallArg),
                            type(int),
                            type(float),
                            type(bool),
                        ),
                    ):
                        V.graph.wrapper_code.writeline(
                            f'printf("[  {launch_prefix} - {kernel_name} - {arg}: %ld  ]", {arg}); printf("\\n");'
                        )
                    else:
                        if (
                            arg_signatures is None
                            and self.kernel_type == "cpp"
                            or "extern"
                        ):
                            V.graph.wrapper_code.writeline(
                                f'aoti_torch_print_tensor_handle({arg}, "{launch_prefix} - {kernel_name} - {arg}");'
                            )
>>>>>>> 9b2e453e
                else:
                    # TODO: add non-abi compatible mode debug printing info
                    pass
            else:
                V.graph.wrapper_code.writeline(
                    f'_print_debugging_tensor_value_info("inductor: {launch_prefix} - {kernel_name} - {arg}", {arg})'
                )<|MERGE_RESOLUTION|>--- conflicted
+++ resolved
@@ -7,10 +7,7 @@
 from enum import Enum
 from typing import List, Optional
 
-<<<<<<< HEAD
-=======
 import torch
->>>>>>> 9b2e453e
 from torch import dtype as torch_dtype
 
 from .. import config
@@ -60,10 +57,7 @@
         kernel_name: str = "",
         kernel=None,
         arg_signatures: Optional[List[type]] = None,
-<<<<<<< HEAD
-=======
         kernel_type=None,
->>>>>>> 9b2e453e
     ):
         self.debug_printer_level = IntermediateValueDebuggingLevel(debug_printer_level)
         if args_to_print_or_save is None:
@@ -73,10 +67,7 @@
         self.arg_signatures: Optional[List[type]] = None
         self.kernel = kernel
         self.filtered_kernel_names_to_print = self._get_debug_filtered_kernel_names()
-<<<<<<< HEAD
-=======
         self.kernel_type = None
->>>>>>> 9b2e453e
 
     def __enter__(self):
         self._perform_debug_print_or_save_helper(
@@ -154,13 +145,9 @@
             )
             self.debug_printer_level = IntermediateValueDebuggingLevel.OFF
 
-<<<<<<< HEAD
-        # Note: if the kernel type is an extern kernel, we do a special handling to get the list of args_to_print_or_save
-=======
         self.kernel_type = kernel_type
         # Note: if the kernel type is an extern kernel (or cpp kernel), we do a special handling to
         # get the list of args_to_print_or_save
->>>>>>> 9b2e453e
         # TODO: Find a more reliable way to detect kernel args types to print for extern kernel calls
         if kernel_type == "extern":
             args_to_print_or_save_extern = []
@@ -168,8 +155,6 @@
                 if arg.startswith(("buf", "arg")):
                     args_to_print_or_save_extern.append(arg)
             self.args_to_print_or_save = args_to_print_or_save_extern
-<<<<<<< HEAD
-=======
         elif kernel_type == "cpp":
             args_to_print_or_save_cpp = []
             for arg in args_to_print_or_save:
@@ -178,7 +163,6 @@
                         f"convert_arrayref_tensor_to_tensor({arg})"
                     )
             self.args_to_print_or_save = args_to_print_or_save_cpp
->>>>>>> 9b2e453e
         else:
             self.args_to_print_or_save = args_to_print_or_save
         self.kernel_name = kernel_name
@@ -252,34 +236,13 @@
         if self.debug_printer_level != IntermediateValueDebuggingLevel.PRINT_ONLY:
             return
         for i, arg in enumerate(args_to_print):
-<<<<<<< HEAD
-            if arg_signatures is not None and not isinstance(
-                arg_signatures[i], torch_dtype
-=======
             # when debug printing is enabled i.e. IntermediateValueDebuggingLevel.PRINT_ONLY,
             # check if filtered kernel name list is provided
             if (
                 len(self.filtered_kernel_names_to_print) > 0
                 and kernel_name.lower() not in self.filtered_kernel_names_to_print
->>>>>>> 9b2e453e
             ):
-                # infer from the arg data type (has torch.dtype) to see if it is a tensor type
                 continue
-<<<<<<< HEAD
-            if self.debug_printer_level == IntermediateValueDebuggingLevel.PRINT_ONLY:
-                # when debug printing is enabled i.e. IntermediateValueDebuggingLevel.PRINT_ONLY,
-                # check if filtered kernel name list is provided
-                if (
-                    len(self.filtered_kernel_names_to_print) > 0
-                    and kernel_name.lower() not in self.filtered_kernel_names_to_print
-                ):
-                    continue
-
-                if config.abi_compatible:
-                    V.graph.wrapper_code.writeline(
-                        f'aoti_torch_print_tensor_handle({arg}, "{launch_prefix} - {kernel_name} - {arg}");'
-                    )
-=======
             if V.graph.cpp_wrapper:
                 if config.abi_compatible:
                     if arg_signatures is not None and isinstance(
@@ -310,7 +273,6 @@
                             V.graph.wrapper_code.writeline(
                                 f'aoti_torch_print_tensor_handle({arg}, "{launch_prefix} - {kernel_name} - {arg}");'
                             )
->>>>>>> 9b2e453e
                 else:
                     # TODO: add non-abi compatible mode debug printing info
                     pass
