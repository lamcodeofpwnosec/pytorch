--- conflicted
+++ resolved
@@ -243,19 +243,7 @@
                 and kernel_name.lower() not in self.filtered_kernel_names_to_print
             ):
                 continue
-<<<<<<< HEAD
-            if self.debug_printer_level == IntermediateValueDebuggingLevel.PRINT_ONLY:
-                # when debug printing is enabled i.e. IntermediateValueDebuggingLevel.PRINT_ONLY,
-                # check if filtered kernel name list is provided
-                if (
-                    len(self.filtered_kernel_names_to_print) > 0
-                    and kernel_name not in self.filtered_kernel_names_to_print
-                ):
-                    continue
-
-=======
             if V.graph.cpp_wrapper:
->>>>>>> 47a515d2
                 if config.abi_compatible:
                     if arg_signatures is not None and isinstance(
                         arg_signatures[i], (torch_dtype)
