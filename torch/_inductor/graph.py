import functools
import itertools
import logging
import operator
import os
import re
import sys
import time
from collections import defaultdict
from contextlib import contextmanager
from types import ModuleType
from typing import (
    Any,
    Callable,
    DefaultDict,
    Dict,
    Iterable,
    List,
    NoReturn,
    Optional,
    Sequence,
    Tuple,
    TYPE_CHECKING,
    Union,
)

import sympy
from sympy import Expr

import torch
import torch._logging
import torch.fx
from torch import device, Tensor
from torch._decomp import get_decompositions
from torch._dynamo.utils import defake, dynamo_timed
from torch._logging import LazyString, trace_structured
from torch._prims_common import make_channels_last_strides_for
from torch._subclasses.fake_tensor import FakeTensor
from torch.fx import GraphModule
from torch.fx.experimental._backward_state import BackwardState
from torch.fx.experimental.sym_node import magic_methods, method_to_operator
from torch.fx.experimental.symbolic_shapes import (
    free_unbacked_symbols,
    has_free_symbols,
    resolve_unbacked_bindings,
    RuntimeAssert,
    ShapeEnv,
    SympyBoolean,
    SymTypes,
)
from torch.fx.graph import Graph
from torch.fx.node import Node
from torch.utils._mode_utils import no_dispatch
from torch.utils._ordered_set import OrderedSet
from torch.utils._sympy.numbers import int_oo

from . import config, ir
from .codegen.common import (
    BackendFeature,
    DeviceOpOverrides,
    get_backend_features,
    get_device_op_overrides,
    get_wrapper_codegen_for_device,
    init_backend_registration,
)
from .exc import (
    CppWrapperCodegenError,
    LoweringException,
    MissingOperatorWithDecomp,
    MissingOperatorWithoutDecomp,
)
from .ir import (
    Constant,
    FixedLayout,
    get_device_type,
    InputBuffer,
    Pointwise,
    Reduction,
    StorageBox,
    TensorBox,
    TorchBindObject,
)
from .lowering import (
    FALLBACK_ALLOW_LIST,
    fallback_handler,
    fallback_node_due_to_unsupported_type,
    lowerings,
    make_fallback,
    maybe_layout_constraints,
    needs_realized_inputs,
    unsupported_output_tensor,
)
from .scheduler import BaseSchedulerNode
from .sizevars import SizeVarAllocator
from .utils import (
    convert_shape_to_inductor,
    gather_origins,
    get_cloned_parameter_buffer_name,
    get_sympy_Expr_dtype,
    is_same_tensor,
    maybe_get_suppress_shape_guards_ctx,
    normalize_name,
    should_assume_input_aligned,
)
from .virtualized import NullHandler, V


if TYPE_CHECKING:
    from torch._higher_order_ops.effects import _EffectType
    from .codegen.wrapper import PythonWrapperCodegen

from torch._inductor.codecache import output_code_log


log = logging.getLogger(__name__)
perf_hint_log = torch._logging.getArtifactLogger(__name__, "perf_hints")

aten = torch.ops.aten

_post_grad_graph_counter = itertools.count()

if config.is_fbcode():
    from torch._inductor.fb.utils import log_module_code
else:

    def log_module_code(*args: Any, **kwargs: Any) -> None:
        pass


def supported_dtype_of_cpp_wrapper(dtype: torch.device, device_type: str) -> bool:
    supported_dtype = {
        torch.float32,
        torch.float64,
        torch.int64,
        torch.int32,
        torch.int16,
        torch.int8,
        torch.uint8,
        torch.bool,
        torch.bfloat16,
        torch.complex32,
        torch.complex64,
        torch.complex128,
        torch.float16,
    }
    if device_type == "cuda":
        supported_dtype.add(torch.float8_e4m3fn)
        supported_dtype.add(torch.float8_e5m2)
        supported_dtype.add(torch.float8_e4m3fnuz)
        supported_dtype.add(torch.float8_e5m2fnuz)

    return dtype in supported_dtype


def may_get_constant_buffer_dtype(constant_buffer: sympy.Expr) -> Optional[torch.dtype]:
    assert isinstance(
        constant_buffer, (sympy.Symbol, sympy.Expr, sympy.core.numbers.Integer)
    ), "get_constant_buffer_dtype only supports input of sympy.Symbol, sympy.Expr or sympy.core.numbers.Integer"
    if isinstance(constant_buffer, sympy.core.numbers.Integer):
        return torch.int64

    if isinstance(constant_buffer, sympy.Expr):
        return get_sympy_Expr_dtype(constant_buffer)

    if constant_buffer.is_integer:
        return torch.int64
    elif constant_buffer.is_float:
        return torch.float32
    else:
        return None


def is_magic_method(op: Any) -> bool:
    magic_ops = {method_to_operator(m) for m in magic_methods}
    return op in magic_ops


def getattr_recursive(
    obj: GraphModule, target: str
) -> Union[Tensor, torch._C.ScriptObject, GraphModule]:
    target_atoms = target.split(".")
    attr_itr = obj
    for i, atom in enumerate(target_atoms):
        if not hasattr(attr_itr, atom):
            raise RuntimeError(
                f"Node referenced nonexistent target {'.'.join(target_atoms[:i])}"
            )
        attr_itr = getattr(attr_itr, atom)
    return attr_itr


def mark_nodes_dislike_padding(
    g: Graph, user_visible_outputs: Optional[Dict[str, None]]
) -> None:
    """
    Nodes like convolution/convolution_backward want its input to be dense.
    If we pad their inputs, we result in extra calls to copy kernels!  On the other hand, padding usually helps reduction.

    The pass finds nodes that dislike padding. These are nodes that can be reached
    from a convolution/convolution_backward in the backward direction without
    going thru a reduction.
    """
    if not config.comprehensive_padding:
        return
    ops_dislike_padding = {
        aten.convolution,
        aten.convolution_backward,
    }
    # what's a better way to collect the reduction ops?
    ops_like_padding = {
        aten.var_mean,
        aten.sum,
        aten.mean,
        aten.prod,
        aten.any,
        aten.amin,
        aten.amax,
        aten.min,
        aten.max,
        aten.argmin,
        aten.argmax,
        aten.scatter_reduce,
    }

    def _get_overload_packet(
        node: torch.fx.Node,
    ) -> Optional[torch._ops.OpOverloadPacket]:
        return (
            node.target._overloadpacket
            if node.op == "call_function"
            # hasattr on OpOverloadPacket is slow, do isinstance first
            and isinstance(node.target, torch._ops.OpOverload)
            and hasattr(node.target, "_overloadpacket")
            else None
        )

    for cur in reversed(g.nodes):
        op = _get_overload_packet(cur)
        if not op:
            continue
        if op in ops_dislike_padding:
            cur.meta["dislike_padding"] = True

        if cur.meta.get("dislike_padding", False):
            # propagate
            for prior in cur.all_input_nodes:
                prior_op = _get_overload_packet(prior)
                if not prior_op:
                    continue
                if prior_op not in ops_like_padding:
                    prior.meta["dislike_padding"] = True
        # We only want to mark output nodes. So, move it after the above prior nodes process.
        if (
            not config.pad_outputs
            and user_visible_outputs
            and cur.name in user_visible_outputs
        ):
            cur.meta["dislike_padding"] = True


class GraphLowering(torch.fx.Interpreter):
    graph_outputs: List[ir.IRNode]

    def symbolic_sizes_strides(
        self, ex: torch.Tensor
    ) -> Tuple[Sequence[Union[int, Expr]], Sequence[Union[int, Expr]]]:
        """
        Support dynamic shapes and dynamic strides by assigning variables
        to each dimension.  We duck-shape tensors, so if two tensors
        have the same size they get assigned the same symbolic variable.
        """
        if self.reuse_shape_env:
            return convert_shape_to_inductor(ex.size()), convert_shape_to_inductor(
                ex.stride()
            )
        else:
            from torch._dynamo.source import ConstantSource

            # TODO: this should not be needed once #93059 lands
            # https://github.com/pytorch/pytorch/pull/94031#discussion_r1096044816
            # TODO: make a dedicated UnknownSource for this?
            # NB: This is using the legacy default behavior from
            # create_symbolic_sizes_strides_storage_offset but we hope we can
            # just delete this entirely
            source = ConstantSource(
                f"__inductor_unknown_tensor_{len(self._shape_env.var_to_val)}"
            )
            (
                size,
                stride,
                _,
            ) = self._shape_env.create_symbolic_sizes_strides_storage_offset(
                ex,
                source,
            )

        r_size = [i.node.expr if isinstance(i, torch.SymInt) else i for i in size]
        r_stride = [i.node.expr if isinstance(i, torch.SymInt) else i for i in stride]
        return r_size, r_stride

    def static_sizes_strides(
        self, ex: torch.Tensor
    ) -> Tuple[List[sympy.Expr], List[sympy.Expr]]:
        """
        Primarily used to weights
        """
        size = [sympy.Integer(i) for i in ex.size()]
        stride = [sympy.Integer(i) for i in ex.stride()]
        return size, stride

    def __init__(
        self,
        gm: torch.fx.GraphModule,
        example_inputs: Optional[List[torch.Tensor]] = None,
        shape_env: Optional[ShapeEnv] = None,
        graph_id: Optional[int] = None,
        cpp_wrapper: bool = False,
        aot_mode: bool = False,
        user_visible_outputs: Optional[Dict[str, None]] = None,
        layout_opt: Optional[bool] = None,
        extern_node_serializer: Optional[
            Callable[[List[ir.ExternKernelNode]], Any]
        ] = None,
        is_inference: bool = False,
        is_backward: bool = False,
        is_const_graph: bool = False,
        const_output_index: Optional[Dict[str, int]] = None,
        const_code: Optional[str] = None,
        const_module: Optional["GraphLowering"] = None,
        name: Optional[str] = None,
    ) -> None:
        super().__init__(gm)
        self.example_inputs = example_inputs
        self.layout_opt = (
            layout_opt
            if layout_opt is not None
            else self.decide_layout_opt(gm, is_inference=is_inference)
        )
        self.num_channels_last_conv = 0
        self.is_inference = is_inference
        self.is_backward = is_backward
        self.is_const_graph = is_const_graph
        self.const_code = const_code
        self.const_module = const_module

        self.extra_traceback = False  # we do our own error wrapping
        if shape_env is None:
            shape_env = ShapeEnv()
            self.reuse_shape_env = False
        else:
            self._shape_env = shape_env
            self.reuse_shape_env = True
        self._shape_env = shape_env
        # We are going to start code generating runtime asserts, so make sure
        # you don't start adding new ones in the lowering process
        shape_env.freeze_runtime_asserts()
        # We're going to mutate ras_by_symbol as we finish generating them
        self.ras_by_symbol: Dict[
            Optional[sympy.Symbol], List[RuntimeAssert]
        ] = shape_env.deferred_runtime_asserts.copy()
        self.bound_unbacked_symbols: OrderedSet[sympy.Symbol] = OrderedSet()
        self.sizevars = SizeVarAllocator(shape_env)
        self.graph_input_names: List[str] = []
        self.graph_inputs: Dict[str, TensorBox] = {}
        self.graph_inputs_original: Dict[str, InputBuffer] = {}
        self.zero_dim_cpu_tensor_list: OrderedSet[str] = OrderedSet()
        self.device_types: OrderedSet[str] = (
            const_module.device_types if const_module else OrderedSet()
        )
        self.device_idxs: OrderedSet[int] = (
            const_module.device_idxs if const_module else OrderedSet()
        )
        self.device_type = "cpu"
        self.buffers: List[ir.Buffer] = []
        self.operations: List[ir.Operation] = []
        self.const_output_index: Dict[str, int] = (
            const_output_index if const_output_index else {}
        )
        self.folded_constants: OrderedSet[str] = (
            OrderedSet(const_output_index.keys())
            if const_output_index
            else OrderedSet()
        )
        self.constants: Dict[str, torch.Tensor] = (
            const_module.constants if const_module else {}
        )
        self.torchbind_constants: Dict[str, torch._C.ScriptObject] = {}
        self.seen_subgraphs: Dict[str, ir.Subgraph] = {}
        self.constant_reprs: Dict[str, str] = {}
        self.removed_operations: OrderedSet[str] = OrderedSet()
        self.removed_buffers: OrderedSet[str] = OrderedSet()
        self.removed_inplace_buffers: OrderedSet[str] = OrderedSet()
        self.mutated_buffers: OrderedSet[str] = OrderedSet()
        self.never_reuse_buffers: OrderedSet[str] = OrderedSet()
        self.inplaced_to_remove: OrderedSet[str] = OrderedSet()
        self.device_ops: DeviceOpOverrides = None  # type: ignore[assignment]
        self.wrapper_code: PythonWrapperCodegen = None  # type: ignore[assignment]
        # See `ProxyExecutor Design Note` in ir.py for more details
        self.extern_kernel_nodes: List[ir.ExternKernelNode] = []

        from torch._inductor.extern_node_serializer import extern_node_json_serializer

        self.extern_node_serializer: Callable[[List[ir.ExternKernelNode]], Any] = (
            extern_node_serializer
            if config.is_fbcode() and extern_node_serializer
            else extern_node_json_serializer
        )

        self.current_node: torch.fx.Node = None  # type: ignore[assignment]
        self.lists: Dict[str, List[str]] = {}
        self.mutated_inputs: OrderedSet[str] = OrderedSet()
        self.mutated_input_idxs: List[int] = []
        self.name_to_buffer: Dict[str, ir.Buffer] = {}
        self.name_to_users: DefaultDict[str, List[ir.IRNode]] = defaultdict(list)
        self.name_to_op: Dict[str, ir.Operation] = {}
        self.creation_time = time.time()
        self.name = name  # type: ignore[assignment]
        self.cpp_wrapper = cpp_wrapper

        # record multi_kernel choice for cpp_wrapper so the second pass knows
        # which sub-kernel is picked. Copy cpp_wrapper to another variable
        # since cpp_wrapper flag is OrderedSet to false for the first pass of codegen.
        self.record_multi_kernel_choice = cpp_wrapper
        self.multi_kernel_to_choice: Dict[str, int] = {}

        self.aot_mode = aot_mode
        self.graph_id = graph_id
        self.post_grad_graph_id = next(_post_grad_graph_counter)
        self.scheduler: torch._inductor.scheduler.Scheduler = None  # type: ignore[assignment]
        self.nodes_prefer_channels_last = (
            self.find_nodes_prefer_channels_last() if self.layout_opt else OrderedSet()
        )
        self._warned_fallback = {"aten.convolution_backward"}
        self.user_visible_outputs = (
            user_visible_outputs if user_visible_outputs is not None else {}
        )
        mark_nodes_dislike_padding(gm.graph, user_visible_outputs)
        self.cache_key: str = ""  # This is the cache key for the compiled artifact
        self.cache_path: str = ""  # This is the path in the filesystem where the compiled artifact is stored
        self.cache_linemap: List[
            Tuple[int, str]
        ] = (
            []
        )  # This is the linemap used by the profiler to mark custom compiled kernels getting run
        # Used if lowering encounters cases where cudagraphs are not supported
        self.disable_cudagraphs_reason: Optional[str] = None

        # only keeping one node per device for stack trace purposes
        self.device_node_mapping: Dict[torch.device, torch.fx.Node] = {}
        self.orig_gm: torch.fx.GraphModule = gm.__copy__()
        self.dynamo_flat_name_to_original_fqn = self.module.meta.get(
            "dynamo_flat_name_to_original_fqn", {}
        )
        self.allocated_constant_name: Dict[str, str] = (
            const_module.allocated_constant_name if const_module is not None else {}
        )
        init_backend_registration()
        self.get_backend_features = functools.lru_cache(None)(get_backend_features)

        self.effectful_ops: Dict[_EffectType, ir.Buffer] = {}
        self.aligned_inputs: OrderedSet[str] = OrderedSet()
        self.no_fuse_buffer_names: OrderedSet[str] = OrderedSet()

        # Below field is related to printing debug intermediate tensor values info for debugging
        self.all_codegen_kernel_names: OrderedSet[str] = OrderedSet()

    def has_feature(
        self, device: Union[torch._inductor.ir.IRNode, device], feature: BackendFeature
    ) -> bool:
        assert isinstance(feature, BackendFeature), feature
        return feature in self.get_backend_features(get_device_type(device))

    @staticmethod
    def decide_layout_opt(gm: GraphModule, *, is_inference: bool) -> bool:
        """
        Decide if we should enable layout optimization for this graph based on
        heuristics.
        """
        if not config.layout_optimization:
            return False

        if config.force_layout_optimization:
            return True

        conv_nodes = [
            n for n in gm.graph.nodes if n.target == torch.ops.aten.convolution.default
        ]
        nconv = len(conv_nodes)

        if nconv == 0:
            return False

        # For cpu backend and onednn enabled, we always use channels_last for better performance.
        if (
            torch.backends.onednn.enabled
            and torch.backends.onednn.is_available()
            and all(
                n.args[idx].meta["val"].device == torch.device("cpu")
                for n in conv_nodes
                for idx in [0, 1]
            )
        ):
            return True

        # Following models are skipped due to this:
        # jx_nest_base
        # volo_d1_224
        if len(list(gm.graph.nodes)) >= 300 * nconv:
            log.debug("Skipped layout opt because only a few conv")
            return False

        if any(
            has_free_symbols(n.args[idx].meta["val"])
            for n in conv_nodes
            for idx in [0, 1]
        ):
            log.debug(
                "See perf regression with dynamic shape. Follow up in https://github.com/pytorch/pytorch/issues/102670"
            )
            return False

        def is_grouped(n: Any) -> bool:
            meta_val = n.args[1].meta["val"]  # type: ignore[union-attr, operator]
            assert isinstance(meta_val, torch.Tensor)
            return n.args[-1] > 1 and meta_val.size(1) > 1  # type: ignore[union-attr, operator]

        def is_in_out_channel(n: torch.fx.Node) -> bool:
            return (
                n.args[1].meta["val"].size(0) * 2 <= n.args[1].meta["val"].size(1)  # type: ignore[union-attr, operator]
                and n.args[1].meta["val"].size(2) > 1  # type: ignore[union-attr, operator]
            )

        def is_small_channel(n: torch.fx.Node) -> bool:
            return (
                n.args[1].meta["val"].size(0) <= 64  # type: ignore[union-attr, operator]
                and n.args[1].meta["val"].size(1) <= 64  # type: ignore[union-attr, operator]
            )

        # only grouped convolutions benchmarked as slower in conv samples for inference only
        if is_inference:
            from torch.utils.flop_counter import FlopCounterMode

            flop_counts: Dict[str, float] = defaultdict(float)
            for node in conv_nodes:
                success, args, kwargs = torch._inductor.fx_utils.get_fake_args_kwargs(
                    node
                )

                if success:
                    with FlopCounterMode(display=False) as flop_counter_mode:
                        with V.fake_mode:
                            node.target(*args, **kwargs)

                    counted_flops = flop_counter_mode.get_total_flops()
                    if is_grouped(node):
                        node_type = "grouped"
                    elif is_small_channel(node):
                        node_type = "small"
                    elif is_in_out_channel(node):
                        node_type = "in_out"
                    else:
                        node_type = "default"

                    flop_counts[node_type] += counted_flops
                else:
                    log.debug("Conv inputs meta not found")

            # average benchmarked channels last speedup / slowdown, < 1 is speedup.
            # taken from the set of convolution inputs in benchmarks/dynamo/microbenchmarks/operator_inp_logs/torchbench_train/
            # To regenerate these numbers follow https://gist.github.com/eellison/55d7a6ed6f39829d68ac56f95f4df5bb
            GROUPED_MULTIPLIER = 1.358
            DEFAULT_MULTIPLIER = 0.823
            IN_OUT_MULTIPLIER = 0.725
            SMALL_MULTIPLIER = 0.783

            total_flops = sum(flop_counts.values())
            # TODO - get different values per hardware
            weighted_flops = (
                flop_counts["grouped"] * GROUPED_MULTIPLIER
                + flop_counts["small"] * SMALL_MULTIPLIER
                + flop_counts["in_out"] * IN_OUT_MULTIPLIER
                + flop_counts["default"] * DEFAULT_MULTIPLIER
            )
            do_layout_opt = weighted_flops <= total_flops
            if not do_layout_opt:
                log.debug(
                    "Skipped layout opt in inference because weighted flops indicate slowdown, default: %d, channels last: %d",
                    total_flops,
                    weighted_flops,
                )
            return do_layout_opt

        # Channels last layout can dramatically hurt grouped conv perf. E.g.
        # Conv with arguments like
        #   {"input_shape": [32, 224, 112, 112], "weight_shape": [224, 112, 3, 3],
        #    "stride": [2, 2], "padding": [1, 1], "groups": 2}
        # slows down 31x using channels last..

        # But a lot of timm models use depthwise separable convolution which will
        # result in grouped convolution with in-channel size == 1.
        # For those grouped convolution, channels last still helps a lot.
        # E.g.
        # Conv with arguments
        #   {"input_shape": [128, 58, 56, 56], "weight_shape": [58, 1, 3, 3],
        #    "stride": [2, 2], "padding": [1, 1], "groups": 58}
        # get 1.86x speedup with channels last layout.
        #
        # The following heuristics skip using channels-last if the model contains
        # grouped convolution with in-channels > 1.
        if any(map(is_grouped, conv_nodes)):
            log.debug(
                "Skip layout opt because found grouped convolution with >1 in_channels!"
            )
            return False

        # For some models that contain convolution with larger in-channel than out-channel, applying
        # channels last hurts performance.
        # Following models are skipped due to this:
        # - pytorch_unet
        # - phlippe_densenet (slightly worse)
        # - Background_Matting (1.22x -> 0.821x)
        # - pytorch_CycleGAN_and_pix2pix (1.597x -> 1.294x)
        if any(map(is_in_out_channel, conv_nodes)):
            log.debug(
                "Skip layout opt because some convolutions have smaller out_channel"
            )
            return False

        # Following models are skipped due to this:
        # - functorch_maml_omniglot
        if all(map(is_small_channel, conv_nodes)):
            log.debug("Skip layout opt because all convolution channels are too small")
            return False

        return True

    def qualify_name(self, name: str) -> str:
        """Prepend the given name with the graph name if any."""
        if self.name is not None:
            return f"{self.name}_{name}"
        return name

    def make_subgraph(
        self,
        gm: torch.fx.GraphModule,
        example_inputs: List[torch.Tensor],
        subgraph_name: str,
    ) -> "GraphLowering":
        """
        Make a subgraph of the current graph with all inherited
        parts, except the graph module (`gm`) and `example_inputs`.
        The subgraphs are lowered separately, but intended to be
        inlined in the parent graph's codegening. Hence the need
        for maintaining the same `shape_env` and other properties.
        The subgraph name is qualified by the parent graph's name.
        """
        return GraphLowering(
            gm=gm,
            example_inputs=example_inputs,
            shape_env=self._shape_env,
            cpp_wrapper=self.cpp_wrapper,
            aot_mode=self.aot_mode,
            extern_node_serializer=self.extern_node_serializer,
            is_inference=self.is_inference,
            is_backward=self.is_backward,
            name=self.qualify_name(subgraph_name),
        )

    def find_nodes_prefer_channels_last(self) -> OrderedSet[Node]:
        """
        The rule to decide if an node prefer channels last is simple.
        1. if it's input/output of a convolution
        2. if one of its user prefers channels last

        We have rule 1 because cudnn runs a faster convolution kernel for channels last inputs;
        Rule 2 is also important. It makes sure that indirect inputs to convolution also prefers
        channels last.

        Consider the scenario: conv -> batch-norm -> relu -> conv
        Without rule 2, batch-norm output may use a contiguous layout. That will cause 2 extra copies:
        1. the output of batch-norm should be channels last initially since its input is a conv's output.
           Forcing the batch-norm's output to be contiguous results in the first copy
        2. The second conv's input is initially contiguous. This layout is propagated from the batch-norm's output.
           We need convert it to channels last layout which results in the second copy.
        With rule 2, we makes sure all the tensors in the chain uses channels last layout. So both copies
        can be saved.
        """
        output_set: OrderedSet[Node] = OrderedSet()
        for n in reversed(self.module.graph.nodes):
            if n.target == torch.ops.aten.convolution.default:
                output_set.add(n)
                continue

            for user in n.users:
                if user in output_set:
                    output_set.add(n)
                    break

        # need a second pass to add downstream nodes of those channel last nodes to the sets.
        # This pass is especially needed to avoid mix-layout kernel inputs in backward pass.
        #
        # Let's say a conv-batchnorm 's output is passed to relu whose output is in turn returned
        # from the fwd graph. Without this second pass, we will force relu's output to be contiguous.
        # Then in the kernel in backward pass, the contiguous output of relu may be mix with other channels last
        # tensors and passed to a kernel.
        #
        # This pass improve yolov3 training speedup from 1.116x (worse than disabling layout optimization speedup 1.196x) to 1.457x.
        # It also improves dla102 training speedup from 1.240x (worse than disabling layout optimization speedup 1.523x) to 1.835x .
        # This also helps the following models:
        # - res2net101_26w_4s
        # - res2net50_14w_8s
        # - sebotnet33ts_256
        for n in self.module.graph.nodes:
            if n in output_set:
                output_set.update(n.users)

        return output_set

    def warn_fallback(self, name: str) -> None:
        if name not in self._warned_fallback:
            self._warned_fallback.add(name)
            perf_hint_log.info("Using FallbackKernel: %s", name)

    def add_device_info(self, device: torch.device) -> None:
        self.device_types.add(device.type)
        if device.index is not None:
            self.device_idxs.add(device.index)
        if V.graph.current_node and device not in self.device_node_mapping:
            self.device_node_mapping[device] = V.graph.current_node

    @property
    def fake_mode(self) -> torch._subclasses.fake_tensor.FakeTensorMode:
        return V.fake_mode

    def try_get_buffer(
        self, buffer_name: str
    ) -> Optional[Union[ir.TensorBox, ir.Buffer]]:
        if buffer_name in self.name_to_buffer:
            return self.name_to_buffer[buffer_name]
        if buffer_name in self.graph_inputs:
            return self.graph_inputs[buffer_name]
        if buffer_name in self.constants:
            data = V.graph.constants[buffer_name]
            return ir.ConstantBuffer(
                buffer_name,
                ir.FixedLayout(
                    data.device, data.dtype, *V.graph.static_sizes_strides(data)
                ),
            )

        return None

    def get_buffer(self, buffer_name: str) -> Union[ir.TensorBox, ir.Buffer]:
        buf = self.try_get_buffer(buffer_name)
        if buf is not None:
            return buf
        raise RuntimeError(f"Failed to find buffer matching name {buffer_name}")

    def get_dtype(self, buffer_name: str) -> torch.dtype:
        if buffer_name in self.constants:
            return self.constants[buffer_name].dtype
        if buffer_name in self.name_to_buffer:
            return self.name_to_buffer[buffer_name].get_dtype()
        if buffer_name in self.graph_inputs:
            return self.graph_inputs[buffer_name].get_dtype()
        m = re.match(r"(as_strided|reinterpret_tensor)\(([a-zA-Z0-9_]+),", buffer_name)
        if m:
            return self.get_dtype(m.group(1))
        raise KeyError(f"could not find {buffer_name}")

    def get_numel(self, buffer_name: str) -> Union[int, Expr]:
        from .ir import MultiOutputLayout

        if buffer_name in self.constants:
            return self.constants[buffer_name].numel()
        if buffer_name in self.name_to_buffer:
            buf = self.name_to_buffer[buffer_name]
            if isinstance(getattr(buf, "layout", None), MultiOutputLayout):
                return 1
            return buf.get_numel()
        if buffer_name in self.graph_inputs:
            return self.graph_inputs[buffer_name].get_numel()
        raise KeyError(f"could not find {buffer_name}")

    def run(self, *args: Any) -> Any:  # type: ignore[override]
        with dynamo_timed("GraphLowering.run"):
            return super().run(*args)

    def register_operation(self, op: ir.Operation) -> str:
        assert op.operation_name is None, f"Operation registered twice: {op}"
        assert isinstance(op, ir.Operation)
        name = self.qualify_name(f"op{len(self.operations)}")
        self.operations.append(op)
        self.name_to_op[name] = op
        op.operation_name = name
        return name

    def register_buffer(self, buffer: ir.Buffer, *, set_name: bool = False) -> str:
        name = self.qualify_name(f"buf{len(self.buffers)}")
        self.buffers.append(buffer)
        self.name_to_buffer[name] = buffer
        if (
            # Skip empty CPU tensor so that CUDA graphs can succeed, see https://github.com/pytorch/pytorch/pull/114144
            not (isinstance(buffer, ir.ComputedBuffer) and buffer.is_zero_elements())
            and buffer.get_device() is not None
        ):
            self.add_device_info(buffer.get_device())

        if set_name:
            buffer.name = name
        return name

    def register_operation_list(self, operation_names: List[str]) -> str:
        name = self.qualify_name("list_" + "_".join(operation_names))
        self.lists[name] = operation_names
        return name

    def register_users_of(
        self, node_output: Union[Iterable[ir.IRNode], ir.IRNode]
    ) -> None:
        def register(value: Union[Iterable[ir.IRNode], ir.IRNode]) -> None:
            if isinstance(value, (list, tuple)):
                for x in value:
                    register(x)
            if isinstance(value, ir.TensorBox):
                for read_name in value.get_read_names():
                    self.name_to_users[read_name].append(value)

        register(node_output)

    def mark_buffer_mutated(self, name: str) -> None:
        """
        When a buffer is mutated we need to make sure all the reads to
        the old version are realized before the mutation happens.
        """
        assert isinstance(name, str)
        self.mutated_buffers.add(name)

        if name not in self.name_to_users:
            return

        for user in self.name_to_users[name]:
            user.realize()

    def get_original_value_of_constant(self, name: str) -> torch.Tensor:
        """
        In AOTI, module buffers may have been mutated during the tracing and compilation.
        Thus we need to read from previously stored original buffers, to make sure the
        generated model.so uses correct initial values.
        """
        assert name in self.allocated_constant_name and name in self.constants, (
            "Can not find the original value for " + name
        )
        orig_name = get_cloned_parameter_buffer_name(self.allocated_constant_name[name])
        return (
            self.module.meta[orig_name]
            if orig_name in self.module.meta
            else self.constants[name]
        )

    def allocate_non_dup_const_name(
        self, name: Optional[str], data: Union[Tensor]
    ) -> str:
        if not config.aot_inductor.use_runtime_constant_folding:
            for constant_name, value in self.constants.items():
<<<<<<< HEAD
                if (
                    not data.is_onednn
                    and data.size() == value.size()
                    and data.stride() == value.stride()
                    and data.dtype == value.dtype
                    and data.device == value.device
                    and data.untyped_storage().data_ptr()
                    == value.untyped_storage().data_ptr()
                    and data.storage_offset() == value.storage_offset()
                ):
=======
                if is_same_tensor(data, value):
>>>>>>> 8321eec0
                    return constant_name

        if name is None:
            name = f"constant{len(self.constants)}"
        orig_name = name
        if name[0].isdigit():
            name = f"constant_{name}"
        name = self.qualify_name(name)
        # We may generate a var name for each constant in the codegen.
        # Let's only keep sane characters.
        prefix = normalize_name(name)
        name = prefix
        cnt = 0
        while name in self.constants:
            name = f"{prefix}_{cnt}"
            cnt += 1
        self.constants[name] = data
        self.constant_reprs[name] = (
            f"{data.device!r} {data.dtype!r} "
            f"{tuple(data.size())!r} {tuple(data.stride())!r} "
            f"{hash(data):x}"
        )
        self.allocated_constant_name[name] = orig_name  # type: ignore[assignment]
        return name

    def add_tensor_constant(
        self, data: Tensor, name: Optional[str] = None
    ) -> TensorBox:
        new_name = self.allocate_non_dup_const_name(name, data)
        return TensorBox.create(
            ir.ConstantBuffer(
                new_name,
                FixedLayout(data.device, data.dtype, *self.static_sizes_strides(data)),
            )
        )

    def constant_name(self, name: str, device_override: Optional[torch.device]) -> str:
        """
        We AOT copy constants to the devices they are needed on.
        If device_override doesn't match the constant's device, then
        copy it and return a different name.
        """
        if self.constants[name].device == device_override or device_override is None:
            return name
        with torch.utils._python_dispatch._disable_current_modes():
            # caller might have OrderedSet fake tensor mode which will create a fake tensor
            # when calling .to, so unset modes here
            return self.allocate_non_dup_const_name(
                f"{name}_{device_override.type}{device_override.index or 0}",
                self.constants[name].to(device_override),
            )

    def placeholder(
        self, target: str, args: Tuple[object], kwargs: Dict[str, object]  # type: ignore[override]
    ) -> Union[Expr, TensorBox, None]:
        example = super().placeholder(target, args, kwargs)  # type: ignore[arg-type]
        if isinstance(example, SymTypes):
            expr = example.node.expr
            self.graph_inputs[target] = expr
            self.graph_input_names.append(target)
            return expr
        elif isinstance(example, (int, bool, float)):
            expr = sympy.sympify(example)
            self.graph_inputs[target] = expr
            self.graph_input_names.append(target)
            return expr
        elif example is None:
            self.graph_input_names.append(target)
            return None
        if isinstance(example, BackwardState):
            # Ignored arg, must be unused
            # Alternately we could filter this out in AotAutograd
            self.graph_input_names.append(target)
            return None
        assert isinstance(example, torch.Tensor), example
        # todo(chilli): We can remove the last check once we turn buffers into
        # static shape tensors. That's a hack to workaround Inductor believing
        # the buffer should be static but us passing in a fake tensor with
        # symbolic shapes.
        if not example._has_symbolic_sizes_strides:
            # the first N inputs are weights
            sizes, strides = self.static_sizes_strides(example)
        else:
            sizes, strides = self.symbolic_sizes_strides(example)  # type: ignore[assignment]
        # TODO(jansel): handle input aliasing
        target = self.qualify_name(target)
        tensor = TensorBox.create(
            InputBuffer(
                target,
                FixedLayout(example.device, example.dtype, sizes, strides),
            )
        )
        self.graph_inputs[target] = tensor
        self.graph_input_names.append(target)
        self.graph_inputs_original[target] = tensor.data.data
        if self.current_node.users:  # cudagraphs should work with an unused CPU input
            self.add_device_info(example.device)

        # Note: [Input Alignment handling in Inductor]
        # Alignment matters for generating efficient code. Some operations,
        # e.g. vectorized loads, can only be performed on aligned inputs.
        #
        # But if we codegen assuming aligned inputs and then get unaligned
        # inputs at runtime, then we are forced to clone - which is bad for
        # both perf and memory usage.
        #
        # One option would be to guard on storage_offset%ALIGNMENT, and then
        # codegen based on this. But storage_offset guards turned out to be
        # expensive and cause recompiles; Instead, we're generating code
        # based on the alignment of the example input without guarding.
        with maybe_get_suppress_shape_guards_ctx():
            if should_assume_input_aligned(example):
                self.aligned_inputs.add(target)
        return tensor

    def call_function(self, target: Callable, args: Any, kwargs: Dict[str, Any]) -> Any:  # type: ignore[type-arg, override]
        if target is operator.getitem and isinstance(args[0], (list, tuple, dict)):
            return super().call_function(target, args, kwargs)

        # hasattr on OpOverloadPacket is slow, check isinstance first
        if not isinstance(target, torch._ops.OpOverloadPacket) and hasattr(
            target, "_inductor_lowering_function"
        ):
            # passthrough lowerings from .pattern_matcher
            return target(*args, **kwargs)

        if target not in lowerings:
            assert isinstance(
                target, torch._ops.OpOverload
            ), f"{target} is not an OpOverload"
            base_name = target.name().split(".")[0]
            if base_name in FALLBACK_ALLOW_LIST:
                make_fallback(target)
            elif config.implicit_fallbacks:
                error = (
                    MissingOperatorWithDecomp
                    if get_decompositions([target])
                    else MissingOperatorWithoutDecomp
                )
                log.info(
                    "Creating implicit fallback for:\n%s",
                    error.operator_str(target, args, kwargs),
                )
                make_fallback(target)

            elif get_decompositions([target]):
                # There isn't a good way to dynamically patch this in
                # since AOT Autograd already ran.  The error message tells
                # the user how to fix it.
                raise MissingOperatorWithDecomp(target, args, kwargs)
            else:
                raise MissingOperatorWithoutDecomp(target, args, kwargs)

        try:
            log.debug("  via %s", lowerings[target])  # type: ignore[index]
            out = lowerings[target](*args, **kwargs)  # type: ignore[index]
            return out
        except Exception as e:
            raise LoweringException(e, target, args, kwargs).with_traceback(
                e.__traceback__
            ) from None

    @staticmethod
    def can_inline_constant(t: torch.Tensor) -> bool:
        """
        True if this is a small constant attr that will be inlined.
        """
        return len(t.shape) == 1 and t.shape[0] <= 8

    def get_attr(
        self, target: str, args: Tuple[()], kwargs: Dict[str, object]  # type: ignore[override]
    ) -> Union[Constant, TensorBox, ir.Subgraph, TorchBindObject]:
        # this is a constant
        value = getattr_recursive(self.module, target)  # type: ignore[arg-type]

        if isinstance(value, torch.fx.GraphModule):
            # Reuse the existing subgraph if we have seen it before already.
            if target in self.seen_subgraphs:
                return self.seen_subgraphs[target]

            out = ir.Subgraph(name=target, graph_module=value)
            self.seen_subgraphs[target] = out
            return out

        if isinstance(value, torch._C.ScriptObject):
            self.torchbind_constants[target] = value
            self.constant_reprs[target] = ""
            return TorchBindObject(target, value)

        assert isinstance(value, torch.Tensor)
        if (
            config.aot_inductor.use_runtime_constant_folding
            or config.always_keep_tensor_constants
            or unsupported_output_tensor(value)
        ):
            return self.add_tensor_constant(value, target)

        with no_dispatch():
            if value.shape == ():
                return Constant(value.item(), value.dtype, value.device)
            if self.can_inline_constant(value):
                log.debug("Inlining constant: %s ", str(target))
                # tensor lowering has constant inlining logic
                from .lowering import tensor

                return tensor(value.tolist(), dtype=value.dtype, device=value.device)

        return self.add_tensor_constant(value, target)

    def call_module(self, target: Any, args: Any, kwargs: Any) -> NoReturn:
        raise AssertionError

    def call_method(self, target: Any, args: Any, kwargs: Any) -> NoReturn:
        raise AssertionError

    def output(
        self, target: str, args: Tuple[object], kwargs: Dict[str, object]  # type: ignore[override]
    ) -> None:
        result = super().output(target, args, kwargs)  # type: ignore[arg-type]
        if not isinstance(result, (tuple, list)):
            # nested subgraphs can have singleton outputs
            result = (result,)
        assert isinstance(result, (tuple, list)), type(result)
        assert all(
            isinstance(
                x,
                (
                    TensorBox,
                    ir.Constant,
                    type(None),
                    ir.ConstantBuffer,
                    sympy.Expr,
                    sympy.logic.boolalg.Boolean,
                    int,
                    ir.EffectfulKernel,
                ),
            )
            for x in result
        ), result

        fx_node_args = V.graph.current_node.args[0]  # type: ignore[arg-type]
        if not isinstance(fx_node_args, (tuple, list)):
            # nested subgraphs can have singleton outputs
            fx_node_args = (fx_node_args,)
        result = [ir.ExternKernel.realize_input(x) for x in result]
        result_correct_strides = []

        assert len(fx_node_args) == len(result)
        for r, fx_node in zip(result, fx_node_args):
            if not isinstance(r, (ir.TensorBox, ir.BaseView)):
                result_correct_strides.append(r)
            else:
                # AOT Autograd tries to detect stride divergence of inductor from output metadata.
                # Here, we try to avoid spurious divergence by matching insignificant strides such as
                result_correct_strides.append(
                    self.try_match_insignificant_strides(
                        r, fx_node.meta["val"].stride()
                    )
                )

        self.graph_outputs = result_correct_strides
        value: ir.IRNode
        for name, value in self.graph_inputs.items():
            assert isinstance(
                value, (TensorBox, sympy.Expr)
            ), f"Unsupported inductor graph input type: {type(value)}"
            if not isinstance(value, TensorBox):
                continue
            value.realize()
            assert isinstance(value, TensorBox)
            value = value.data
            assert isinstance(value, ir.StorageBox)
            value_storage_box = value
            value = value.data
            if not isinstance(value, InputBuffer) or value.get_name() != name:
                # one of our inputs was mutated, need to turn that into a copy
                ir.MutationLayoutSHOULDREMOVE.realize_into(
                    value, self.graph_inputs_original[name]
                )
                # replace output with mutated input
                try:
                    ind = self.graph_outputs.index(value_storage_box)
                    self.graph_outputs[ind] = self.graph_inputs_original[name]
                except ValueError:
                    pass

        self.finalize()
        log.debug(
            "Force channels last inputs for %d conv for the current graph with id %d",
            self.num_channels_last_conv,
            self.graph_id if self.graph_id is not None else -1,
        )

    def finalize(self) -> None:
        for buf in self.buffers:
            buf.decide_layout()

    @contextmanager
    def set_current_node(self, node: torch.fx.Node):  # type: ignore[no-untyped-def]
        old = self.current_node
        try:
            self.current_node = node
            yield
        finally:
            self.current_node = old

    def try_match_insignificant_strides(
        self,
        tensor: Union[ir.TensorBox, ir.BaseView],
        meta_strides_inp: Tuple[Union[int, torch.SymInt], ...],
    ) -> Union[ir.TensorBox, ir.BaseView]:
        """
        Tries to match the strides of the tensor to those in the meta_strides. Strides of insignificant
        dimensions - size 0 or 1 - will be updated.

        If there are real stride differences (NHWC vs NCHW) then the input will be returned.
        """

        # should have already been realized
        assert torch._inductor.ir.is_storage_and_layout(tensor)

        meta_strides = [
            s.node.expr if isinstance(s, torch.SymInt) else s for s in meta_strides_inp
        ]

        if all(
            self.sizevars.statically_known_equals(s1, s2)
            for s1, s2 in zip(meta_strides, tensor.get_stride())
        ):
            return tensor  # type: ignore[arg-type]

        def significant_strides_equal(
            shape: Sequence[Union[Expr, int]],
            meta_strides: Sequence[Union[Expr, int]],
            tensor_strides: Sequence[Union[Expr, int]],
        ) -> bool:
            for dim, s1, s2 in zip(shape, meta_strides, tensor_strides):
                if self.sizevars.statically_known_leq(dim, 1):  # type: ignore[arg-type]
                    continue

                if not self.sizevars.statically_known_equals(s1, s2):
                    return False

            return True

        if not significant_strides_equal(
            tensor.get_size(), meta_strides, tensor.get_stride()
        ):
            return tensor

        storage, old_layout = torch._inductor.ir.as_storage_and_layout(tensor)
        new_stride = list(old_layout.stride)
        for i, s in enumerate(tensor.get_size()):
            if self.sizevars.statically_known_leq(s, 1):  # type: ignore[arg-type]
                new_stride[i] = meta_strides[i]

        new_layout = torch._inductor.ir.FixedLayout(
            old_layout.device,
            old_layout.dtype,
            old_layout.size,
            new_stride,
            old_layout.offset,
        )
        return ir.TensorBox(torch._inductor.ir.ReinterpretView(storage, new_layout))

    def propagate_mutation(
        self,
        fx_node: torch.fx.Node,
        old_args: Tuple[Any],
        old_kwargs: Dict[str, Any],
        new_args: Tuple[Any],
        new_kwargs: Dict[str, Any],
    ) -> None:
        """Propagate mutations on new_args/new_kwargs back to old_args/old_kwargs.

        Assumes we may have cloned old_args/old_kwargs into new_args/new_kwargs
        and then called fx_node(*new_args, **new_kwargs).

        If fx_node mutates any of new_args/new_kwargs, and they are different from
        old_args/old_kwargs, then we need to update the original tensor.
        """
        assert len(old_args) == len(new_args)
        assert len(old_kwargs) == len(new_kwargs)

        if fx_node.target is torch.ops.higher_order.triton_kernel_wrapper_mutation:
            kwargs = fx_node.kwargs["kwargs"]
            assert isinstance(kwargs, dict)
            mutated = torch._higher_order_ops.triton_kernel_wrap.get_mutated_tensors(
                old_kwargs["kernel_idx"],
                old_kwargs["constant_args_idx"],
                {
                    k: v.meta["val"] if isinstance(v, torch.fx.Node) else v
                    for k, v in kwargs.items()
                },
            )
            for name in mutated:
                old_arg = old_kwargs["kwargs"][name]
                new_arg = new_kwargs["kwargs"][name]
                if old_arg is new_args:
                    continue
                self.call_function(torch.ops.aten.copy_.default, (old_arg, new_arg), {})
            return

        assert isinstance(fx_node.target, torch._ops.OpOverload)

        def maybe_propagate(
            schema_arg: torch._C.Argument, old_arg: ir.IRNode, new_arg: ir.IRNode
        ) -> None:
            if old_arg is new_arg:
                return
            if schema_arg.alias_info is not None and schema_arg.alias_info.is_write:
                # The lowering for copy_ is smart enough to "replace" old_arg with
                # new_arg in all future uses so a copy_ kernel never gets emitted.
                self.call_function(torch.ops.aten.copy_.default, (old_arg, new_arg), {})

        schema = fx_node.target._schema
        for idx, (old_arg, new_arg) in enumerate(zip(old_args, new_args)):
            schema_arg = schema.arguments[idx]
            maybe_propagate(schema_arg, old_arg, new_arg)

        schema_kwargs = {arg.name: arg for arg in schema.arguments}

        for key in old_kwargs.keys():
            old_arg = old_kwargs[key]
            new_arg = new_kwargs[key]
            schema_arg = schema_kwargs[key]
            maybe_propagate(schema_arg, old_arg, new_arg)

    def run_node(self, n: torch.fx.Node) -> object:
        def debug(msg: str) -> None:
            log.debug("lowering %s %s", LazyString(n.format_node), msg)

        from torch._inductor.bisect_helper import BisectionManager

        buffer_watermark = len(self.buffers)
        operation_watermark = len(self.operations)

        origins = {n}
        is_call_function = n.op == "call_function"
        if is_call_function:
            args, kwargs = self.fetch_args_kwargs_from_env(n)
            origins |= gather_origins(args, kwargs)
        with ir.IRNode.current_origins(origins), self.set_current_node(  # type: ignore[arg-type]
            n
        ), V.set_current_node(
            n
        ):
            if (
                n.op == "call_function"
                and n.target is not operator.getitem
                and (
                    fallback_node_due_to_unsupported_type(n)
                    or BisectionManager.disable_subsystem(
                        "inductor", "lowerings", lambda: repr(n)
                    )
                )
            ):
                debug("fallback_handler")
                result = fallback_handler(n.target, add_to_fallback_set=False)(
                    *args, **kwargs  # type: ignore[possibly-undefined]
                )
            elif n.op == "call_function" and (
                layout_constraints := maybe_layout_constraints(n.target)  # type: ignore[arg-type]
            ):
                debug("layout_constraints")
                old_args = args  # type: ignore[possibly-undefined]
                old_kwargs = kwargs  # type: ignore[possibly-undefined]
                args, kwargs = layout_constraints(n, *args, **kwargs)  # type: ignore[index]
                result = self.call_function(n.target, args, kwargs)  # type: ignore[arg-type]
                # layout_constraints are allowed to make new copies of the inputs.
                # if they do, and if the target is mutable, then we need to
                # write the new values back into the original inputs.
                self.propagate_mutation(n, old_args, old_kwargs, args, kwargs)  # type: ignore[possibly-undefined]
            elif (
                n.op == "call_function"
                and n.target is torch.ops.higher_order.triton_kernel_wrapper_mutation
                and config.triton_kernel_default_layout_constraint != "flexible_layout"
            ):
                debug("user_defined_triton_kernel_layout_constraints")
                if (
                    config.triton_kernel_default_layout_constraint
                    == "needs_fixed_stride_order"
                ):
                    old_args = args  # type: ignore[possibly-undefined]
                    old_kwargs = kwargs  # type: ignore[possibly-undefined]
                    args, kwargs = torch._inductor.lowering.constrain_to_fx_strides(n, *args, **kwargs)  # type: ignore[index]
                    result = self.call_function(n.target, args, kwargs)  # type: ignore[arg-type]
                    self.propagate_mutation(n, old_args, old_kwargs, args, kwargs)  # type: ignore[possibly-undefined]
                else:
                    raise RuntimeError(
                        f"Unknown triton_kernel_default_layout_constraint: {config.triton_kernel_default_layout_constraint}"
                    )
            elif is_magic_method(n.target):
                # TODO: this is sus, it probably should be handled in the
                # lowerings themselves similarly to sym_size/sym-stride
                # https://github.com/pytorch/pytorch/issues/127789
                debug("is_magic_method")
                if isinstance(
                    n.meta["val"], (torch.SymInt, torch.SymFloat, torch.SymBool)
                ):
                    result = n.meta["val"].node.expr
                else:
                    result = super().run_node(n)
            else:
                debug("")
                result = super().run_node(n)

            # require the same stride order for dense outputs,
            # 1. user-land view() will not throw because inductor
            # output different strides than eager
            # long term the solution is to make view() always succeed
            # with infallible strides.
            # 2: as_strided ops, we need make sure its input has same size/stride with
            # eager model to align with eager behavior.
            as_strided_ops = [
                torch.ops.aten.as_strided.default,
                torch.ops.aten.as_strided_.default,
                torch.ops.aten.as_strided_scatter.default,
                torch.ops.aten.resize.default,
                torch.ops.aten.resize_as.default,
            ]
            is_output = any(user.op == "output" for user in n.users)
            is_input_for_as_strided = any(
                user.target in as_strided_ops for user in n.users
            )

            if n.meta.get("inductor_realize_to_strides", False) and isinstance(
                result, TensorBox
            ):
                result.realize()
                strides = n.meta["val"].stride()
                sym_strides = torch._inductor.utils.any_is_symbolic(*strides)
                if (
                    not hasattr(result, "get_stride")
                    or result.get_stride() != strides
                    and not sym_strides
                ):
                    stride_order = ir.get_stride_order(strides)
                    result = ir.ExternKernel.require_stride_order(result, stride_order)
            if (
                is_output
                and isinstance(result, TensorBox)
                and isinstance(result.data, ir.BaseView)
            ):
                # Realize so that outputs are correctly aliased
                result.realize()

            if (is_output or is_input_for_as_strided) and isinstance(
                n.meta["val"], torch.Tensor
            ):
                strides = n.meta["val"].stride()
                if len(strides):
                    allow_padding = (
                        config.pad_outputs or n.name not in self.user_visible_outputs
                    ) and not is_input_for_as_strided
                    dense = torch._prims_common.is_non_overlapping_and_dense(
                        n.meta["val"]
                    )
                    unbacked_symbols_in_strides = (
                        len(free_unbacked_symbols(strides)) > 0
                    )
                    if (
                        not unbacked_symbols_in_strides
                        and dense
                        and len(result.get_size()) == 4
                        and n in self.nodes_prefer_channels_last
                        and n.name not in self.user_visible_outputs
                        and not is_input_for_as_strided
                    ):
                        strides = ir.FlexibleLayout.stride_ordered_for_memory_format(
                            result.get_size(), torch.channels_last
                        )
                    if not unbacked_symbols_in_strides and len(strides):
                        # To avoid converting possible view ops to a copy kernel, we use the previous
                        # require_exact_strides to handle views. But ultimately it's better to require
                        # the right strides at the tensor definition.
                        if n.meta["val"]._is_view() or isinstance(
                            result.data, ir.BaseView
                        ):
                            result = ir.ExternKernel.require_stride_order(
                                result,
                                ir.get_stride_order(strides),
                                allow_padding=allow_padding,
                            )
                        else:
                            strides = [
                                s.node.expr if isinstance(s, torch.SymInt) else s
                                for s in strides
                            ]
                            result = ir.ExternKernel.require_exact_strides(
                                result, strides, allow_padding=allow_padding
                            )

            # Realize if (1) any user need inputs realized, or (2) there is
            # already too many reads and rematerializing can be bad.
            num_users = len(OrderedSet(n.users))
            if num_users > 1 and isinstance(result, TensorBox):
                for user in n.users:
                    if user.target in needs_realized_inputs:
                        result.realize_hint()
                        # This inclusion is somewhat controversial (from
                        # discussion between Horace, Natalia, and Elias).
                        # Currently, it's not very clear why this is helpful.
                        # The general idea here is that even though a node may
                        # have FlexibleLayout, we still often *treat* it as if
                        # it was contiguous. This appears to sometimes result in
                        # suboptimal behavior.
                        #
                        # When we do a better job selecting layout, we should
                        # revisit this.
                        need_fixed_layout = [
                            torch.ops.aten.convolution_backward.default,
                            torch.ops.aten.mm.default,
                            torch.ops.aten._int_mm.default,
                        ]
                        need_fixed_channels_last_layout = []
                        if not self.layout_opt:
                            need_fixed_layout.append(torch.ops.aten.convolution.default)
                        if torch._C._has_mkldnn:
                            need_fixed_layout += [
                                torch.ops.onednn._linear_pointwise.default,
                                torch.ops.onednn._linear_pointwise.binary,
                                torch.ops.aten.onednn_rnn_layer.default,
                                torch.ops.onednn.qlinear_pointwise.default,
                                torch.ops.onednn.qlinear_pointwise.tensor,
                                torch.ops.onednn.qlinear_pointwise.binary,
                                torch.ops.onednn.qlinear_pointwise.binary_tensor,
                            ]
                            need_fixed_channels_last_layout += [
                                torch.ops.onednn._convolution_pointwise.default,
                                torch.ops.onednn._convolution_pointwise.binary,
                                torch.ops.onednn._convolution_pointwise_.binary,
                                torch.ops.onednn._convolution_transpose_pointwise.default,
                                torch.ops.onednn.qconv2d_pointwise.default,
                                torch.ops.onednn.qconv2d_pointwise.binary,
                            ]
                            if torch._C.has_mkl:
                                need_fixed_layout += [torch.ops.mkl._mkl_linear.default]
                        if user.target in need_fixed_layout:
                            result = ir.ExternKernel.require_stride_order(
                                result,
                                ir.get_stride_order(n.meta["val"].stride()),
                                allow_padding=True,
                            )
                        if (
                            user.target in need_fixed_channels_last_layout
                            and n is user.args[0]
                        ):
                            result = ir.ExternKernel.require_stride_order(
                                result,
                                ir.get_stride_order(
                                    make_channels_last_strides_for(n.meta["val"].shape)
                                ),
                            )
                    if user.op == "output":
                        if isinstance(result.data.data, (Pointwise, Reduction)):
                            result.realize()

                # TODO(jansel): introduce a store vs inline choice
                result.mark_reuse(len(n.users))

            # Realize if the IRNode already has accumulated lots of reads
            if isinstance(result, TensorBox) and result.has_exceeded_max_reads():
                # Prevent excessive accumulation in a computed buffer, when
                # there are multiple branches each with small number of memory
                # reads, but they converge to a user.
                result.realize_hint()

            # Realize if a Pointwise has too much stuff to be inlined.
            # As this may cause RecursionError during Inductor's evaluation.
            if isinstance(result, TensorBox) and isinstance(result.data, StorageBox):
                curr = result.data.data
                if isinstance(curr, Pointwise):
                    # Use inner fn as a rough proxy. Good enough.
                    if curr.has_large_inner_fn():
                        result.realize()

        # This is not complete, but it doesn't have to be: origin_node
        # tracking is best effort.  The logic here critically relies on direct
        # TensorBox -> StorageBox denoting a non-view; we don't bother trying
        # to get views to work.  Feel free to add any extra cases as needed.
        #
        # Note: we can't YOLO tree_map over this result, because if there are
        # buffers or a view involved, we might not be able to validly assign
        # the origin_node here.
        if isinstance(result, TensorBox) and isinstance(result.data, ir.StorageBox):
            if isinstance(result.data.data, ir.Loops):
                result.data.data.origin_node = n
            elif isinstance(result.data.data, ir.Buffer):
                result.data.data.origin_node = n
                if isinstance(result.data.data, ir.ComputedBuffer) and isinstance(
                    result.data.data.data, ir.Loops
                ):
                    result.data.data.data.origin_node = n
                # Not really multi-output, can straightforwardly recurse in
                elif (
                    isinstance(result.data.data, ir.MultiOutput)
                    and not result.data.data.indices
                ):
                    if isinstance(result.data.data.inputs[0], ir.Buffer):
                        result.data.data.inputs[0].origin_node = n

        self.register_users_of(result)

        new_unbacked_defs: OrderedSet[sympy.Symbol] = OrderedSet()
        for buf in self.buffers[buffer_watermark:]:
            new_unbacked_defs |= buf.get_unbacked_symbol_defs()
        for op in self.operations[operation_watermark:]:
            new_unbacked_defs |= op.get_unbacked_symbol_defs()

        def format_new_defs() -> str:
            r = []
            for buf in self.buffers[buffer_watermark:]:
                r.append(
                    f"unbacked_symbol_defs={buf.get_unbacked_symbol_defs()} in:\n{buf}\n"
                )
            for op in self.operations[operation_watermark:]:
                r.append(
                    f"unbacked_symbol_defs={op.get_unbacked_symbol_defs()} in:\n{op}\n"
                )
            return "***\n".join(r)

        if n.op != "placeholder":
            # Note [Backwards runtime asserts]
            # Backwards poses an interesting problem for deferred runtime
            # asserts.  In the easy case, we may solely close over data
            # dependent sized tensors, and there are no binding sites for
            # unbacked SymInts.  In this case, we can just drop all the
            # runtime asserts on the floor: no non-placeholder bindings, no
            # problem.
            #
            # However, it is *possible* for a fresh runtime assert to show up
            # between forwards and backwards.  Right now, the freezing process
            # that happens when we lower forwards means that we will freeze
            # runtime asserts, and then the moment the backwards lowering
            # process attempts to add a new deferred runtime assert, we will
            # fail.  Let's say you remove that assert.  Now when we get here,
            # we need to make sure we actually emit these asserts (because we
            # can't emit them in forwards, we already compiled it).  So we
            # have to do something here.  But we don't want to reemit ALL
            # deferred runtime asserts, we only want to emit the NEW ones.
            # Therefore needing some sort of stratification in the ShapeEnv.
            # This is all doable, it just hasn't been done yet.
            shape_env = V.graph.sizevars.shape_env

            def make_assert(expr: SympyBoolean, msg: str) -> None:
                assert_op = ir.AssertScalar(expr, msg)
                self.register_buffer(assert_op, set_name=True)
                self.register_operation(assert_op)

            for i0 in new_unbacked_defs:
                ras = self.ras_by_symbol.pop(i0, [])
                # NB: size-like not needed, we won't retrace
                vr = shape_env.var_to_range[i0]
                if not shape_env._default_unspecified_value_range().issubset(vr):

                    def is_convertible(s: Expr) -> bool:
                        if s in (int_oo, -int_oo):
                            return False
                        try:
                            int(s)
                            return True
                        except TypeError:
                            return False

                    if is_convertible(vr.lower):
                        make_assert(i0 >= vr.lower, f"{i0} >= {vr.lower}")
                    if is_convertible(vr.upper):
                        make_assert(i0 <= vr.upper, f"{i0} <= {vr.upper}")

                for ra in ras:
                    fvs = free_unbacked_symbols(ra.expr)
                    missing = fvs - self.bound_unbacked_symbols
                    if missing:
                        i1 = min(missing, key=str)
                        self.ras_by_symbol.setdefault(i1, []).append(ra)
                    else:
                        make_assert(ra.expr, f"{ra.expr}")

            self.bound_unbacked_symbols |= new_unbacked_defs

            unbacked_bindings = resolve_unbacked_bindings(
                V.graph.sizevars.shape_env, n.meta.get("unbacked_bindings", {})
            )
            assert unbacked_bindings is not None
            # When we do lowering, it is possible we reallocate unbacked SymInts.
            # So we need to line up the unbacked SymInts when performing the test
            # here
            #
            # In principle, we could permit lowering to introduce MORE unbacked
            # SymInts: as long as all the old unbacked ones are accounted for,
            # it's fine for inductor to introduce extra calls to item()/unbacked()
            # whatever.  This actually happens in practice when an unbacked SymInt
            # gets memoized away; naively, when Inductor reprocesses a kernel, it
            # doesn't know that the memo still applies, and ends up allocating a
            # new symbol.  However, this is generally a bad thing: we may still
            # end up needing to test equalities on the symbols, and a fresh
            # symbol is likely to hit lots of GuardOnDataDependent errors that
            # we already know facts for.
            renamed_unbacked_bindings = OrderedSet(
                V.fake_mode.shape_env.unbacked_renamings.get(s, s)
                for s in unbacked_bindings.keys()
            )
            assert new_unbacked_defs >= renamed_unbacked_bindings, (
                f"failed {new_unbacked_defs} >= {renamed_unbacked_bindings} (inductor >= fx)\n"
                f"fx node is: {n.format_node()}\n"
                f"new operations are:\n\n{format_new_defs()}"
            )

        return result

    def validate_can_generate_cpp_wrapper(self) -> None:
        if config.disable_cpp_codegen:
            raise CppWrapperCodegenError("C++ codegen is disabled")

        if sys.platform not in ["linux", "darwin", "win32"]:
            raise CppWrapperCodegenError(f"Unsupported platform {sys.platform}")

        for value in self.graph_inputs.values():
            dtype = None
            if isinstance(value, TensorBox):
                dtype = value.get_dtype()
            elif isinstance(
                value, (sympy.Symbol, sympy.Expr, sympy.core.numbers.Integer)
            ):
                dtype = may_get_constant_buffer_dtype(value)

            if not supported_dtype_of_cpp_wrapper(dtype, self.device_type):
                raise CppWrapperCodegenError(f"Unsupported input dtype {dtype}")

    def init_wrapper_code(self) -> None:
        device_types = self.device_types.copy()
        device_types.discard("cpu")
        device_types.discard("meta")
        # TODO(Eikan): Only support mixing cpu and other device now.
        assert len(device_types) <= 1, "Does not support mixing {}".format(
            "+".join(device_types)
        )
        only_cpu = len(device_types) == 0
        self.device_type = "cpu" if only_cpu else device_types.pop()

        if self.cpp_wrapper:
            self.validate_can_generate_cpp_wrapper()

        self.device_ops = get_device_op_overrides(self.device_type)
        wrapper_code_gen_cls = get_wrapper_codegen_for_device(
            self.device_type, self.cpp_wrapper
        )
        assert (
            wrapper_code_gen_cls is not None
        ), f"Device {self.device_type} not supported"
        self.wrapper_code = wrapper_code_gen_cls()

        if self.const_module:
            # If we have const module, we could reuse the kernels
            # This could avoid duplication and save time on doing recompilation (if Triton.)
            self.wrapper_code._names_iter = self.const_module.wrapper_code._names_iter
            self.wrapper_code.src_to_kernel = (
                self.const_module.wrapper_code.src_to_kernel
            )

    def codegen_with_cpp_wrapper(self) -> Tuple[str, List[Tuple[int, Node]]]:
        """
        For CPU, the cpp wrapper codegen is done in one pass.
        For GPU, the cpp wrapper codegen is done in two steps: JIT-compile the model with python
        wrapper code and run it to generate autotuned kernel binaries in the first pass; and then
        generate cpp wrapper code and compile it to a dynamic library in the second pass.
        """
        if any(device in self.device_types for device in ["cuda", "xpu"]):
            # first pass
            self.cpp_wrapper = False
            compiled = self.compile_to_module().call

            if not config.triton.autotune_at_compile_time:

                def materialize(
                    x: Union[torch.SymInt, torch.SymFloat, torch.Tensor]
                ) -> Union[int, float, torch.Tensor]:
                    if x is None:
                        return None
                    elif isinstance(x, (torch.SymInt, torch.SymFloat)):
                        # Need concrete value to run dynamic shapes and tune the result
                        return x.node.hint
                    elif isinstance(x, FakeTensor):
                        return defake(x)
                    else:
                        assert isinstance(
                            x, torch.Tensor
                        ), "Unknown type when creating real inputs" + str(type(x))
                        return x

                tracing_context = torch._guards.TracingContext.try_get()
                if tracing_context is not None and not isinstance(
                    V.real_inputs, NullHandler
                ):
                    if tracing_context.output_strides:
                        tracing_context.output_strides.clear()

                    params_flat = [
                        param
                        for param in tracing_context.params_flat  # type: ignore[union-attr]
                        if param is not None
                    ]
                    real_inputs = [
                        materialize(x)
                        for x in itertools.chain(params_flat, V.real_inputs)
                    ]
                else:
                    # In the backward pass, V.real_inputs is not OrderedSet.
                    # Generating random inputs based on self.example_inputs sometimes can be problematic,
                    # e.g. illegal memory access. A comprehensive fix is to autotune in a separate process.
                    real_inputs = [
                        materialize(x)
                        for x in (
                            self.example_inputs
                            if isinstance(V.real_inputs, NullHandler)
                            else V.real_inputs
                        )
                    ]

                if self.mutated_inputs:
                    from .compile_fx import clone_preserve_strides

                    mutated_input_idxs = [
                        idx
                        for idx, name in enumerate(self.graph_inputs)
                        if name in self.mutated_inputs
                        and isinstance(real_inputs[idx], torch.Tensor)
                    ]
                    for idx in mutated_input_idxs:
                        # clone mutated Tensor inputs to avoid mutating them in
                        # the first pass of the CPP wrapper-based compilation, as
                        # this will lead to a side effect on the example inputs:
                        # e.g. if torch.compile(f)(x) if called on input-mutating
                        # f, the inputs x will be mutated twice in the process:
                        # once here, and again when running the compiled model;
                        # this will also lead to a numerically incorrect output
                        mutated_inp = real_inputs[idx]
                        assert isinstance(mutated_inp, torch.Tensor)
                        real_inputs[idx] = clone_preserve_strides(mutated_inp)
                        del mutated_inp

                with torch.utils._python_dispatch._disable_current_modes():
                    compiled(real_inputs)
                del real_inputs

            # second pass
            self.cpp_wrapper = True
            self.removed_buffers.clear()
            self.removed_operations.clear()
            self.inplaced_to_remove.clear()
            V.graph.sizevars.precomputed_replacements.clear()
            V.graph.sizevars.inv_precomputed_replacements.clear()
            with config.patch({"triton.autotune_at_compile_time": False}):
                return self.codegen()
        else:
            # cpu
            return self.codegen()

    def codegen(self) -> Tuple[str, List[Tuple[int, Node]]]:
        from .scheduler import Scheduler

        self.init_wrapper_code()

        self.scheduler = Scheduler(self.operations)
        V.debug.draw_orig_fx_graph(self.orig_gm, self.scheduler.nodes)

        self.wrapper_code.push_codegened_graph(self)
        self.scheduler.codegen()

        log.debug(
            "Finished codegen for all nodes. The list of kernel names available: %s",
            V.graph.all_codegen_kernel_names,
        )

        result = self.wrapper_code.generate(self.is_inference)
        self.wrapper_code.pop_codegened_graph()
        return result

    def codegen_subgraph(self, parent_graph: "GraphLowering") -> None:
        """
        This is a more compact version of the `codegen()` above
        where we codegen this graph as a subgraph of some parent
        graph. The parent graph is passed as an argument: the
        intention is to inline codegening of the subgraph in
        the parent graph's wrapper code (including the generated
        kerenls). The wrapper code is not finalized (via `.generate()`
        call), as this will be done in the parent graph's `codegen()`.
        """
        from .scheduler import Scheduler

        self.wrapper_code = parent_graph.wrapper_code
        self.device_ops = parent_graph.device_ops
        self.cpp_wrapper = parent_graph.cpp_wrapper

        self.scheduler = Scheduler(self.operations)
        self.scheduler.codegen()

    def count_bytes(
        self,
    ) -> Tuple[
        int, List[Tuple[BaseSchedulerNode, int]], List[Tuple[BaseSchedulerNode, float]]
    ]:
        total_bytes = 0
        node_counts = []
        node_runtimes = []
        for node in self.scheduler.nodes:
            num_bytes = node.get_read_write_buffers_sizes()
            total_bytes += num_bytes
            node_counts.append((node, num_bytes // 4))
            node_runtimes.append((node, node.get_estimated_runtime()))

        return total_bytes, node_counts, node_runtimes

    @staticmethod
    def save_output_code(code: str) -> None:
        # No-op to be patched for unit tests
        pass

    def compile_to_module(self) -> ModuleType:
        with dynamo_timed(
            "GraphLowering.compile_to_module", phase_name="code_gen", fwd_only=False
        ):
            return self._compile_to_module()

    def _compile_to_module(self) -> ModuleType:
        from .codecache import PyCodeCache

        code, linemap = (
            self.codegen_with_cpp_wrapper() if self.cpp_wrapper else self.codegen()
        )

        GraphLowering.save_output_code(code)
        output_code_log.debug("Output code: \n%s", code)
        try:
            linemap = [(line_no, node.stack_trace) for line_no, node in linemap]  # type: ignore[misc]
            key, path = PyCodeCache.write(code)
        except Exception:
            trace_structured(
                "inductor_output_code",
                # Just omit the filename, I still want the code though!
                payload_fn=lambda: code,
            )
            raise
        else:
            trace_structured(
                "inductor_output_code",
                lambda: {"filename": path},
                payload_fn=lambda: code,
            )

        mod = PyCodeCache.load_by_key_path(
            key,
            path,
            linemap=linemap,  # type: ignore[arg-type]
            attrs={**self.constants, **self.torchbind_constants},
        )
        self.cache_key = key
        self.cache_path = path
        self.cache_linemap = linemap  # type: ignore[assignment]

        # Logged twice as per https://github.com/pytorch/pytorch/pull/99038#discussion_r1167826029
        # TODO. Revisit this once the logging API is more mature
        assert mod.__file__ is not None

        log_module_code(mod.__file__)
        log.debug("Output code written to: %s", mod.__file__)
        output_code_log.info("Output code written to: %s", mod.__file__)
        if config.benchmark_kernel:
            print(f"Compiled module path: {mod.__file__}", file=sys.stderr)
        V.debug.output_code(mod.__file__)
        V.debug.copy(os.path.splitext(mod.__file__)[0] + ".debug")
        return mod

    def compile_to_fn(self) -> Any:
        if self.aot_mode:
            from .codecache import AotCodeCompiler

            assert self.cpp_wrapper, "AOT mode only supports C++ wrapper"
            code, linemap = self.codegen_with_cpp_wrapper()
            output_code_log.debug("Output code: \n%s", code)

            serialized_extern_kernel_nodes = None
            if self.extern_kernel_nodes:
                serialized_extern_kernel_nodes = self.extern_node_serializer(
                    self.extern_kernel_nodes
                )
                output_code_log.debug(
                    "Serialized Extern Kernel Nodes: \n%s",
                    serialized_extern_kernel_nodes,
                )

            # Directly return the file path with the compiled code
            return AotCodeCompiler.compile(
                self, code, serialized_extern_kernel_nodes, device_type=self.device_type
            )
        else:
            return self.compile_to_module().call

    def get_output_names(self) -> List[str]:
        return [
            node.get_name()
            for node in self.graph_outputs
            if not isinstance(node, ir.NoneAsConstantBuffer)
            and not isinstance(node, ir.ShapeAsConstantBuffer)
        ]

    def is_unspec_arg(self, name: str) -> bool:
        # dynamo wraps unspec variable as 0d CPU tensor,
        # need to convert to scalar during codegen (triton only)
        return (
            name in self.graph_inputs.keys()
            and self.graph_inputs[name].get_numel() == 1
            and self.graph_inputs[name].get_device().type == "cpu"
        ) or name in self.zero_dim_cpu_tensor_list<|MERGE_RESOLUTION|>--- conflicted
+++ resolved
@@ -863,20 +863,7 @@
     ) -> str:
         if not config.aot_inductor.use_runtime_constant_folding:
             for constant_name, value in self.constants.items():
-<<<<<<< HEAD
-                if (
-                    not data.is_onednn
-                    and data.size() == value.size()
-                    and data.stride() == value.stride()
-                    and data.dtype == value.dtype
-                    and data.device == value.device
-                    and data.untyped_storage().data_ptr()
-                    == value.untyped_storage().data_ptr()
-                    and data.storage_offset() == value.storage_offset()
-                ):
-=======
                 if is_same_tensor(data, value):
->>>>>>> 8321eec0
                     return constant_name
 
         if name is None:
