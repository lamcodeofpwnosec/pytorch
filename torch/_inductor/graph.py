--- conflicted
+++ resolved
@@ -816,12 +816,7 @@
             return self.graph_inputs[buffer_name].get_numel()
         raise KeyError(f"could not find {buffer_name}")
 
-<<<<<<< HEAD
-    def run(self, *args: Any) -> Any:
-        self.placeholder_idx = 0
-=======
     def run(self, *args: Any) -> Any:  # type: ignore[override]
->>>>>>> 14b8028c
         with dynamo_timed("GraphLowering.run"):
             return super().run(*args)
 
@@ -991,36 +986,10 @@
         else:
             sizes, strides = self.symbolic_sizes_strides(example)  # type: ignore[assignment]
         # TODO(jansel): handle input aliasing
-<<<<<<< HEAD
-        target = self.qualify_name(target)
-
-        tracing_context = torch._guards.TracingContext.try_get()
-        if self.is_backward and tracing_context and tracing_context.fw_metadata and tracing_context.fw_metadata.bw_donated_idxs and self.placeholder_idx in tracing_context.fw_metadata.bw_donated_idxs:
-            print(f"bw_donated_idx:{tracing_context.fw_metadata.bw_donated_idxs}")
-
-
-
-
-            # - note: donated buffer logic requires (*ctx.symints, *ctx.saved_tensors) showing up first
-            #   in the bw output order.
-            tensor = TensorBox.create(
-                DonatedBuffer(
-                    target,
-                    FixedLayout(example.device, example.dtype, sizes, strides),
-                )
-            )
-        else:
-            tensor = TensorBox.create(
-                InputBuffer(
-                    target,
-                    FixedLayout(example.device, example.dtype, sizes, strides),
-                )
-=======
         tensor = TensorBox.create(
             InputBuffer(
                 name=target,
                 layout=FixedLayout(example.device, example.dtype, sizes, strides),
->>>>>>> 14b8028c
             )
         self.graph_inputs[target] = tensor
         self.graph_input_names.append(target)
