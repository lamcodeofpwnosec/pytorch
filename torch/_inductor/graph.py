import functools
import itertools
import logging
import operator
import os
import re
import sys
import time
from collections import defaultdict
from contextlib import contextmanager
from types import ModuleType
from typing import (
    Any,
    Callable,
    DefaultDict,
    Dict,
    Iterable,
    List,
    NoReturn,
    Optional,
    Sequence,
    Tuple,
    TYPE_CHECKING,
    Union,
)

import sympy
from sympy import Expr

import torch
import torch._logging
import torch.fx
from torch import device, Tensor
from torch._decomp import get_decompositions
from torch._dynamo.utils import dynamo_timed
from torch._logging import LazyString, trace_structured
from torch._prims_common import make_channels_last_strides_for
<<<<<<< HEAD
=======
from torch._subclasses.fake_tensor import FakeTensor
from torch.fx import GraphModule
>>>>>>> 2b4d12b9
from torch.fx.experimental._backward_state import BackwardState
from torch.fx.experimental.sym_node import magic_methods, method_to_operator
from torch.fx.experimental.symbolic_shapes import (
    free_unbacked_symbols,
    has_free_symbols,
    resolve_unbacked_bindings,
    RuntimeAssert,
    ShapeEnv,
    SymTypes,
)
from torch.fx.graph import Graph
from torch.fx.node import Node
from torch.utils._mode_utils import no_dispatch
from torch.utils._ordered_set import OrderedSet
from torch.utils._sympy.numbers import int_oo

from . import config, ir
from .codegen.common import (
    BackendFeature,
    DeviceOpOverrides,
    get_backend_features,
    get_device_op_overrides,
    get_wrapper_codegen_for_device,
    init_backend_registration,
)
from .exc import (
    CppWrapperCodeGenError,
    LoweringException,
    MissingOperatorWithDecomp,
    MissingOperatorWithoutDecomp,
)
from .ir import (
    Constant,
    FixedLayout,
    get_device_type,
    InputBuffer,
    Pointwise,
    Reduction,
    StorageBox,
    TensorBox,
    TorchBindObject,
)
from .lowering import (
    FALLBACK_ALLOW_LIST,
    fallback_handler,
    fallback_node_due_to_unsupported_type,
    lowerings,
    make_fallback,
    maybe_layout_constraints,
    needs_realized_inputs,
    unsupported_output_tensor,
)
from .scheduler import BaseSchedulerNode
from .sizevars import SizeVarAllocator
from .utils import (
    convert_shape_to_inductor,
    gather_origins,
    get_cloned_parameter_buffer_name,
    get_sympy_Expr_dtype,
    maybe_get_suppress_shape_guards_ctx,
    should_assume_input_aligned,
)
from .virtualized import V


if TYPE_CHECKING:
    from torch._higher_order_ops.effects import _EffectType
    from .codegen.wrapper import WrapperCodeGen

from torch._inductor.codecache import output_code_log


log = logging.getLogger(__name__)
perf_hint_log = torch._logging.getArtifactLogger(__name__, "perf_hints")

aten = torch.ops.aten

_post_grad_graph_counter = itertools.count()

if config.is_fbcode():
    from torch._inductor.fb.utils import log_module_code
else:

    def log_module_code(*args: Any, **kwargs: Any) -> None:
        pass


def supported_dtype_of_cpp_wrapper(dtype: torch.device, cuda: bool) -> bool:
    supported_dtype = {
        torch.float32,
        torch.float64,
        torch.int64,
        torch.int32,
        torch.int16,
        torch.int8,
        torch.uint8,
        torch.bool,
        torch.bfloat16,
        torch.complex32,
        torch.complex64,
        torch.complex128,
        torch.float16,
    }
    if cuda:
        supported_dtype.add(torch.float8_e4m3fn)
        supported_dtype.add(torch.float8_e5m2)
        supported_dtype.add(torch.float8_e4m3fnuz)
        supported_dtype.add(torch.float8_e5m2fnuz)

    return dtype in supported_dtype


def may_get_constant_buffer_dtype(constant_buffer: sympy.Expr) -> Optional[torch.dtype]:
    assert isinstance(
        constant_buffer, (sympy.Symbol, sympy.Expr, sympy.core.numbers.Integer)
    ), "get_constant_buffer_dtype only supports input of sympy.Symbol, sympy.Expr or sympy.core.numbers.Integer"
    if isinstance(constant_buffer, sympy.core.numbers.Integer):
        return torch.int64

    if isinstance(constant_buffer, sympy.Expr):
        return get_sympy_Expr_dtype(constant_buffer)

    if constant_buffer.is_integer:
        return torch.int64
    elif constant_buffer.is_float:
        return torch.float32
    else:
        return None


def is_magic_method(op: Any) -> bool:
    magic_ops = {method_to_operator(m) for m in magic_methods}
    return op in magic_ops


def getattr_recursive(
    obj: GraphModule, target: str
) -> Union[Tensor, torch._C.ScriptObject, GraphModule]:
    target_atoms = target.split(".")
    attr_itr = obj
    for i, atom in enumerate(target_atoms):
        if not hasattr(attr_itr, atom):
            raise RuntimeError(
                f"Node referenced nonexistent target {'.'.join(target_atoms[:i])}"
            )
        attr_itr = getattr(attr_itr, atom)
    return attr_itr


def mark_nodes_dislike_padding(
    g: Graph, user_visible_outputs: Optional[Dict[str, None]]
) -> None:
    """
    Nodes like convolution/convolution_backward want its input to be dense.
    If we pad their inputs, we result in extra calls to copy kernels!  On the other hand, padding usually helps reduction.

    The pass finds nodes that dislike padding. These are nodes that can be reached
    from a convolution/convolution_backward in the backward direction without
    going thru a reduction.
    """
    if not config.comprehensive_padding:
        return
    ops_dislike_padding = {
        aten.convolution,
        aten.convolution_backward,
    }
    # what's a better way to collect the reduction ops?
    ops_like_padding = {
        aten.var_mean,
        aten.sum,
        aten.mean,
        aten.prod,
        aten.any,
        aten.amin,
        aten.amax,
        aten.min,
        aten.max,
        aten.argmin,
        aten.argmax,
        aten.scatter_reduce,
    }

    def _get_overload_packet(
        node: torch.fx.Node,
    ) -> Optional[torch._ops.OpOverloadPacket]:
        return (
            node.target._overloadpacket
            if node.op == "call_function"
            # hasattr on OpOverloadPacket is slow, do isinstance first
            and isinstance(node.target, torch._ops.OpOverload)
            and hasattr(node.target, "_overloadpacket")
            else None
        )

    for cur in reversed(g.nodes):
        op = _get_overload_packet(cur)
        if not op:
            continue
        if op in ops_dislike_padding:
            cur.meta["dislike_padding"] = True

        if cur.meta.get("dislike_padding", False):
            # propagate
            for prior in cur.all_input_nodes:
                prior_op = _get_overload_packet(prior)
                if not prior_op:
                    continue
                if prior_op not in ops_like_padding:
                    prior.meta["dislike_padding"] = True
        # We only want to mark output nodes. So, move it after the above prior nodes process.
        if (
            not config.pad_outputs
            and user_visible_outputs
            and cur.name in user_visible_outputs
        ):
            cur.meta["dislike_padding"] = True


class GraphLowering(torch.fx.Interpreter):
    graph_outputs: List[ir.IRNode]

    def symbolic_sizes_strides(
        self, ex: torch.Tensor
    ) -> Tuple[Union[List[int], List[Expr]], Union[List[int], List[Expr]]]:
        """
        Support dynamic shapes and dynamic strides by assigning variables
        to each dimension.  We duck-shape tensors, so if two tensors
        have the same size they get assigned the same symbolic variable.
        """
        if self.reuse_shape_env:
            return convert_shape_to_inductor(ex.size()), convert_shape_to_inductor(
                ex.stride()
            )
        else:
            from torch._dynamo.source import ConstantSource

            # TODO: this should not be needed once #93059 lands
            # https://github.com/pytorch/pytorch/pull/94031#discussion_r1096044816
            # TODO: make a dedicated UnknownSource for this?
            # NB: This is using the legacy default behavior from
            # create_symbolic_sizes_strides_storage_offset but we hope we can
            # just delete this entirely
            source = ConstantSource(
                f"__inductor_unknown_tensor_{len(self._shape_env.var_to_val)}"
            )
            (
                size,
                stride,
                _,
            ) = self._shape_env.create_symbolic_sizes_strides_storage_offset(
                ex,
                source,
            )

        size = [i.node.expr if isinstance(i, torch.SymInt) else i for i in size]
        stride = [i.node.expr if isinstance(i, torch.SymInt) else i for i in stride]
        return size, stride

    def static_sizes_strides(
        self, ex: torch.Tensor
    ) -> Tuple[List[sympy.Expr], List[sympy.Expr]]:
        """
        Primarily used to weights
        """
        size = [sympy.Integer(i) for i in ex.size()]
        stride = [sympy.Integer(i) for i in ex.stride()]
        return size, stride

    def __init__(
        self,
        gm: torch.fx.GraphModule,
        example_inputs: Optional[List[torch.Tensor]] = None,
        shape_env: Optional[ShapeEnv] = None,
        graph_id: Optional[int] = None,
        cpp_wrapper: bool = False,
        aot_mode: bool = False,
        user_visible_outputs: Optional[Dict[str, None]] = None,
        layout_opt: Optional[bool] = None,
        extern_node_serializer: Optional[
            Callable[[List[ir.ExternKernelNode]], Any]
        ] = None,
        is_inference: bool = False,
        is_const_graph: bool = False,
        const_output_index: Optional[Dict[str, int]] = None,
        const_code: Optional[str] = None,
        const_module: Optional["GraphLowering"] = None,
        name: Optional[str] = None,
    ) -> None:
        super().__init__(gm)
        self.example_inputs = example_inputs
        self.layout_opt = (
            layout_opt
            if layout_opt is not None
            else self.decide_layout_opt(gm, is_inference=is_inference)
        )
        self.num_channels_last_conv = 0
        self.is_inference = is_inference
        self.is_const_graph = is_const_graph
        self.const_code = const_code
        self.const_module = const_module

        self.extra_traceback = False  # we do our own error wrapping
        if shape_env is None:
            shape_env = ShapeEnv()
            self.reuse_shape_env = False
        else:
            self._shape_env = shape_env
            self.reuse_shape_env = True
        self._shape_env = shape_env
        # We are going to start code generating runtime asserts, so make sure
        # you don't start adding new ones in the lowering process
        shape_env.freeze_runtime_asserts()
        # We're going to mutate ras_by_symbol as we finish generating them
        self.ras_by_symbol: Dict[
            sympy.Symbol, List[RuntimeAssert]
        ] = shape_env.deferred_runtime_asserts.copy()
        self.bound_unbacked_symbols: OrderedSet[sympy.Symbol] = OrderedSet()
        self.sizevars = SizeVarAllocator(shape_env)
        self.graph_input_names: List[str] = []
        self.graph_inputs: Dict[str, TensorBox] = {}
        self.graph_inputs_original: Dict[str, InputBuffer] = {}
        self.zero_dim_cpu_tensor_list: OrderedSet[str] = OrderedSet()
        self.device_types: OrderedSet[str] = (
            const_module.device_types if const_module else OrderedSet()
        )
        self.device_idxs: OrderedSet[int] = (
            const_module.device_idxs if const_module else OrderedSet()
        )
        self.cuda = False
        self.buffers: List[ir.Buffer] = []
        self.operations: List[ir.Operation] = []
        self.const_output_index: Dict[str, int] = (
            const_output_index if const_output_index else {}
        )
        self.folded_constants: OrderedSet[str] = (
            OrderedSet(const_output_index.keys())
            if const_output_index
            else OrderedSet()
        )
        self.constants: Dict[str, torch.Tensor] = (
            const_module.constants if const_module else {}
        )
        self.torchbind_constants: Dict[str, torch._C.ScriptObject] = {}
        self.constant_reprs: Dict[str, str] = {}
        self.removed_operations: OrderedSet[str] = OrderedSet()
        self.removed_buffers: OrderedSet[str] = OrderedSet()
        self.removed_inplace_buffers: OrderedSet[str] = OrderedSet()
        self.mutated_buffers: OrderedSet[str] = OrderedSet()
        self.never_reuse_buffers: OrderedSet[str] = OrderedSet()
        self.inplaced_to_remove: OrderedSet[str] = OrderedSet()
        self.device_ops: DeviceOpOverrides = None  # type: ignore[assignment]
        self.wrapper_code: WrapperCodeGen = None  # type: ignore[assignment]
        # See `ProxyExecutor Design Note` in ir.py for more details
        self.extern_kernel_nodes: List[ir.ExternKernelNode] = []

        from torch._inductor.extern_node_serializer import extern_node_json_serializer

        self.extern_node_serializer: Callable[[List[ir.ExternKernelNode]], Any] = (
            extern_node_serializer
            if config.is_fbcode() and extern_node_serializer
            else extern_node_json_serializer
        )

        self.current_node: torch.fx.Node = None  # type: ignore[assignment]
        self.lists: Dict[str, List[str]] = {}
        self.mutated_inputs: OrderedSet[str] = OrderedSet()
        self.mutated_input_idxs: List[int] = []
        self.name_to_buffer: Dict[str, ir.Buffer] = {}
        self.name_to_users: DefaultDict[str, List[ir.IRNode]] = defaultdict(list)
        self.name_to_op: Dict[str, ir.Operation] = {}
        self.creation_time = time.time()
        self.name = name  # type: ignore[assignment]
        self.cpp_wrapper = cpp_wrapper

        # record multi_kernel choice for cpp_wrapper so the second pass knows
        # which sub-kernel is picked. Copy cpp_wrapper to another variable
        # since cpp_wrapper flag is OrderedSet to false for the first pass of codegen.
        self.record_multi_kernel_choice = cpp_wrapper
        self.multi_kernel_to_choice: Dict[str, int] = {}

        self.aot_mode = aot_mode
        self.graph_id = graph_id
        self.post_grad_graph_id = next(_post_grad_graph_counter)
        self.scheduler: torch._inductor.scheduler.Scheduler = None  # type: ignore[assignment]
        self.nodes_prefer_channels_last = (
            self.find_nodes_prefer_channels_last() if self.layout_opt else OrderedSet()
        )
        self._warned_fallback = {"aten.convolution_backward"}
        self.user_visible_outputs = (
            user_visible_outputs if user_visible_outputs is not None else {}
        )
        mark_nodes_dislike_padding(gm.graph, user_visible_outputs)
        self.cache_key: str = ""  # This is the cache key for the compiled artifact
        self.cache_path: str = ""  # This is the path in the filesystem where the compiled artifact is stored
        self.cache_linemap: List[
            Tuple[int, str]
        ] = (
            []
        )  # This is the linemap used by the profiler to mark custom compiled kernels getting run
        # Used if lowering encounters cases where cudagraphs are not supported
        self.disable_cudagraphs_reason: Optional[str] = None

        # only keeping one node per device for stack trace purposes
        self.device_node_mapping: Dict[torch.device, torch.fx.Node] = {}
        self.orig_gm: torch.fx.GraphModule = gm.__copy__()
        self.dynamo_flat_name_to_original_fqn = self.module.meta.get(
            "dynamo_flat_name_to_original_fqn", {}
        )
        self.allocated_constant_name: Dict[str, str] = (
            const_module.allocated_constant_name if const_module is not None else {}
        )
        init_backend_registration()
        self.get_backend_features = functools.lru_cache(None)(get_backend_features)

        self.effectful_ops: Dict[_EffectType, ir.Buffer] = {}
        self.aligned_inputs: OrderedSet[str] = OrderedSet()
        self.no_fuse_buffer_names: OrderedSet[str] = OrderedSet()

        # Below field is related to printing debug intermediate tensor values info for debugging
        self.all_codegen_kernel_names: OrderedSet[str] = OrderedSet()

    def has_feature(
        self, device: Union[torch._inductor.ir.IRNode, device], feature: BackendFeature
    ) -> bool:
        assert isinstance(feature, BackendFeature), feature
        return feature in self.get_backend_features(get_device_type(device))

    @staticmethod
    def decide_layout_opt(gm: GraphModule, *, is_inference: bool) -> bool:
        """
        Decide if we should enable layout optimization for this graph based on
        heuristics.
        """
        if not config.layout_optimization:
            return False

        if config.force_layout_optimization:
            return True

        conv_nodes = [
            n for n in gm.graph.nodes if n.target == torch.ops.aten.convolution.default
        ]
        nconv = len(conv_nodes)

        if nconv == 0:
            return False

        # For cpu backend and mkldnn enabled, we always use channels_last for better performance.
        if (
            torch.backends.mkldnn.enabled
            and torch.backends.mkldnn.is_available()
            and all(
                n.args[idx].meta["val"].device == torch.device("cpu")
                for n in conv_nodes
                for idx in [0, 1]
            )
        ):
            return True

        # Following models are skipped due to this:
        # jx_nest_base
        # volo_d1_224
        if len(list(gm.graph.nodes)) >= 300 * nconv:
            log.debug("Skipped layout opt because only a few conv")
            return False

        if any(
            has_free_symbols(n.args[idx].meta["val"])
            for n in conv_nodes
            for idx in [0, 1]
        ):
            log.debug(
                "See perf regression with dynamic shape. Follow up in https://github.com/pytorch/pytorch/issues/102670"
            )
            return False

        def is_grouped(n: Any) -> bool:
            meta_val = n.args[1].meta["val"]  # type: ignore[union-attr, operator]
            assert isinstance(meta_val, torch.Tensor)
            return n.args[-1] > 1 and meta_val.size(1) > 1  # type: ignore[union-attr, operator]

        def is_in_out_channel(n: torch.fx.Node) -> bool:
            return (
                n.args[1].meta["val"].size(0) * 2 <= n.args[1].meta["val"].size(1)  # type: ignore[union-attr, operator]
                and n.args[1].meta["val"].size(2) > 1  # type: ignore[union-attr, operator]
            )

        def is_small_channel(n: torch.fx.Node) -> bool:
            return (
                n.args[1].meta["val"].size(0) <= 64  # type: ignore[union-attr, operator]
                and n.args[1].meta["val"].size(1) <= 64  # type: ignore[union-attr, operator]
            )

        # only grouped convolutions benchmarked as slower in conv samples for inference only
        if is_inference:
            from torch.utils.flop_counter import FlopCounterMode

            flop_counts: Dict[str, float] = defaultdict(float)
            for node in conv_nodes:
                success, args, kwargs = torch._inductor.fx_utils.get_fake_args_kwargs(
                    node
                )

                if success:
                    with FlopCounterMode(display=False) as flop_counter_mode:
                        with V.fake_mode:
                            node.target(*args, **kwargs)

                    counted_flops = flop_counter_mode.get_total_flops()
                    if is_grouped(node):
                        node_type = "grouped"
                    elif is_small_channel(node):
                        node_type = "small"
                    elif is_in_out_channel(node):
                        node_type = "in_out"
                    else:
                        node_type = "default"

                    flop_counts[node_type] += counted_flops
                else:
                    log.debug("Conv inputs meta not found")

            # average benchmarked channels last speedup / slowdown, < 1 is speedup.
            # taken from the set of convolution inputs in benchmarks/dynamo/microbenchmarks/operator_inp_logs/torchbench_train/
            # To regenerate these numbers follow https://gist.github.com/eellison/55d7a6ed6f39829d68ac56f95f4df5bb
            GROUPED_MULTIPLIER = 1.358
            DEFAULT_MULTIPLIER = 0.823
            IN_OUT_MULTIPLIER = 0.725
            SMALL_MULTIPLIER = 0.783

            total_flops = sum(flop_counts.values())
            # TODO - get different values per hardware
            weighted_flops = (
                flop_counts["grouped"] * GROUPED_MULTIPLIER
                + flop_counts["small"] * SMALL_MULTIPLIER
                + flop_counts["in_out"] * IN_OUT_MULTIPLIER
                + flop_counts["default"] * DEFAULT_MULTIPLIER
            )
            do_layout_opt = weighted_flops <= total_flops
            if not do_layout_opt:
                log.debug(
                    "Skipped layout opt in inference because weighted flops indicate slowdown, default: %d, channels last: %d",
                    total_flops,
                    weighted_flops,
                )
            return do_layout_opt

        # Channels last layout can dramatically hurt grouped conv perf. E.g.
        # Conv with arguments like
        #   {"input_shape": [32, 224, 112, 112], "weight_shape": [224, 112, 3, 3],
        #    "stride": [2, 2], "padding": [1, 1], "groups": 2}
        # slows down 31x using channels last..

        # But a lot of timm models use depthwise separable convolution which will
        # result in grouped convolution with in-channel size == 1.
        # For those grouped convolution, channels last still helps a lot.
        # E.g.
        # Conv with arguments
        #   {"input_shape": [128, 58, 56, 56], "weight_shape": [58, 1, 3, 3],
        #    "stride": [2, 2], "padding": [1, 1], "groups": 58}
        # get 1.86x speedup with channels last layout.
        #
        # The following heuristics skip using channels-last if the model contains
        # grouped convolution with in-channels > 1.
        if any(map(is_grouped, conv_nodes)):
            log.debug(
                "Skip layout opt because found grouped convolution with >1 in_channels!"
            )
            return False

        # For some models that contain convolution with larger in-channel than out-channel, applying
        # channels last hurts performance.
        # Following models are skipped due to this:
        # - pytorch_unet
        # - phlippe_densenet (slightly worse)
        # - Background_Matting (1.22x -> 0.821x)
        # - pytorch_CycleGAN_and_pix2pix (1.597x -> 1.294x)
        if any(map(is_in_out_channel, conv_nodes)):
            log.debug(
                "Skip layout opt because some convolutions have smaller out_channel"
            )
            return False

        # Following models are skipped due to this:
        # - functorch_maml_omniglot
        if all(map(is_small_channel, conv_nodes)):
            log.debug("Skip layout opt because all convolution channels are too small")
            return False

        return True

    def qualify_name(self, name: str) -> str:
        """Prepend the given name with the graph name if any."""
        if self.name is not None:
            return f"{self.name}_{name}"
        return name

    def make_subgraph(
        self,
        gm: torch.fx.GraphModule,
        example_inputs: List[torch.Tensor],
        subgraph_name: str,
    ) -> "GraphLowering":
        """
        Make a subgraph of the current graph with all inherited
        parts, except the graph module (`gm`) and `example_inputs`.
        The subgraphs are lowered separately, but intended to be
        inlined in the parent graph's codegening. Hence the need
        for maintaining the same `shape_env` and other properties.
        The subgraph name is qualified by the parent graph's name.
        """
        return GraphLowering(
            gm=gm,
            example_inputs=example_inputs,
            shape_env=self._shape_env,
            cpp_wrapper=self.cpp_wrapper,
            aot_mode=self.aot_mode,
            extern_node_serializer=self.extern_node_serializer,
            is_inference=self.is_inference,
            name=self.qualify_name(subgraph_name),
        )

    def find_nodes_prefer_channels_last(self) -> OrderedSet[Node]:
        """
        The rule to decide if an node prefer channels last is simple.
        1. if it's input/output of a convolution
        2. if one of its user prefers channels last

        We have rule 1 because cudnn runs a faster convolution kernel for channels last inputs;
        Rule 2 is also important. It makes sure that indirect inputs to convolution also prefers
        channels last.

        Consider the scenario: conv -> batch-norm -> relu -> conv
        Without rule 2, batch-norm output may use a contiguous layout. That will cause 2 extra copies:
        1. the output of batch-norm should be channels last initially since its input is a conv's output.
           Forcing the batch-norm's output to be contiguous results in the first copy
        2. The second conv's input is initially contiguous. This layout is propagated from the batch-norm's output.
           We need convert it to channels last layout which results in the second copy.
        With rule 2, we makes sure all the tensors in the chain uses channels last layout. So both copies
        can be saved.
        """
        output_set: OrderedSet[Node] = OrderedSet()
        for n in reversed(self.module.graph.nodes):
            if n.target == torch.ops.aten.convolution.default:
                output_set.add(n)
                continue

            for user in n.users:
                if user in output_set:
                    output_set.add(n)
                    break

        # need a second pass to add downstream nodes of those channel last nodes to the sets.
        # This pass is especially needed to avoid mix-layout kernel inputs in backward pass.
        #
        # Let's say a conv-batchnorm 's output is passed to relu whose output is in turn returned
        # from the fwd graph. Without this second pass, we will force relu's output to be contiguous.
        # Then in the kernel in backward pass, the contiguous output of relu may be mix with other channels last
        # tensors and passed to a kernel.
        #
        # This pass improve yolov3 training speedup from 1.116x (worse than disabling layout optimization speedup 1.196x) to 1.457x.
        # It also improves dla102 training speedup from 1.240x (worse than disabling layout optimization speedup 1.523x) to 1.835x .
        # This also helps the following models:
        # - res2net101_26w_4s
        # - res2net50_14w_8s
        # - sebotnet33ts_256
        for n in self.module.graph.nodes:
            if n in output_set:
                output_set.update(n.users)

        return output_set

    def warn_fallback(self, name: str) -> None:
        if name not in self._warned_fallback:
            self._warned_fallback.add(name)
            perf_hint_log.info("Using FallbackKernel: %s", name)

    def add_device_info(self, device: torch.device) -> None:
        self.device_types.add(device.type)
        if device.index is not None:
            self.device_idxs.add(device.index)
        if V.graph.current_node and device not in self.device_node_mapping:
            self.device_node_mapping[device] = V.graph.current_node

    @property
    def fake_mode(self) -> torch._subclasses.fake_tensor.FakeTensorMode:
        return V.fake_mode

    def try_get_buffer(
        self, buffer_name: str
    ) -> Optional[Union[ir.TensorBox, ir.Buffer]]:
        if buffer_name in self.name_to_buffer:
            return self.name_to_buffer[buffer_name]
        if buffer_name in self.graph_inputs:
            return self.graph_inputs[buffer_name]
        if buffer_name in self.constants:
            data = V.graph.constants[buffer_name]
            return ir.ConstantBuffer(
                buffer_name,
                ir.FixedLayout(
                    data.device, data.dtype, *V.graph.static_sizes_strides(data)
                ),
            )

        return None

    def get_buffer(self, buffer_name: str) -> Union[ir.TensorBox, ir.Buffer]:
        buf = self.try_get_buffer(buffer_name)
        if buf is not None:
            return buf
        raise RuntimeError(f"Failed to find buffer matching name {buffer_name}")

    def get_dtype(self, buffer_name: str) -> torch.dtype:
        if buffer_name in self.constants:
            return self.constants[buffer_name].dtype
        if buffer_name in self.name_to_buffer:
            return self.name_to_buffer[buffer_name].get_dtype()
        if buffer_name in self.graph_inputs:
            return self.graph_inputs[buffer_name].get_dtype()
        m = re.match(r"(as_strided|reinterpret_tensor)\(([a-zA-Z0-9_]+),", buffer_name)
        if m:
            return self.get_dtype(m.group(1))
        raise KeyError(f"could not find {buffer_name}")

    def get_numel(self, buffer_name: str) -> Union[int, Expr]:
        from .ir import MultiOutputLayout

        if buffer_name in self.constants:
            return self.constants[buffer_name].numel()
        if buffer_name in self.name_to_buffer:
            buf = self.name_to_buffer[buffer_name]
            if isinstance(getattr(buf, "layout", None), MultiOutputLayout):
                return 1
            return buf.get_numel()
        if buffer_name in self.graph_inputs:
            return self.graph_inputs[buffer_name].get_numel()
        raise KeyError(f"could not find {buffer_name}")

    def run(self, *args: Any) -> Any:  # type: ignore[override]
        with dynamo_timed("GraphLowering.run"):
            return super().run(*args)

    def register_operation(self, op: ir.Operation) -> str:
        assert op.operation_name is None, f"Operation registered twice: {op}"
        assert isinstance(op, ir.Operation)
        name = self.qualify_name(f"op{len(self.operations)}")
        self.operations.append(op)
        self.name_to_op[name] = op
        op.operation_name = name
        return name

    def register_buffer(self, buffer: ir.Buffer, *, set_name: bool = False) -> str:
        name = self.qualify_name(f"buf{len(self.buffers)}")
        self.buffers.append(buffer)
        self.name_to_buffer[name] = buffer
        if (
            # Skip empty CPU tensor so that CUDA graphs can succeed, see https://github.com/pytorch/pytorch/pull/114144
            not (isinstance(buffer, ir.ComputedBuffer) and buffer.is_zero_elements())
            and buffer.get_device() is not None
        ):
            self.add_device_info(buffer.get_device())

        if set_name:
            buffer.name = name
        return name

    def register_operation_list(self, operation_names: List[str]) -> str:
        name = self.qualify_name("list_" + "_".join(operation_names))
        self.lists[name] = operation_names
        return name

    def register_users_of(
        self, node_output: Union[Iterable[ir.IRNode], ir.IRNode]
    ) -> None:
        def register(value: Union[Iterable[ir.IRNode], ir.IRNode]) -> None:
            if isinstance(value, (list, tuple)):
                for x in value:
                    register(x)
            if isinstance(value, ir.TensorBox):
                for read_name in value.get_read_names():
                    self.name_to_users[read_name].append(value)

        register(node_output)

    def mark_buffer_mutated(self, name: str) -> None:
        """
        When a buffer is mutated we need to make sure all the reads to
        the old version are realized before the mutation happens.
        """
        assert isinstance(name, str)
        self.mutated_buffers.add(name)

        if name not in self.name_to_users:
            return

        for user in self.name_to_users[name]:
            user.realize()

    def get_original_value_of_constant(self, name: str) -> torch.Tensor:
        """
        In AOTI, module buffers may have been mutated during the tracing and compilation.
        Thus we need to read from previously stored original buffers, to make sure the
        generated model.so uses correct initial values.
        """
        assert name in self.allocated_constant_name and name in self.constants, (
            "Can not find the original value for " + name
        )
        orig_name = get_cloned_parameter_buffer_name(self.allocated_constant_name[name])
        return (
            self.module.meta[orig_name]
            if orig_name in self.module.meta
            else self.constants[name]
        )

    def allocate_non_dup_const_name(
        self, name: Optional[str], data: Union[Tensor]
    ) -> str:
        orig_name = name
        if not config.aot_inductor.use_runtime_constant_folding:
            for constant_name, value in self.constants.items():
                if (
                    not data.is_mkldnn
                    and data.size() == value.size()
                    and data.stride() == value.stride()
                    and data.dtype == value.dtype
                    and data.device == value.device
                    and data.untyped_storage().data_ptr()
                    == value.untyped_storage().data_ptr()
                    and data.storage_offset() == value.storage_offset()
                ):
                    return constant_name

        if name is None:
            name = f"constant{len(self.constants)}"
        assert name is not None
        if name[0].isdigit():
            name = f"constant_{name}"
        name = self.qualify_name(name)
        # We may generate a var name for each constant in the codegen.
        # Let's only keep sane characters.
        prefix = re.sub(r"[^a-zA-Z0-9_]", "_", name)
        name = prefix
        cnt = 0
        while name in self.constants:
            name = f"{prefix}_{cnt}"
            cnt += 1
        self.constants[name] = data
        self.constant_reprs[name] = (
            f"{data.device!r} {data.dtype!r} "
            f"{tuple(data.size())!r} {tuple(data.stride())!r} "
            f"{hash(data):x}"
        )
        self.allocated_constant_name[name] = orig_name  # type: ignore[assignment]
        return name

    def add_tensor_constant(
        self, data: Tensor, name: Optional[str] = None
    ) -> TensorBox:
        new_name = self.allocate_non_dup_const_name(name, data)
        return TensorBox.create(
            ir.ConstantBuffer(
                new_name,
                FixedLayout(data.device, data.dtype, *self.static_sizes_strides(data)),
            )
        )

    def constant_name(self, name: str, device_override: Optional[torch.device]) -> str:
        """
        We AOT copy constants to the devices they are needed on.
        If device_override doesn't match the constant's device, then
        copy it and return a different name.
        """
        if self.constants[name].device == device_override or device_override is None:
            return name
        with torch.utils._python_dispatch._disable_current_modes():
            # caller might have OrderedSet fake tensor mode which will create a fake tensor
            # when calling .to, so unset modes here
            return self.allocate_non_dup_const_name(
                f"{name}_{device_override.type}{device_override.index or 0}",
                self.constants[name].to(device_override),
            )

    def placeholder(
        self, target: str, args: Tuple[object], kwargs: Dict[str, object]  # type: ignore[override]
    ) -> Union[Expr, TensorBox, None]:
        example = super().placeholder(target, args, kwargs)  # type: ignore[arg-type]
        self.graph_input_names.append(target)
        if isinstance(example, SymTypes):
            expr = example.node.expr
            self.graph_inputs[target] = expr
            return expr
        elif isinstance(example, (int, bool, float)):
            expr = sympy.sympify(example)
            self.graph_inputs[target] = expr
            return expr
        elif example is None:
            return None
        if isinstance(example, BackwardState):
            # Ignored arg, must be unused
            # Alternately we could filter this out in AotAutograd
            return None
        assert isinstance(example, torch.Tensor), example
        # todo(chilli): We can remove the last check once we turn buffers into
        # static shape tensors. That's a hack to workaround Inductor believing
        # the buffer should be static but us passing in a fake tensor with
        # symbolic shapes.
        if not example._has_symbolic_sizes_strides:
            # the first N inputs are weights
            sizes, strides = self.static_sizes_strides(example)
        else:
            sizes, strides = self.symbolic_sizes_strides(example)  # type: ignore[assignment]
        # TODO(jansel): handle input aliasing
        target = self.qualify_name(target)
        tensor = TensorBox.create(
            InputBuffer(
                target,
                FixedLayout(example.device, example.dtype, sizes, strides),
            )
        )
        self.graph_inputs[target] = tensor
        self.graph_inputs_original[target] = tensor.data.data
        if self.current_node.users:  # cudagraphs should work with an unused CPU input
            self.add_device_info(example.device)

        # Note: [Input Alignment handling in Inductor]
        # Alignment matters for generating efficient code. Some operations,
        # e.g. vectorized loads, can only be performed on aligned inputs.
        #
        # But if we codegen assuming aligned inputs and then get unaligned
        # inputs at runtime, then we are forced to clone - which is bad for
        # both perf and memory usage.
        #
        # One option would be to guard on storage_offset%ALIGNMENT, and then
        # codegen based on this. But storage_offset guards turned out to be
        # expensive and cause recompiles; Instead, we're generating code
        # based on the alignment of the example input without guarding.
        with maybe_get_suppress_shape_guards_ctx():
            if should_assume_input_aligned(example):
                self.aligned_inputs.add(target)
        return tensor

    def call_function(self, target: Callable, args: Any, kwargs: Dict[str, Any]) -> Any:  # type: ignore[type-arg, override]
        if target is operator.getitem and isinstance(args[0], (list, tuple, dict)):
            return super().call_function(target, args, kwargs)

        # hasattr on OpOverloadPacket is slow, check isinstance first
        if not isinstance(target, torch._ops.OpOverloadPacket) and hasattr(
            target, "_inductor_lowering_function"
        ):
            # passthrough lowerings from .pattern_matcher
            return target(*args, **kwargs)

        if target not in lowerings:
            assert isinstance(
                target, torch._ops.OpOverload
            ), f"{target} is not an OpOverload"
            base_name = target.name().split(".")[0]
            if base_name in FALLBACK_ALLOW_LIST:
                make_fallback(target)
            elif config.implicit_fallbacks:
                error = (
                    MissingOperatorWithDecomp
                    if get_decompositions([target])
                    else MissingOperatorWithoutDecomp
                )
                log.info(
                    "Creating implicit fallback for:\n%s",
                    error.operator_str(target, args, kwargs),
                )
                make_fallback(target)

            elif get_decompositions([target]):
                # There isn't a good way to dynamically patch this in
                # since AOT Autograd already ran.  The error message tells
                # the user how to fix it.
                raise MissingOperatorWithDecomp(target, args, kwargs)
            else:
                raise MissingOperatorWithoutDecomp(target, args, kwargs)

        try:
            log.debug("  via %s", lowerings[target])  # type: ignore[index]
            out = lowerings[target](*args, **kwargs)  # type: ignore[index]
            return out
        except Exception as e:
            raise LoweringException(e, target, args, kwargs).with_traceback(
                e.__traceback__
            ) from None

    @staticmethod
    def can_inline_constant(t: torch.Tensor) -> bool:
        """
        True if this is a small constant attr that will be inlined.
        """
        return len(t.shape) == 1 and t.shape[0] <= 8

    def get_attr(
        self, target: str, args: Tuple[()], kwargs: Dict[str, object]  # type: ignore[override]
    ) -> Union[Constant, TensorBox, ir.Subgraph, TorchBindObject]:
        # this is a constant
        value = getattr_recursive(self.module, target)  # type: ignore[arg-type]

        if isinstance(value, torch.fx.GraphModule):
            return ir.Subgraph(name=target, graph_module=value)

        if isinstance(value, torch._C.ScriptObject):
            self.torchbind_constants[target] = value
            self.constant_reprs[target] = ""
            return TorchBindObject(target, value)

        assert isinstance(value, torch.Tensor)
        if (
            config.aot_inductor.use_runtime_constant_folding
            or config.always_keep_tensor_constants
            or unsupported_output_tensor(value)
        ):
            return self.add_tensor_constant(value, target)

        with no_dispatch():
            if value.shape == ():
                return Constant(value.item(), value.dtype, value.device)
            if self.can_inline_constant(value):
                log.debug("Inlining constant: %s ", str(target))
                # tensor lowering has constant inlining logic
                from .lowering import tensor

                return tensor(value.tolist(), dtype=value.dtype, device=value.device)

        return self.add_tensor_constant(value, target)

    def call_module(self, target: Any, args: Any, kwargs: Any) -> NoReturn:
        raise AssertionError

    def call_method(self, target: Any, args: Any, kwargs: Any) -> NoReturn:
        raise AssertionError

    def output(
        self, target: str, args: Tuple[object], kwargs: Dict[str, object]  # type: ignore[override]
    ) -> None:
        result = super().output(target, args, kwargs)  # type: ignore[arg-type]
        if not isinstance(result, (tuple, list)):
            # nested subgraphs can have singleton outputs
            result = (result,)
        assert isinstance(result, (tuple, list)), type(result)
        assert all(
            isinstance(
                x,
                (
                    TensorBox,
                    ir.Constant,
                    type(None),
                    ir.ConstantBuffer,
                    sympy.Expr,
                    sympy.logic.boolalg.Boolean,
                    int,
                    ir.EffectfulKernel,
                ),
            )
            for x in result
        ), result

        fx_node_args = V.graph.current_node.args[0]  # type: ignore[arg-type]
        if not isinstance(fx_node_args, (tuple, list)):
            # nested subgraphs can have singleton outputs
            fx_node_args = (fx_node_args,)
        result = [ir.ExternKernel.realize_input(x) for x in result]
        result_correct_strides = []

        assert len(fx_node_args) == len(result)
        for r, fx_node in zip(result, fx_node_args):
            if not isinstance(r, (ir.TensorBox, ir.BaseView)):
                result_correct_strides.append(r)
            else:
                # AOT Autograd tries to detect stride divergence of inductor from output metadata.
                # Here, we try to avoid spurious divergence by matching insignificant strides such as
                result_correct_strides.append(
                    self.try_match_insignificant_strides(
                        r, fx_node.meta["val"].stride()
                    )
                )

        self.graph_outputs = result_correct_strides
        value: ir.IRNode
        for name, value in self.graph_inputs.items():
            assert isinstance(
                value, (TensorBox, sympy.Expr)
            ), f"Unsupported inductor graph input type: {type(value)}"
            if not isinstance(value, TensorBox):
                continue
            value.realize()
            assert isinstance(value, TensorBox)
            value = value.data
            assert isinstance(value, ir.StorageBox)
            value_storage_box = value
            value = value.data
            if not isinstance(value, InputBuffer) or value.get_name() != name:
                # one of our inputs was mutated, need to turn that into a copy
                ir.MutationLayoutSHOULDREMOVE.realize_into(
                    value, self.graph_inputs_original[name]
                )
                # replace output with mutated input
                try:
                    ind = self.graph_outputs.index(value_storage_box)
                    self.graph_outputs[ind] = self.graph_inputs_original[name]
                except ValueError:
                    pass

        self.finalize()
        log.debug(
            "Force channels last inputs for %d conv for the current graph with id %d",
            self.num_channels_last_conv,
            self.graph_id if self.graph_id is not None else -1,
        )

    def finalize(self) -> None:
        for buf in self.buffers:
            buf.decide_layout()

    @contextmanager
    def set_current_node(self, node: torch.fx.Node):  # type: ignore[no-untyped-def]
        old = self.current_node
        try:
            self.current_node = node
            yield
        finally:
            self.current_node = old

    def try_match_insignificant_strides(
        self,
        tensor: Union[ir.TensorBox, ir.BaseView],
        meta_strides_inp: Tuple[Union[int, torch.SymInt], ...],
    ) -> Union[ir.TensorBox, ir.BaseView]:
        """
        Tries to match the strides of the tensor to those in the meta_strides. Strides of insignificant
        dimensions - size 0 or 1 - will be updated.

        If there are real stride differences (NHWC vs NCHW) then the input will be returned.
        """

        # should have already been realized
        assert torch._inductor.ir.is_storage_and_layout(tensor)

        meta_strides = [
            s.node.expr if isinstance(s, torch.SymInt) else s for s in meta_strides_inp
        ]

        if all(
            self.sizevars.statically_known_equals(s1, s2)
            for s1, s2 in zip(meta_strides, tensor.get_stride())
        ):
            return tensor  # type: ignore[arg-type]

        def significant_strides_equal(
            shape: Sequence[Union[Expr, int]],
            meta_strides: Sequence[Union[Expr, int]],
            tensor_strides: Sequence[Union[Expr, int]],
        ) -> bool:
            for dim, s1, s2 in zip(shape, meta_strides, tensor_strides):
                if self.sizevars.statically_known_leq(dim, 1):  # type: ignore[arg-type]
                    continue

                if not self.sizevars.statically_known_equals(s1, s2):
                    return False

            return True

        if not significant_strides_equal(
            tensor.get_size(), meta_strides, tensor.get_stride()
        ):
            return tensor

        storage, old_layout = torch._inductor.ir.as_storage_and_layout(tensor)
        new_stride = list(old_layout.stride)
        for i, s in enumerate(tensor.get_size()):
            if self.sizevars.statically_known_leq(s, 1):  # type: ignore[arg-type]
                new_stride[i] = meta_strides[i]

        new_layout = torch._inductor.ir.FixedLayout(
            old_layout.device,
            old_layout.dtype,
            old_layout.size,
            new_stride,
            old_layout.offset,
        )
        return ir.TensorBox(torch._inductor.ir.ReinterpretView(storage, new_layout))

    def propagate_mutation(
        self,
        fx_node: torch.fx.Node,
        old_args: Tuple[Any],
        old_kwargs: Dict[str, Any],
        new_args: Tuple[Any],
        new_kwargs: Dict[str, Any],
    ) -> None:
        """Propagate mutations on new_args/new_kwargs back to old_args/old_kwargs.

        Assumes we may have cloned old_args/old_kwargs into new_args/new_kwargs
        and then called fx_node(*new_args, **new_kwargs).

        If fx_node mutates any of new_args/new_kwargs, and they are different from
        old_args/old_kwargs, then we need to update the original tensor.
        """
        assert isinstance(fx_node.target, torch._ops.OpOverload)
        assert len(old_args) == len(new_args)
        assert len(old_kwargs) == len(new_kwargs)

        def maybe_propagate(
            schema_arg: torch._C.Argument, old_arg: ir.IRNode, new_arg: ir.IRNode
        ) -> None:
            if old_arg is new_arg:
                return
            if schema_arg.alias_info is not None and schema_arg.alias_info.is_write:
                # The lowering for copy_ is smart enough to "replace" old_arg with
                # new_arg in all future uses so a copy_ kernel never gets emitted.
                self.call_function(torch.ops.aten.copy_.default, (old_arg, new_arg), {})

        schema = fx_node.target._schema
        for idx, (old_arg, new_arg) in enumerate(zip(old_args, new_args)):
            schema_arg = schema.arguments[idx]
            maybe_propagate(schema_arg, old_arg, new_arg)

        schema_kwargs = {arg.name: arg for arg in schema.arguments}

        for key in old_kwargs.keys():
            old_arg = old_kwargs[key]
            new_arg = new_kwargs[key]
            schema_arg = schema_kwargs[key]
            maybe_propagate(schema_arg, old_arg, new_arg)

    def run_node(self, n: torch.fx.Node) -> object:
        def debug(msg: str) -> None:
            log.debug("lowering %s %s", LazyString(n.format_node), msg)

        buffer_watermark = len(self.buffers)
        operation_watermark = len(self.operations)

        origins = {n}
        is_call_function = n.op == "call_function"
        if is_call_function:
            args, kwargs = self.fetch_args_kwargs_from_env(n)
            origins |= gather_origins(args, kwargs)
        with ir.IRNode.current_origins(origins), self.set_current_node(  # type: ignore[arg-type]
            n
        ), V.set_current_node(
            n
        ):
            if (
                n.op == "call_function"
                and n.target is not operator.getitem
                and fallback_node_due_to_unsupported_type(n)
            ):
                debug("fallback_handler")
                result = fallback_handler(n.target, add_to_fallback_set=False)(
                    *args, **kwargs  # type: ignore[possibly-undefined]
                )
            elif n.op == "call_function" and (
                layout_constraints := maybe_layout_constraints(n.target)  # type: ignore[arg-type]
            ):
                debug("layout_constraints")
                old_args = args  # type: ignore[possibly-undefined]
                old_kwargs = kwargs  # type: ignore[possibly-undefined]
                args, kwargs = layout_constraints(n, *args, **kwargs)  # type: ignore[index]
                result = self.call_function(n.target, args, kwargs)  # type: ignore[arg-type]
                # layout_constraints are allowed to make new copies of the inputs.
                # if they do, and if the target is mutable, then we need to
                # write the new values back into the original inputs.
                self.propagate_mutation(n, old_args, old_kwargs, args, kwargs)  # type: ignore[possibly-undefined]
            elif is_magic_method(n.target):
                # TODO: this is sus, it probably should be handled in the
                # lowerings themselves similarly to sym_size/sym-stride
                # https://github.com/pytorch/pytorch/issues/127789
                debug("is_magic_method")
                if isinstance(
                    n.meta["val"], (torch.SymInt, torch.SymFloat, torch.SymBool)
                ):
                    result = n.meta["val"].node.expr
                else:
                    result = super().run_node(n)
            else:
                debug("")
                result = super().run_node(n)

            # require the same stride order for dense outputs,
            # 1. user-land view() will not throw because inductor
            # output different strides than eager
            # long term the solution is to make view() always succeed
            # with infallible strides.
            # 2: as_strided ops, we need make sure its input has same size/stride with
            # eager model to align with eager behavior.
            as_strided_ops = [
                torch.ops.aten.as_strided.default,
                torch.ops.aten.as_strided_.default,
                torch.ops.aten.as_strided_scatter.default,
                torch.ops.aten.resize.default,
                torch.ops.aten.resize_as.default,
            ]
            is_output = any(user.op == "output" for user in n.users)
            is_input_for_as_strided = any(
                user.target in as_strided_ops for user in n.users
            )

            if n.meta.get("inductor_realize_to_strides", False) and isinstance(
                result, TensorBox
            ):
                result.realize()
                strides = n.meta["val"].stride()
                sym_strides = torch._inductor.utils.any_is_symbolic(*strides)
                if (
                    not hasattr(result, "get_stride")
                    or result.get_stride() != strides
                    and not sym_strides
                ):
                    stride_order = ir.get_stride_order(strides)
                    result = ir.ExternKernel.require_stride_order(result, stride_order)
            if (
                is_output
                and isinstance(result, TensorBox)
                and isinstance(result.data, ir.BaseView)
            ):
                # Realize so that outputs are correctly aliased
                result.realize()

            if (is_output or is_input_for_as_strided) and isinstance(
                n.meta["val"], torch.Tensor
            ):
                strides = n.meta["val"].stride()
                if len(strides):
                    allow_padding = (
                        config.pad_outputs or n.name not in self.user_visible_outputs
                    ) and not is_input_for_as_strided
                    dense = torch._prims_common.is_non_overlapping_and_dense(
                        n.meta["val"]
                    )
                    unbacked_symbols_in_strides = (
                        len(free_unbacked_symbols(strides)) > 0
                    )
                    if (
                        not unbacked_symbols_in_strides
                        and dense
                        and len(result.get_size()) == 4
                        and n in self.nodes_prefer_channels_last
                        and n.name not in self.user_visible_outputs
                        and not is_input_for_as_strided
                    ):
                        strides = ir.FlexibleLayout.stride_ordered_for_memory_format(
                            result.get_size(), torch.channels_last
                        )
                    if not unbacked_symbols_in_strides and len(strides):
                        # To avoid converting possible view ops to a copy kernel, we use the previous
                        # require_exact_strides to handle views. But ultimately it's better to require
                        # the right strides at the tensor definition.
                        if n.meta["val"]._is_view() or isinstance(
                            result.data, ir.BaseView
                        ):
                            result = ir.ExternKernel.require_stride_order(
                                result,
                                ir.get_stride_order(strides),
                                allow_padding=allow_padding,
                            )
                        else:
                            strides = [
                                s.node.expr if isinstance(s, torch.SymInt) else s
                                for s in strides
                            ]
                            result = ir.ExternKernel.require_exact_strides(
                                result, strides, allow_padding=allow_padding
                            )

            # Realize if (1) any user need inputs realized, or (2) there is
            # already too many reads and rematerializing can be bad.
            num_users = len(OrderedSet(n.users))
            if num_users > 1 and isinstance(result, TensorBox):
                for user in n.users:
                    if user.target in needs_realized_inputs:
                        result.realize_hint()
                        # This inclusion is somewhat controversial (from
                        # discussion between Horace, Natalia, and Elias).
                        # Currently, it's not very clear why this is helpful.
                        # The general idea here is that even though a node may
                        # have FlexibleLayout, we still often *treat* it as if
                        # it was contiguous. This appears to sometimes result in
                        # suboptimal behavior.
                        #
                        # When we do a better job selecting layout, we should
                        # revisit this.
                        need_fixed_layout = [
                            torch.ops.aten.convolution_backward.default,
                            torch.ops.aten.mm.default,
                            torch.ops.aten._int_mm.default,
                        ]
                        need_fixed_channels_last_layout = []
                        if not self.layout_opt:
                            need_fixed_layout.append(torch.ops.aten.convolution.default)
                        if torch._C._has_mkldnn:
                            need_fixed_layout += [
                                torch.ops.mkldnn._linear_pointwise.default,
                                torch.ops.mkldnn._linear_pointwise.binary,
                                torch.ops.aten.mkldnn_rnn_layer.default,
                                torch.ops.onednn.qlinear_pointwise.default,
                                torch.ops.onednn.qlinear_pointwise.tensor,
                                torch.ops.onednn.qlinear_pointwise.binary,
                                torch.ops.onednn.qlinear_pointwise.binary_tensor,
                            ]
                            need_fixed_channels_last_layout += [
                                torch.ops.mkldnn._convolution_pointwise.default,
                                torch.ops.mkldnn._convolution_pointwise.binary,
                                torch.ops.mkldnn._convolution_pointwise_.binary,
                                torch.ops.mkldnn._convolution_transpose_pointwise.default,
                                torch.ops.onednn.qconv2d_pointwise.default,
                                torch.ops.onednn.qconv2d_pointwise.binary,
                            ]
                            if torch._C.has_mkl:
                                need_fixed_layout += [torch.ops.mkl._mkl_linear.default]
                        if user.target in need_fixed_layout:
                            result = ir.ExternKernel.require_stride_order(
                                result,
                                ir.get_stride_order(n.meta["val"].stride()),
                                allow_padding=True,
                            )
                        if (
                            user.target in need_fixed_channels_last_layout
                            and n is user.args[0]
                        ):
                            result = ir.ExternKernel.require_stride_order(
                                result,
                                ir.get_stride_order(
                                    make_channels_last_strides_for(n.meta["val"].shape)
                                ),
                            )
                    if user.op == "output":
                        if isinstance(result.data.data, (Pointwise, Reduction)):
                            result.realize()

                # TODO(jansel): introduce a store vs inline choice
                result.mark_reuse(len(n.users))

            # Realize if the IRNode already has accumulated lots of reads
            if isinstance(result, TensorBox) and result.has_exceeded_max_reads():
                # Prevent excessive accumulation in a computed buffer, when
                # there are multiple branches each with small number of memory
                # reads, but they converge to a user.
                result.realize_hint()

            # Realize if a Pointwise has too much stuff to be inlined.
            # As this may cause RecursionError during Inductor's evaluation.
            if isinstance(result, TensorBox) and isinstance(result.data, StorageBox):
                curr = result.data.data
                if isinstance(curr, Pointwise):
                    # Use inner fn as a rough proxy. Good enough.
                    if curr.has_large_inner_fn():
                        result.realize()

        # This is not complete, but it doesn't have to be: origin_node
        # tracking is best effort.  The logic here critically relies on direct
        # TensorBox -> StorageBox denoting a non-view; we don't bother trying
        # to get views to work.  Feel free to add any extra cases as needed.
        #
        # Note: we can't YOLO tree_map over this result, because if there are
        # buffers or a view involved, we might not be able to validly assign
        # the origin_node here.
        if isinstance(result, TensorBox) and isinstance(result.data, ir.StorageBox):
            if isinstance(result.data.data, ir.Loops):
                result.data.data.origin_node = n
            elif isinstance(result.data.data, ir.Buffer):
                result.data.data.origin_node = n
                if isinstance(result.data.data, ir.ComputedBuffer) and isinstance(
                    result.data.data.data, ir.Loops
                ):
                    result.data.data.data.origin_node = n
                # Not really multi-output, can straightforwardly recurse in
                elif (
                    isinstance(result.data.data, ir.MultiOutput)
                    and not result.data.data.indices
                ):
                    if isinstance(result.data.data.inputs[0], ir.Buffer):
                        result.data.data.inputs[0].origin_node = n

        self.register_users_of(result)

        new_unbacked_defs: OrderedSet[sympy.Symbol] = OrderedSet()
        for buf in self.buffers[buffer_watermark:]:
            new_unbacked_defs |= buf.get_unbacked_symbol_defs()
        for op in self.operations[operation_watermark:]:
            new_unbacked_defs |= op.get_unbacked_symbol_defs()

        def format_new_defs() -> str:
            r = []
            for buf in self.buffers[buffer_watermark:]:
                r.append(
                    f"unbacked_symbol_defs={buf.get_unbacked_symbol_defs()} in:\n{buf}\n"
                )
            for op in self.operations[operation_watermark:]:
                r.append(
                    f"unbacked_symbol_defs={op.get_unbacked_symbol_defs()} in:\n{op}\n"
                )
            return "***\n".join(r)

        if n.op != "placeholder":
            # Note [Backwards runtime asserts]
            # Backwards poses an interesting problem for deferred runtime
            # asserts.  In the easy case, we may solely close over data
            # dependent sized tensors, and there are no binding sites for
            # unbacked SymInts.  In this case, we can just drop all the
            # runtime asserts on the floor: no non-placeholder bindings, no
            # problem.
            #
            # However, it is *possible* for a fresh runtime assert to show up
            # between forwards and backwards.  Right now, the freezing process
            # that happens when we lower forwards means that we will freeze
            # runtime asserts, and then the moment the backwards lowering
            # process attempts to add a new deferred runtime assert, we will
            # fail.  Let's say you remove that assert.  Now when we get here,
            # we need to make sure we actually emit these asserts (because we
            # can't emit them in forwards, we already compiled it).  So we
            # have to do something here.  But we don't want to reemit ALL
            # deferred runtime asserts, we only want to emit the NEW ones.
            # Therefore needing some sort of stratification in the ShapeEnv.
            # This is all doable, it just hasn't been done yet.
            shape_env = V.graph.sizevars.shape_env

            def make_assert(expr: Expr, msg: str) -> None:
                assert_op = ir.AssertScalar(expr, msg)
                self.register_buffer(assert_op, set_name=True)
                self.register_operation(assert_op)

            for i0 in new_unbacked_defs:
                ras = self.ras_by_symbol.pop(i0, [])
                # NB: size-like not needed, we won't retrace
                vr = shape_env.var_to_range[i0]
                if not shape_env._default_unspecified_value_range().issubset(vr):

                    def is_convertible(s: Expr) -> bool:
                        if s in (int_oo, -int_oo):
                            return False
                        try:
                            int(s)
                            return True
                        except TypeError:
                            return False

                    if is_convertible(vr.lower):
                        make_assert(i0 >= vr.lower, f"{i0} >= {vr.lower}")
                    if is_convertible(vr.upper):
                        make_assert(i0 <= vr.upper, f"{i0} <= {vr.upper}")

                for ra in ras:
                    fvs = free_unbacked_symbols(ra.expr)
                    missing = fvs - self.bound_unbacked_symbols
                    if missing:
                        i1 = min(missing, key=str)
                        self.ras_by_symbol.setdefault(i1, []).append(ra)
                    else:
                        make_assert(ra.expr, f"{ra.expr}")

            self.bound_unbacked_symbols |= new_unbacked_defs

            unbacked_bindings = resolve_unbacked_bindings(
                V.graph.sizevars.shape_env, n.meta.get("unbacked_bindings", {})
            )
            # When we do lowering, it is possible we reallocate unbacked SymInts.
            # So we need to line up the unbacked SymInts when performing the test
            # here
            #
            # In principle, we could permit lowering to introduce MORE unbacked
            # SymInts: as long as all the old unbacked ones are accounted for,
            # it's fine for inductor to introduce extra calls to item()/unbacked()
            # whatever.  This actually happens in practice when an unbacked SymInt
            # gets memoized away; naively, when Inductor reprocesses a kernel, it
            # doesn't know that the memo still applies, and ends up allocating a
            # new symbol.  However, this is generally a bad thing: we may still
            # end up needing to test equalities on the symbols, and a fresh
            # symbol is likely to hit lots of GuardOnDataDependent errors that
            # we already know facts for.
            renamed_unbacked_bindings = OrderedSet(
                V.fake_mode.shape_env.unbacked_renamings.get(s, s)
                for s in unbacked_bindings.keys()
            )
            assert new_unbacked_defs >= renamed_unbacked_bindings, (
                f"failed {new_unbacked_defs} >= {renamed_unbacked_bindings} (inductor >= fx)\n"
                f"fx node is: {n.format_node()}\n"
                f"new operations are:\n\n{format_new_defs()}"
            )

        return result

    def validate_can_generate_cpp_wrapper(self) -> None:
        if config.disable_cpp_codegen:
            raise CppWrapperCodeGenError("C++ codegen is disabled")

        if sys.platform not in ["linux", "darwin", "win32"]:
            raise CppWrapperCodeGenError(f"Unsupported platform {sys.platform}")

        for value in self.graph_inputs.values():
            dtype = None
            if isinstance(value, TensorBox):
                dtype = value.get_dtype()
            elif isinstance(
                value, (sympy.Symbol, sympy.Expr, sympy.core.numbers.Integer)
            ):
                dtype = may_get_constant_buffer_dtype(value)

            if not supported_dtype_of_cpp_wrapper(dtype, self.cuda):
                raise CppWrapperCodeGenError(f"Unsupported input dtype {dtype}")

    def init_wrapper_code(self) -> None:
        self.cuda = "cuda" in self.device_types
        if self.cpp_wrapper:
            self.validate_can_generate_cpp_wrapper()

        device_types = self.device_types.copy()
        device_types.discard("cpu")
        device_types.discard("meta")
        # TODO(Eikan): Only support mixing cpu and other device now.
        assert len(device_types) <= 1, "Does not support mixing {}".format(
            "+".join(device_types)
        )
        only_cpu = len(device_types) == 0
        device_type = "cpu" if only_cpu else device_types.pop()

        self.device_ops = get_device_op_overrides(device_type)
        wrapper_code_gen_cls = get_wrapper_codegen_for_device(
            device_type, self.cpp_wrapper
        )
        assert wrapper_code_gen_cls is not None, f"Device {device_type} not supported"
        self.wrapper_code = wrapper_code_gen_cls()

        if self.const_module:
            # If we have const module, we could reuse the kernels
            # This could avoid duplication and save time on doing recompilation (if Triton.)
            self.wrapper_code._names_iter = self.const_module.wrapper_code._names_iter
            self.wrapper_code.src_to_kernel = (
                self.const_module.wrapper_code.src_to_kernel
            )

    def codegen_with_cpp_wrapper(self) -> Tuple[str, List[Tuple[int, Node]]]:
        """
        For GPU, Triton kernels are autotuned and stored as cubin files
        """
        if "cuda" in self.device_types:
<<<<<<< HEAD
            with config.patch(
                {"triton.store_cubin": True, "triton.autotune_at_compile_time": True}
            ):
=======
            # first pass
            self.cpp_wrapper = False
            # Although triton.store_cubin was OrderedSet in compile_fx, the backward pass didn't pick
            # that up. In theory it should work by only setting triton.store_cubin to True here,
            # but that will cause a problem when use_runtime_constant_folding is OrderedSet.
            with config.patch({"triton.store_cubin": True}):
                compiled = self.compile_to_module().call

            if not config.triton.autotune_at_compile_time:

                def materialize(
                    x: Union[torch.SymInt, torch.SymFloat, torch.Tensor]
                ) -> Union[int, float, torch.Tensor]:
                    if x is None:
                        return None
                    elif isinstance(x, (torch.SymInt, torch.SymFloat)):
                        # Need concrete value to run dynamic shapes and tune the result
                        return x.node.hint
                    elif isinstance(x, FakeTensor):
                        return defake(x)
                    else:
                        assert isinstance(
                            x, torch.Tensor
                        ), "Unknown type when creating real inputs" + str(type(x))
                        return x

                tracing_context = torch._guards.TracingContext.try_get()
                if tracing_context is not None and not isinstance(
                    V.real_inputs, NullHandler
                ):
                    if tracing_context.output_strides:
                        tracing_context.output_strides.clear()

                    params_flat = [
                        param
                        for param in tracing_context.params_flat  # type: ignore[union-attr]
                        if param is not None
                    ]
                    real_inputs = [
                        materialize(x)
                        for x in itertools.chain(params_flat, V.real_inputs)
                    ]
                else:
                    # In the backward pass, V.real_inputs is not OrderedSet.
                    # Generating random inputs based on self.example_inputs sometimes can be problematic,
                    # e.g. illegal memory access. A comprehensive fix is to autotune in a separate process.
                    real_inputs = [
                        materialize(x)
                        for x in (
                            self.example_inputs
                            if isinstance(V.real_inputs, NullHandler)
                            else V.real_inputs
                        )
                    ]

                if self.mutated_inputs:
                    from .compile_fx import clone_preserve_strides

                    mutated_input_idxs = [
                        idx
                        for idx, name in enumerate(self.graph_inputs)
                        if name in self.mutated_inputs
                        and isinstance(real_inputs[idx], torch.Tensor)
                    ]
                    for idx in mutated_input_idxs:
                        # clone mutated Tensor inputs to avoid mutating them in
                        # the first pass of the CPP wrapper-based compilation, as
                        # this will lead to a side effect on the example inputs:
                        # e.g. if torch.compile(f)(x) if called on input-mutating
                        # f, the inputs x will be mutated twice in the process:
                        # once here, and again when running the compiled model;
                        # this will also lead to a numerically incorrect output
                        mutated_inp = real_inputs[idx]
                        assert isinstance(mutated_inp, torch.Tensor)
                        real_inputs[idx] = clone_preserve_strides(mutated_inp)
                        del mutated_inp

                with torch.utils._python_dispatch._disable_current_modes():
                    compiled(real_inputs)
                del real_inputs

            # second pass
            self.cpp_wrapper = True
            self.removed_buffers.clear()
            self.removed_operations.clear()
            self.inplaced_to_remove.clear()
            V.graph.sizevars.precomputed_replacements.clear()
            V.graph.sizevars.inv_precomputed_replacements.clear()
            with config.patch({"triton.autotune_at_compile_time": False}):
>>>>>>> 2b4d12b9
                return self.codegen()
        else:
            # cpu
            return self.codegen()

    def codegen(self) -> Tuple[str, List[Tuple[int, Node]]]:
        from .scheduler import Scheduler

        self.init_wrapper_code()

        self.scheduler = Scheduler(self.operations)
        V.debug.draw_orig_fx_graph(self.orig_gm, self.scheduler.nodes)

        self.wrapper_code.push_codegened_graph(self)
        self.scheduler.codegen()

        log.debug(
            "Finished codegen for all nodes. The list of kernel names available: %s",
            V.graph.all_codegen_kernel_names,
        )

        result = self.wrapper_code.generate(self.is_inference)
        self.wrapper_code.pop_codegened_graph()
        return result

    def codegen_subgraph(self, parent_graph: "GraphLowering") -> None:
        """
        This is a more compact version of the `codegen()` above
        where we codegen this graph as a subgraph of some parent
        graph. The parent graph is passed as an argument: the
        intention is to inline codegening of the subgraph in
        the parent graph's wrapper code (including the generated
        kerenls). The wrapper code is not finalized (via `.generate()`
        call), as this will be done in the parent graph's `codegen()`.
        """
        from .scheduler import Scheduler

        self.wrapper_code = parent_graph.wrapper_code
        self.device_ops = parent_graph.device_ops
        self.cpp_wrapper = parent_graph.cpp_wrapper

        self.scheduler = Scheduler(self.operations)
        self.scheduler.codegen()

    def count_bytes(
        self,
    ) -> Tuple[
        int, List[Tuple[BaseSchedulerNode, int]], List[Tuple[BaseSchedulerNode, float]]
    ]:
        total_bytes = 0
        node_counts = []
        node_runtimes = []
        for node in self.scheduler.nodes:
            num_bytes = node.get_read_write_buffers_sizes()
            total_bytes += num_bytes
            node_counts.append((node, num_bytes // 4))
            node_runtimes.append((node, node.get_estimated_runtime()))

        return total_bytes, node_counts, node_runtimes

    @staticmethod
    def save_output_code(code: str) -> None:
        # No-op to be patched for unit tests
        pass

    def compile_to_module(self) -> ModuleType:
        with dynamo_timed(
            "GraphLowering.compile_to_module", phase_name="code_gen", fwd_only=False
        ):
            return self._compile_to_module()

    def _compile_to_module(self) -> ModuleType:
        from .codecache import PyCodeCache

        code, linemap = (
            self.codegen_with_cpp_wrapper() if self.cpp_wrapper else self.codegen()
        )

        GraphLowering.save_output_code(code)
        output_code_log.debug("Output code: \n%s", code)
        try:
            linemap = [(line_no, node.stack_trace) for line_no, node in linemap]  # type: ignore[misc]
            key, path = PyCodeCache.write(code)
        except Exception:
            trace_structured(
                "inductor_output_code",
                # Just omit the filename, I still want the code though!
                payload_fn=lambda: code,
            )
            raise
        else:
            trace_structured(
                "inductor_output_code",
                lambda: {"filename": path},
                payload_fn=lambda: code,
            )

        mod = PyCodeCache.load_by_key_path(
            key,
            path,
            linemap=linemap,  # type: ignore[arg-type]
            attrs={**self.constants, **self.torchbind_constants},
        )
        self.cache_key = key
        self.cache_path = path
        self.cache_linemap = linemap  # type: ignore[assignment]

        # Logged twice as per https://github.com/pytorch/pytorch/pull/99038#discussion_r1167826029
        # TODO. Revisit this once the logging API is more mature
        assert mod.__file__ is not None

        log_module_code(mod.__file__)
        log.debug("Output code written to: %s", mod.__file__)
        output_code_log.info("Output code written to: %s", mod.__file__)
        if config.benchmark_kernel:
            print(f"Compiled module path: {mod.__file__}", file=sys.stderr)
        V.debug.output_code(mod.__file__)
        V.debug.copy(os.path.splitext(mod.__file__)[0] + ".debug")
        return mod

    def compile_to_fn(self) -> Any:
        if self.aot_mode:
            from .codecache import AotCodeCompiler

            assert self.cpp_wrapper, "AOT mode only supports C++ wrapper"
            code, linemap = self.codegen_with_cpp_wrapper()
            output_code_log.debug("Output code: \n%s", code)

            serialized_extern_kernel_nodes = None
            if self.extern_kernel_nodes:
                serialized_extern_kernel_nodes = self.extern_node_serializer(
                    self.extern_kernel_nodes
                )
                output_code_log.debug(
                    "Serialized Extern Kernel Nodes: \n%s",
                    serialized_extern_kernel_nodes,
                )

            # Directly return the file path with the compiled code
            return AotCodeCompiler.compile(
                self, code, serialized_extern_kernel_nodes, cuda=self.cuda
            )
        else:
            return self.compile_to_module().call

    def get_output_names(self) -> List[str]:
        return [
            node.get_name()
            for node in self.graph_outputs
            if not isinstance(node, ir.NoneAsConstantBuffer)
            and not isinstance(node, ir.ShapeAsConstantBuffer)
        ]

    def is_unspec_arg(self, name: str) -> bool:
        # dynamo wraps unspec variable as 0d CPU tensor,
        # need to convert to scalar during codegen (triton only)
        return (
            name in self.graph_inputs.keys()
            and self.graph_inputs[name].get_numel() == 1
            and self.graph_inputs[name].get_device().type == "cpu"
        ) or name in self.zero_dim_cpu_tensor_list<|MERGE_RESOLUTION|>--- conflicted
+++ resolved
@@ -32,14 +32,11 @@
 import torch.fx
 from torch import device, Tensor
 from torch._decomp import get_decompositions
-from torch._dynamo.utils import dynamo_timed
+from torch._dynamo.utils import defake, dynamo_timed
 from torch._logging import LazyString, trace_structured
 from torch._prims_common import make_channels_last_strides_for
-<<<<<<< HEAD
-=======
 from torch._subclasses.fake_tensor import FakeTensor
 from torch.fx import GraphModule
->>>>>>> 2b4d12b9
 from torch.fx.experimental._backward_state import BackwardState
 from torch.fx.experimental.sym_node import magic_methods, method_to_operator
 from torch.fx.experimental.symbolic_shapes import (
@@ -102,7 +99,7 @@
     maybe_get_suppress_shape_guards_ctx,
     should_assume_input_aligned,
 )
-from .virtualized import V
+from .virtualized import NullHandler, V
 
 
 if TYPE_CHECKING:
@@ -1678,20 +1675,24 @@
         For GPU, Triton kernels are autotuned and stored as cubin files
         """
         if "cuda" in self.device_types:
-<<<<<<< HEAD
-            with config.patch(
-                {"triton.store_cubin": True, "triton.autotune_at_compile_time": True}
-            ):
-=======
-            # first pass
-            self.cpp_wrapper = False
-            # Although triton.store_cubin was OrderedSet in compile_fx, the backward pass didn't pick
-            # that up. In theory it should work by only setting triton.store_cubin to True here,
-            # but that will cause a problem when use_runtime_constant_folding is OrderedSet.
-            with config.patch({"triton.store_cubin": True}):
-                compiled = self.compile_to_module().call
-
-            if not config.triton.autotune_at_compile_time:
+            if config.triton.autotune_at_compile_time:
+                # If autotune_at_compile_time is True, we can do the codegen in one-pass
+                # FIXME: once autotune_at_compile_time is stable, we can delete the else branch
+                with config.patch(
+                    {
+                        "triton.store_cubin": True,
+                        "triton.autotune_at_compile_time": True,
+                    }
+                ):
+                    return self.codegen()
+            else:
+                # first pass
+                self.cpp_wrapper = False
+                # Although triton.store_cubin was OrderedSet in compile_fx, the backward pass didn't pick
+                # that up. In theory it should work by only setting triton.store_cubin to True here,
+                # but that will cause a problem when use_runtime_constant_folding is OrderedSet.
+                with config.patch({"triton.store_cubin": True}):
+                    compiled = self.compile_to_module().call
 
                 def materialize(
                     x: Union[torch.SymInt, torch.SymFloat, torch.Tensor]
@@ -1764,16 +1765,15 @@
                     compiled(real_inputs)
                 del real_inputs
 
-            # second pass
-            self.cpp_wrapper = True
-            self.removed_buffers.clear()
-            self.removed_operations.clear()
-            self.inplaced_to_remove.clear()
-            V.graph.sizevars.precomputed_replacements.clear()
-            V.graph.sizevars.inv_precomputed_replacements.clear()
-            with config.patch({"triton.autotune_at_compile_time": False}):
->>>>>>> 2b4d12b9
-                return self.codegen()
+                # second pass
+                self.cpp_wrapper = True
+                self.removed_buffers.clear()
+                self.removed_operations.clear()
+                self.inplaced_to_remove.clear()
+                V.graph.sizevars.precomputed_replacements.clear()
+                V.graph.sizevars.inv_precomputed_replacements.clear()
+                with config.patch({"triton.autotune_at_compile_time": False}):
+                    return self.codegen()
         else:
             # cpu
             return self.codegen()
