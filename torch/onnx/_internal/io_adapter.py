--- conflicted
+++ resolved
@@ -165,11 +165,7 @@
     spec: pytree.TreeSpec,
 ) -> pytree.TreeSpec:
     if spec.type in (tuple, list) and spec.num_children == 1:
-<<<<<<< HEAD
         return spec.child(0)
-=======
-        return spec.children_specs[0]
->>>>>>> 86d4b7d6
     return spec
 
 
@@ -377,7 +373,7 @@
 
         # class GraphModule(torch.nn.Module):
         #     def forward(self, x, b):
-        #         arg0: f32[1, 1, 2], arg1, = fx_pytree.tree_flatten_spec(((x, b), {}), self._in_spec)
+        #         arg0: f32[1, 1, 2], arg1, = fx_pytree.tree_flatten_spec(([x, b], {}), self._in_spec)
         #         # File: path/to/pytorch/test_constant_input.py:5, code: y = x + b
         #         add_tensor: f32[1, 1, 2] = torch.ops.aten.add.Tensor(arg0, 8.0);  arg0 = None
 
