#include <torch/csrc/distributed/c10d/SymmetricMemory.hpp>

namespace {

using namespace c10d::symmetric_memory;

static bool is_finalizing_ = false;

class AllocatorMap {
 public:
  static AllocatorMap& get() {
    static AllocatorMap instance;
    return instance;
  }

  void register_allocator(
      c10::DeviceType device_type,
      c10::intrusive_ptr<SymmetricMemoryAllocator> allocator) {
    map_[device_type] = std::move(allocator);
  }

  c10::intrusive_ptr<SymmetricMemoryAllocator> get_allocator(
      c10::DeviceType device_type) {
    auto it = map_.find(device_type);
    TORCH_CHECK(
        it != map_.end(),
        "SymmetricMemory does not support device type ",
        device_type);
    return it->second;
  }

  ~AllocatorMap() {
    is_finalizing_ = true;
  }

 private:
  AllocatorMap() = default;
  AllocatorMap(const AllocatorMap&) = delete;
  AllocatorMap& operator=(const AllocatorMap&) = delete;

  std::unordered_map<
      c10::DeviceType,
      c10::intrusive_ptr<SymmetricMemoryAllocator>>
      map_;
};

static std::unordered_map<std::string, GroupInfo> group_info_map{};

// Data structures for tracking persistent allocations
static std::unordered_map<uint64_t, void*> alloc_id_to_dev_ptr{};
static std::unordered_map<uint64_t, c10::weak_intrusive_ptr<c10::StorageImpl>>
    alloc_id_to_storage{};

static at::Tensor empty_strided_p2p_persistent(
    c10::IntArrayRef size,
    c10::IntArrayRef stride,
    c10::ScalarType dtype,
    c10::Device device,
    const std::string& group_name,
    uint64_t alloc_id) {
  // Make the allocation fails if a previous allocation with the same alloc_id
  // is still active.
  auto storage = alloc_id_to_storage.find(alloc_id);
  if (storage != alloc_id_to_storage.end() && storage->second.use_count() > 0) {
    TORCH_CHECK(
        false,
        "SymmetricMemory::empty_strided_p2p_persistent: ",
        "can not allocate with alloc_id == ",
        alloc_id,
        " because a previous allocation with the same alloc_id "
        "is still active.");
  }

  const size_t numel =
      std::accumulate(size.begin(), size.end(), 1, std::multiplies<int>());
  const size_t element_size = c10::elementSize(dtype);
  const size_t alloc_size = numel * element_size;

  auto allocator = get_allocator(device.type());
  void* dev_ptr = nullptr;
  if (alloc_id_to_dev_ptr.find(alloc_id) != alloc_id_to_dev_ptr.end()) {
    dev_ptr = alloc_id_to_dev_ptr[alloc_id];
    TORCH_CHECK(
        alloc_size == allocator->get_alloc_size(dev_ptr),
        "SymmetricMemory::empty_strided_p2p_persistent: ",
        "requested allocation size (",
        alloc_size,
        ") is different from the size of a previous allocation ",
        "with the same alloc_id ",
        allocator->get_alloc_size(dev_ptr));
  } else {
    dev_ptr = allocator->alloc(alloc_size, device.index(), group_name);
    alloc_id_to_dev_ptr[alloc_id] = dev_ptr;
  }

  auto options = at::TensorOptions().dtype(dtype).device(device);
  auto allocated = at::from_blob(dev_ptr, size, stride, options);

  // Track the allocation's activeness
  alloc_id_to_storage.erase(alloc_id);
  alloc_id_to_storage.emplace(
      alloc_id, allocated.storage().getWeakStorageImpl());
  return allocated;
}

} // namespace

namespace c10d {
namespace symmetric_memory {

bool is_finalizing() {
  return is_finalizing_;
}

void register_allocator(
    c10::DeviceType device_type,
    c10::intrusive_ptr<SymmetricMemoryAllocator> allocator) {
  return AllocatorMap::get().register_allocator(
      device_type, std::move(allocator));
}

c10::intrusive_ptr<SymmetricMemoryAllocator> get_allocator(
    c10::DeviceType device_type) {
  return AllocatorMap::get().get_allocator(device_type);
}

void set_group_info(
    const std::string& group_name,
    int rank,
    int world_size,
    c10::intrusive_ptr<Store> store) {
  TORCH_CHECK(group_info_map.find(group_name) == group_info_map.end());
  GroupInfo group_info;
  group_info.rank = rank;
  group_info.world_size = world_size;
  group_info.store = std::move(store);
  group_info_map.emplace(group_name, std::move(group_info));
}

const GroupInfo& get_group_info(const std::string& group_name) {
  TORCH_CHECK(
      group_info_map.find(group_name) != group_info_map.end(),
      "get_group_info: no group info associated with the group name ",
      group_name);
  return group_info_map[group_name];
}

at::Tensor empty_strided_p2p(
    c10::IntArrayRef size,
    c10::IntArrayRef stride,
    c10::ScalarType dtype,
    c10::Device device,
    const std::string& group_name,
    std::optional<uint64_t> alloc_id) {
  if (alloc_id.has_value()) {
    return empty_strided_p2p_persistent(
        size, stride, dtype, device, group_name, *alloc_id);
  }
  const size_t numel =
      std::accumulate(size.begin(), size.end(), 1, std::multiplies<int>());
  const size_t element_size = c10::elementSize(dtype);
  const size_t alloc_size = numel * element_size;

  auto allocator = get_allocator(device.type());
  void* dev_ptr = allocator->alloc(alloc_size, device.index(), group_name);

  auto options = at::TensorOptions().dtype(dtype).device(device);
  return at::from_blob(
      dev_ptr,
      size,
      stride,
      [allocator = std::move(allocator)](void* ptr) { allocator->free(ptr); },
      options);
}

TORCH_API c10::intrusive_ptr<SymmetricMemory> rendezvous(
    const at::Tensor& tensor) {
  auto allocator = get_allocator(tensor.device().type());
  return allocator->rendezvous(tensor.storage().data_ptr().get());
}

c10::intrusive_ptr<SymmetricMemory> get_symmetric_memory(
    const at::Tensor& tensor) {
  auto allocator = get_allocator(tensor.device().type());
  TORCH_CHECK(
      allocator->is_rendezvous_completed(tensor.data_ptr()),
      "SymmetricMemory: must invoke rendezvous on a tensor ",
      "before calling get_symmetric_memory on it");
  return allocator->rendezvous(tensor.data_ptr());
}

<<<<<<< HEAD
TORCH_API bool has_multicast_support(c10::DeviceType device_type) {
  auto allocator = get_allocator(device_type);
  return allocator->has_multicast_support();
=======
TORCH_API bool has_multicast_support(
    c10::DeviceType device_type,
    int device_idx) {
  auto allocator = get_allocator(device_type);
  return allocator->has_multicast_support(device_idx);
>>>>>>> 9b2e453e
}
} // namespace symmetric_memory
} // namespace c10d<|MERGE_RESOLUTION|>--- conflicted
+++ resolved
@@ -189,17 +189,11 @@
   return allocator->rendezvous(tensor.data_ptr());
 }
 
-<<<<<<< HEAD
-TORCH_API bool has_multicast_support(c10::DeviceType device_type) {
-  auto allocator = get_allocator(device_type);
-  return allocator->has_multicast_support();
-=======
 TORCH_API bool has_multicast_support(
     c10::DeviceType device_type,
     int device_idx) {
   auto allocator = get_allocator(device_type);
   return allocator->has_multicast_support(device_idx);
->>>>>>> 9b2e453e
 }
 } // namespace symmetric_memory
 } // namespace c10d