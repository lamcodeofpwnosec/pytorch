#if !defined(C10_MOBILE) && !defined(ANDROID)
#pragma once

#include <ATen/ATen.h>
#include <c10/core/SymIntArrayRef.h>
#include <torch/csrc/dynamo/guards.h>

#include <string>

namespace torch::inductor {

// Regarding a aten operation implemented by AOTI, the metadata of the input
// tensors will be cached on the disk to acclerate next run. TensorMetada
// structure is to represent the metadata of each input tensor. it includes
// whether the tensor is symbolic, the dtype, the device, the sizes and the
// strides of the tensor. When the metadata of the input tensors is the same as
// the cached metadata, the cached kernel library will be loaded and executed.
// Otherwise, the AOT Inductor will be called again to generate the kernel
// library.
// Beyond the TensorMetadata, we build guard/TensorCheck for each input tensor
// as well to support symbolic shape. We intend to utilize TensorCheck to find
// out the proper kernel rather than TensorMetada comparison. Suppose an
// operation with a single input tensor and two kernels:
//   kernel1: TensorMetadata(is_symbolic=false, dtype=Float, device=CPU,
//   sizes=[s0, s1, s2], strides=[s1 * s2, s2, 1]) kernel2:
//   TensorMetadata(is_symbolic=false, dtype=Float, device=CPU, sizes=[3, s1,
//   s2], strides=[s1 * s2, s2, 1])
// If a tensor with sizes=[3, 4, 5] is passed to the operation, both kernel1 and
// kernel2 support the tensor shape. In this case, we need to use TensorCheck
// plus some heruistic rules to find out the proper kernel.
struct TensorMetadata {
  // Indicate whether the tensor is symbolic and it may be concluded by sizes_
  // and strides_ in the future.
  bool is_symbolic_;
  // Dtype of a tensor(For scalar, we will wrap it as a scalar tensor)
  c10::ScalarType dtype_ = c10::ScalarType::Undefined;
  // Device of a tensor.
  c10::Device device_;
  // Dispatch key set of a tensor
  c10::DispatchKeySet dispatch_key_set_;
  // Sizes of a tensor. Currently, we only support static shape and use int64_t
  // to represent the sizes. In the future, we will create symbolic size and use
  // SymInt to represent it to support symbolic shape.
  std::vector<int64_t> sizes_;
  // Strides of a tensor. For symbolic shape support, it is the same as sizes_
  std::vector<int64_t> strides_;
  // requires grad
  bool requires_grad_ = false;
  // TensorCheck for the tensor
  std::optional<dynamo::TensorCheck> tensor_check_;

  TensorMetadata()
      : is_symbolic_(false),
<<<<<<< HEAD
        dtype_(c10::ScalarType::Undefined),
=======
>>>>>>> f4f7aba7
        device_(c10::DeviceType::COMPILE_TIME_MAX_DEVICE_TYPES),
        sizes_({}),
        strides_({}) {}
  TensorMetadata(const at::Tensor& src_tensor);
  TensorMetadata(
      bool is_symbolic,
      c10::ScalarType dtype,
      c10::Device device,
      c10::DispatchKeySet dispatch_key_set,
      std::vector<int64_t> sizes,
      std::vector<int64_t> strides,
      bool requires_grad = false);

  // Build TensorCheck for the tensor by using the data fields in TensorMetadata
  void build_guard(const dynamo::LocalState& local_state);

  // Compare two TensorMetadata objects
  bool operator==(const TensorMetadata& other) const;
};

// ParameterTag is to represent the type of the input parameters of a aten
// operation. Currently, we support the following types:
//   1. TENSOR: a single tensor
//   2. TENSOR_OPTIONAL: a single optional tensor
//   3. TENSOR_LIST: a list of tensors
//   4. TENSOR_LIST_OPTIONAL: a list of optional tensors
//   5. SCALAR: a scalar value
// If we need to support more types in the future, we will add more types in the
// ParameterTag enum. For example, we will extend the enum to support string,
// Dimname and so on to support more types of input parameters of aten
// operations.
enum ParameterTag {
  TENSOR,
  TENSOR_OPTIONAL,
  TENSOR_LIST,
  TENSOR_LIST_OPTIONAL,
  SCALAR,
  STRING,
  DEVICE,
  INVALID,
};

// ParameterMetadataValue is to represent the value of the input parameters of a
// aten operation.
using ParameterMetadataValue = std::variant<
    TensorMetadata,
    std::vector<TensorMetadata>,
    c10::Scalar,
    std::string,
    c10::Device>;

// ParameterMetadata is to represent the metadata of the input parameters of a
// aten operation. It includes the tag of the parameter, the value of the
// parameter and the order of the parameter.
struct ParameterMetadata {
  // The tag of the parameter. It indicates the type of the parameter.
  ParameterTag tag_;
  // The value of the parameter. It can be a tensor, a list of tensors or a
  // scalar.
  ParameterMetadataValue value_;
  // The order of the parameter is used to distinguish the parameters with the
  // same tag. For example, an operation with two input tensors, the first
  // tensor is a optional tensor and the second tensor is a tensor. The first
  // tensor will have the order 0 and the second tensor will have the order 1.
<<<<<<< HEAD
  uint64_t order_;
=======
  uint64_t order_{};
>>>>>>> f4f7aba7

  ParameterMetadata() : tag_(INVALID) {}
  ParameterMetadata(TensorMetadata tensor_metadata, uint64_t input_order);
  ParameterMetadata(const at::Tensor& tensor, uint64_t input_order);
  ParameterMetadata(
      const std::vector<at::Tensor>& tensor_list,
      uint64_t input_order);
  ParameterMetadata(
      const std::vector<TensorMetadata>& tensor_metadata_list,
      uint64_t input_order);
  ParameterMetadata(const c10::Scalar& scalar, uint64_t input_order);
  ParameterMetadata(const std::string& string_value, uint64_t input_order);
  ParameterMetadata(const c10::Device& device, uint64_t input_order);

  bool operator==(const ParameterMetadata& other) const;

 private:
  // Helper function to compare two ParameterMetadata objects with the same
  // SCALAR tag.
  bool equal_to(const c10::Scalar& scalar) const;
};

} // namespace torch::inductor
#endif<|MERGE_RESOLUTION|>--- conflicted
+++ resolved
@@ -51,10 +51,6 @@
 
   TensorMetadata()
       : is_symbolic_(false),
-<<<<<<< HEAD
-        dtype_(c10::ScalarType::Undefined),
-=======
->>>>>>> f4f7aba7
         device_(c10::DeviceType::COMPILE_TIME_MAX_DEVICE_TYPES),
         sizes_({}),
         strides_({}) {}
@@ -119,11 +115,7 @@
   // same tag. For example, an operation with two input tensors, the first
   // tensor is a optional tensor and the second tensor is a tensor. The first
   // tensor will have the order 0 and the second tensor will have the order 1.
-<<<<<<< HEAD
-  uint64_t order_;
-=======
   uint64_t order_{};
->>>>>>> f4f7aba7
 
   ParameterMetadata() : tag_(INVALID) {}
   ParameterMetadata(TensorMetadata tensor_metadata, uint64_t input_order);
