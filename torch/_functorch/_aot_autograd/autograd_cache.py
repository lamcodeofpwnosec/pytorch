--- conflicted
+++ resolved
@@ -13,11 +13,7 @@
 import shutil
 import time
 from dataclasses import dataclass
-<<<<<<< HEAD
-from typing import Callable, Dict, List, Optional, Tuple, TYPE_CHECKING, Union
-=======
 from typing import Any, Callable, Dict, List, Optional, Tuple, TYPE_CHECKING, Union
->>>>>>> 9b2e453e
 
 import torch
 from torch._dynamo.utils import counters, get_chromium_event_logger
@@ -51,12 +47,10 @@
 
 
 if TYPE_CHECKING:
-<<<<<<< HEAD
-=======
     from torch._inductor.remote_cache import JsonDataTy, RemoteCache
->>>>>>> 9b2e453e
     from torch._inductor.utils import BoxedBool
     from torch.fx.node import Node
+
 log = logging.getLogger(__name__)
 
 
@@ -534,11 +528,8 @@
         args,
         aot_config: AOTConfig,
         cudagraphs: BoxedBool,
-<<<<<<< HEAD
-=======
         local: bool,
         remote: bool,
->>>>>>> 9b2e453e
     ) -> Callable:
         """
         Load a result from the cache, and reconstruct a runtime wrapper around the object
@@ -553,13 +544,9 @@
         fx_config = {"cudagraphs": cudagraphs}
         try:
             cache_key, debug_lines = autograd_cache_key(gm, args, aot_config, fx_config)
-<<<<<<< HEAD
-            entry: Optional[AOTAutogradCacheEntry] = AOTAutogradCache._lookup(cache_key)
-=======
             entry: Optional[AOTAutogradCacheEntry] = AOTAutogradCache._lookup(
                 cache_key, local, remote
             )
->>>>>>> 9b2e453e
             if entry is not None:
                 compiled_fn = entry.wrap_post_compile(args, aot_config, fx_config)
                 log.info("AOTAutograd cache hit for key %s", cache_key)
@@ -613,16 +600,6 @@
             if cache_key is not None:
                 aot_config.cache_info = AOTAutogradCacheInfo(cache_key, time.time_ns())
             compiled_fn = dispatch_and_compile()
-<<<<<<< HEAD
-        cache_args = {
-            "key": cache_key,
-            "cache_state": cache_state,
-            "components": debug_lines,
-        }
-        chromium_log = get_chromium_event_logger()
-        chromium_log.log_instant_event(
-            f"autograd_cache_{cache_state}", cache_event_time, metadata=cache_args
-=======
 
         cache_info.update(
             {
@@ -634,7 +611,6 @@
         chromium_log = get_chromium_event_logger()
         chromium_log.log_instant_event(
             f"autograd_cache_{cache_state}", cache_event_time, metadata=cache_info
->>>>>>> 9b2e453e
         )
         torch._logging.trace_structured(
             "artifact",
