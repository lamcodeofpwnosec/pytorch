# mypy: ignore-errors

import functools
import itertools
import sys
from typing import Callable, Union

import torch
import torch._custom_op
import torch._logging
from torch._dispatch.python import no_python_dispatcher
from torch._ops import OpOverload
from torch._prims_common import (
    elementwise_dtypes,
    ELEMENTWISE_TYPE_PROMOTION_KIND,
    is_boolean_dtype,
    is_float_dtype,
    is_integer_dtype,
)
from torch._subclasses.fake_tensor import (
    DataDependentOutputException,
    DynamicOutputShapeException,
    FakeTensor,
    in_kernel_invocation_manager,
    run_fallback_kernel,
    UnsupportedOperatorException,
)
from torch.fx.operator_schemas import normalize_function
from torch.utils._stats import count_label


pytree = torch.utils._pytree

__all__ = [
    "op_implementations_checks",
    "get_fast_op_impls",
    "stride_incorrect_op",
    "has_meta",
]

op_implementations_dict = {}
op_implementations_checks = []


aten = torch._ops.ops.aten


def ordered_set(*items):
    return dict.fromkeys(items, True)


# This function indicates if the backend device
# supports non-contiguous tensors
def is_noncontiguous_supported(device):
    return device.type != "hpu"


_like_tensor_constructors = ordered_set(
    aten.empty_like.default,
    aten.empty_like.out,
    aten.full_like.default,
    aten.full_like.out,
    aten.ones_like.default,
    aten.ones_like.out,
    aten.rand_like.default,
    aten.rand_like.out,
    aten.randn_like.default,
    aten.randn_like.out,
    aten.randint_like.default,
    aten.randint_like.out,
    aten.randint_like.low_dtype,
    aten.randint_like.low_dtype_out,
    aten.zeros_like.default,
    aten.zeros_like.out,
    aten.new_empty.default,
    aten.new_empty.out,
    aten.new_empty_strided.default,
    aten.new_empty_strided.out,
    aten.new_full.default,
    aten.new_full.out,
    aten.new_zeros.default,
    aten.new_zeros.out,
    aten.new_ones.default,
    aten.new_ones.out,
)


_device_not_kwarg_ops = ordered_set(
    aten._resize_output_.default,
    aten._nested_tensor_from_tensor_list.default,
    aten._nested_tensor_from_tensor_list.out,
    aten.pin_memory.default,
    aten.to.device,
    aten.to.prim_Device,
    aten.is_pinned.default,
    aten._pin_memory.default,
    aten._pin_memory.out,
    aten._resize_output.default,
    aten._resize_output.out,
)

# this op is never actually used
_non_kwarg_device_constructors = (aten._list_to_tensor,)


def contains_tensor_types(type):
    tensor_type = torch._C.TensorType.get()
    return type.isSubtypeOf(tensor_type) or any(
        contains_tensor_types(e) for e in type.containedTypes()
    )


@functools.lru_cache(None)
def _is_tensor_constructor(func: OpOverload):
    assert isinstance(func, OpOverload)
    schema = func._schema
    if any(contains_tensor_types(arg.type) for arg in schema.arguments):
        return False
    # TODO: no real reason to restrict multiple outputs
    return (
        len(schema.returns) == 1 and schema.returns[0].type is torch._C.TensorType.get()
    )


def register_op_impl(run_impl_check: Union[Callable[[OpOverload], bool], OpOverload]):
    def impl_decorator(op_impl):
        if isinstance(run_impl_check, OpOverload):
            assert (
                run_impl_check not in op_implementations_dict
            ), f"duplicate registration: {run_impl_check}"
            op_implementations_dict[run_impl_check] = op_impl
        elif isinstance(run_impl_check, (list, tuple)):
            for op in run_impl_check:
                register_op_impl(op)(op_impl)
        else:
            assert callable(run_impl_check)
            op_implementations_checks.append((run_impl_check, op_impl))

        return op_impl

    return impl_decorator


@register_op_impl(op_implementations_dict.__contains__)
def dispatch_to_op_implementations_dict(fake_mode, func, *args, **kwargs):
    return op_implementations_dict[func](fake_mode, func, *args, **kwargs)


@register_op_impl(_is_tensor_constructor)
@register_op_impl([*_like_tensor_constructors])
def constructors(fake_mode, func, *args, **kwargs):
    assert func not in _non_kwarg_device_constructors
    _, new_kwargs = normalize_function(
        func, args=args, kwargs=kwargs, normalize_to_only_use_kwargs=True
    )
    if "names" in kwargs:
        raise UnsupportedOperatorException(
            "torch.compile doesn't support named tensors"
        )

    if func in _like_tensor_constructors:
        default_device = new_kwargs["input"].device
        # TODO: file issue
        args = (new_kwargs.pop("input"),)
    else:
        # cpu is default device if none is specified
        default_device = torch.device("cpu")
        args = ()
    out_device = new_kwargs.pop("device", None)
    out_device = out_device if out_device is not None else default_device
    new_kwargs["device"] = torch.device("meta")
    # _like constructors have fake tensor inputs (maybe this causes the non-like
    # to fail? hmmm)
    with in_kernel_invocation_manager(fake_mode):
        r = func(*args, **new_kwargs)
    return FakeTensor(fake_mode, r, out_device)


@register_op_impl(aten.is_pinned.default)
def non_kwarg_is_pinned(fake_mode, func, *args, **kwargs):
    _, new_kwargs = normalize_function(
        func, args, kwargs, normalize_to_only_use_kwargs=True
    )
    inp = new_kwargs.pop("input")
    # we'll ignore device argument because it is deprecated and not
    # actually used by is_pinned.
    with in_kernel_invocation_manager(fake_mode):
        r = func(inp)
    return r


@register_op_impl(aten.to.prim_Device)
@register_op_impl(aten.to.device)
def non_kwarg_to(fake_mode, func, *args, **kwargs):
    _, new_kwargs = normalize_function(
        func, args, kwargs, normalize_to_only_use_kwargs=True
    )
    input_device = new_kwargs["device"]
    out_device = input_device if input_device else new_kwargs["input"].device
    new_kwargs["device"] = torch.device("meta")
    inp = new_kwargs.pop("input")
    with in_kernel_invocation_manager(fake_mode):
        r = func(inp, **new_kwargs)
    # TODO: I think this does the wrong thing if r is inp
    return fake_mode.fake_tensor_converter.from_meta_and_device(
        fake_mode, r, out_device
    )


def stride_incorrect_op(op):
    if op.namespace not in ("aten", "prims"):
        return False
    if op is aten._fft_c2c.default:
        return False

    op_name = op.name()
    if "fft" in op_name:
        return True
    return False


# These operators have meta implementations with incorrect strides
@register_op_impl(stride_incorrect_op)
def wordaround_stride_incorrect_op(fake_mode, func, *args, **kwargs):
    # This is a workaround for meta implmentations with incorrect strides

    def is_symbolic(x):
        if isinstance(x, FakeTensor):
            return x._has_symbolic_sizes_strides
        if isinstance(x, (torch.SymInt, torch.SymFloat, torch.SymBool)):
            return True
        return False

    # For static shapes, we can fall back to eager for the real strides
    if fake_mode.allow_fallback_kernels:
        require_dynamic = any(
            is_symbolic(x) for x in itertools.chain(args, kwargs.values())
        )
        if not require_dynamic:
            flat_args, args_spec = pytree.tree_flatten((args, kwargs))
            return run_fallback_kernel(fake_mode, func, flat_args, args_spec, None)

    raise UnsupportedOperatorException(func)


# Dont default to default device handling,
# since the device of `the_template` is ignored
@register_op_impl(aten.resize_as_.default)
def resize_as_(fake_mode, func, *args, **kwargs):
    with in_kernel_invocation_manager(fake_mode):
        return func(*args, **kwargs)


@register_op_impl(aten._sparse_coo_tensor_with_dims_and_tensors.default)
def _sparse_coo_tensor_with_dims_and_tensors(fake_mode, func, *args, **kwargs):
    # TODO: remove me
    return constructors(fake_mode, func, *args, **kwargs)


# index.Tensor data-dependent in only some conditions
@register_op_impl(
    lambda func: torch.Tag.dynamic_output_shape in func.tags
    and func
    not in [aten.index.Tensor, aten.nonzero.default, aten.repeat_interleave.Tensor]
)
def dyn_shape(fake_mode, func, *args, **kwargs):
    raise DynamicOutputShapeException(func)


def _unique(
    fake_mode, func, arg, dim, sorted=True, return_inverse=False, return_counts=False
):
    if (
        fake_mode.shape_env is None
        or not fake_mode.shape_env.allow_dynamic_output_shape_ops
    ):
        # Without symints/symfloats, cannot handle this
        raise DynamicOutputShapeException(func)

    # Do not use a memo for unique_dim
    if dim is not None or (nnz := arg.unique_memo) is None:
        # Avoid importing sympy at a module level
        from torch.fx.experimental.symbolic_shapes import (
            _constrain_range_for_size,
            has_free_symbols,
        )

        if not has_free_symbols(arg.numel()) and arg.numel() == 0:
            # If numel is zero, then the output size must be zero.
            # In this case, we must not allocate an unbacked SymInt,
            # because if we do, it will immediately get refined to
            # zero, but this will be inconsistent with size oblivious
            # tests (which will continue to claim that the unbacked
            # symint cannot equal zero).  We could also unconditionally
            # allocate an unbacked SymInt and not refine its range,
            # but this seems more precise.
            nnz = 0
        else:
            nnz = fake_mode.shape_env.create_unbacked_symint()

            maxval = sys.maxsize - 1

            numel = arg.numel() if dim is None else arg.size(dim)
            if not has_free_symbols(numel):
                maxval = int(numel)

            _constrain_range_for_size(nnz, max=maxval)

        if dim is None:
            arg.unique_memo = nnz

    if dim is None:
        ret = [arg.new_empty((nnz,))]
    else:
        ret = [arg.new_empty(*arg.shape[:dim], nnz, *arg.shape[dim + 1 :])]

    return_if_dim_and_cpu = dim is not None and arg.fake_device == torch.device("cpu")
    if return_inverse or return_if_dim_and_cpu:
        inverse = arg.new_empty(arg.shape if dim is None else (arg.shape[dim],))
    else:
        inverse = arg.new_empty(0)
    ret.append(inverse)

    if return_counts or return_if_dim_and_cpu:
        counts = arg.new_empty(ret[0].shape if dim is None else (ret[0].shape[dim],))
    else:
        counts = arg.new_empty(0)
    ret.append(counts)

    return tuple(ret)


@register_op_impl(aten._unique2.default)
def unique2(
    fake_mode, func, arg, sorted=True, return_inverse=False, return_counts=False
):
    return _unique(fake_mode, func, arg, None, sorted, return_inverse, return_counts)


@register_op_impl(aten.unique_dim.default)
def unique_dim(
    fake_mode, func, arg, dim, sorted=True, return_inverse=False, return_counts=False
):
    return _unique(
        fake_mode,
        func,
        arg,
        # normalize dim to be non-negative
        dim if dim >= 0 else dim % max(arg.ndim, 1),
        sorted,
        return_inverse,
        return_counts,
    )


@register_op_impl(aten.repeat_interleave.Tensor)
def repeat_interleave_tensor(fake_mode, func, repeats, output_size=None):
    if output_size is None:
        if (
            fake_mode.shape_env is None
            or not fake_mode.shape_env.allow_dynamic_output_shape_ops
        ):
            raise DynamicOutputShapeException(func)

        output_size = fake_mode.shape_env.create_unbacked_symint()

        # Avoid importing sympy at a module level
        from torch.fx.experimental.symbolic_shapes import _constrain_range_for_size

        _constrain_range_for_size(output_size)
        # TODO: consider a memo
    return repeats.new_empty(output_size)


@register_op_impl(torch.ops.aten._local_scalar_dense.default)
def local_scalar_dense(fake_mode, func, arg):
    if (r := arg.item_memo) is not None:
        return r
    if fake_mode.shape_env is None or (
        not fake_mode.shape_env.allow_scalar_outputs
        and not fake_mode.allow_scalar_outputs
    ):
        # Without symints/symfloats, cannot handle this
        raise DataDependentOutputException(func)
    if is_float_dtype(arg.dtype):
        r = fake_mode.shape_env.create_unbacked_symfloat()
    elif is_integer_dtype(arg.dtype):
        r = fake_mode.shape_env.create_unbacked_symint()
    elif is_boolean_dtype(arg.dtype):
        r = fake_mode.shape_env.create_unbacked_symbool()
    else:
        raise NotImplementedError(f"local_scalar_dense/item NYI for {arg.dtype}")
    arg.item_memo = r
    return r


@register_op_impl(torch.ops.aten.nonzero.default)
def nonzero(fake_mode, func, arg):
    if (
        fake_mode.shape_env is None
        or not fake_mode.shape_env.allow_dynamic_output_shape_ops
    ):
        # Without symints/symfloats, cannot handle this
        raise DynamicOutputShapeException(func)

    if (nnz := arg.nonzero_memo) is None:
        # Avoid importing sympy at a module level
        from torch.fx.experimental.symbolic_shapes import (
            _constrain_range_for_size,
            has_free_symbols,
        )

        if not has_free_symbols(arg.numel()) and arg.numel() == 0:
            # If numel is zero, then the output size must be zero.
            # In this case, we must not allocate an unbacked SymInt,
            # because if we do, it will immediately get refined to
            # zero, but this will be inconsistent with size oblivious
            # tests (which will continue to claim that the unbacked
            # symint cannot equal zero).  We could also unconditionally
            # allocate an unbacked SymInt and not refine its range,
            # but this seems more precise.
            nnz = 0
        else:
            nnz = fake_mode.shape_env.create_unbacked_symint()

            maxval = sys.maxsize - 1

            if not has_free_symbols(arg.numel()):
                maxval = int(arg.numel())

            _constrain_range_for_size(nnz, max=maxval)

        arg.nonzero_memo = nnz

    return arg.new_empty((nnz, arg.dim()), dtype=torch.int64)


@register_op_impl(torch.ops.aten.masked_select.default)
def masked_select(fake_mode, func, self, mask):
    if (
        fake_mode.shape_env is None
        or not fake_mode.shape_env.allow_dynamic_output_shape_ops
    ):
        # Without symints/symfloats, cannot handle this
        raise DynamicOutputShapeException(func)

    nnz = fake_mode.shape_env.create_unbacked_symint()

    # see nonzero for commentary
    maxval = sys.maxsize - 1

    # Avoid importing sympy at a module level
    from torch.fx.experimental.symbolic_shapes import (
        _constrain_range_for_size,
        has_free_symbols,
    )

    if not has_free_symbols(self.numel()):
        if self.numel() > 2:
            maxval = int(self.numel())

    _constrain_range_for_size(nnz, max=maxval)

    return self.new_empty((nnz,))


# NB: this must be ordered after local_scalar_dense
@register_op_impl(lambda func: torch.Tag.data_dependent_output in func.tags)
def data_dep(fake_mode, func, *args, **kwargs):
    raise DataDependentOutputException(func)


# Bool Indices get Expanded as Masks
# See: IndexingUtils.h:expandTensors
def check_no_bool_index_tensors(func, self, indices):
    for index in indices:
        if index is not None and index.dtype in (torch.bool, torch.uint8):
            raise DynamicOutputShapeException(func)


def run_and_return_new_tensor_of_input_device(fake_mode, func, args, kwargs):
    _, new_kwargs = normalize_function(
        func, args=args, kwargs=kwargs, normalize_to_only_use_kwargs=True
    )

    out_device = new_kwargs["input"].device
    with in_kernel_invocation_manager(fake_mode):
        out = func(*args, **kwargs)
        if not is_noncontiguous_supported(out_device):
            out = out.new_empty(out.shape)

    if out is new_kwargs["input"]:
        return out  # copy_
    return FakeTensor(fake_mode, out, out_device)


_is_builtin_namespaces = ordered_set("aten", "prims", "prim")


def is_builtin(op):
    return op.namespace in _is_builtin_namespaces


def has_meta(func):
    return torch._C._dispatch_has_computed_kernel_for_dispatch_key(func.name(), "Meta")


@register_op_impl(
    lambda func: is_builtin(func) and "foreach" in func.name() and has_meta(func)
)
def foreach_run_and_map_input_device(fake_mode, func, *args, **kwargs):
    tensor_lists = []
    for arg in itertools.chain(args, kwargs.values()):
        if (
            isinstance(arg, (list, tuple))
            and len(arg)
            and isinstance(arg[0], torch.Tensor)
        ):
            tensor_lists.append(arg)

    try:
        with in_kernel_invocation_manager(fake_mode):
            out_meta = func(*args, **kwargs)
    except NotImplementedError:
        return NotImplemented

    if not out_meta:
        return out_meta

    assert tensor_lists
    out_fake = []

    for i, meta_t in enumerate(out_meta):
        device, _ = FakeTensor._find_common_device(func, [tl[i] for tl in tensor_lists])
        out_fake.append(
            fake_mode.fake_tensor_converter.from_meta_and_device(
                fake_mode, meta_t, device
            )
        )

    return out_fake


# Dont default to default device handling,
# Since op can take in non-zero sized cpu
# index tensors with cuda self
@register_op_impl(aten.index.Tensor)
def index_tensor(fake_mode, func, *args, **kwargs):
    from torch._meta_registrations import meta_index_Tensor

    _, new_kwargs = normalize_function(
        func, args=args, kwargs=kwargs, normalize_to_only_use_kwargs=True
    )

    out_device = new_kwargs["input"].device
    # ensure nonzero call goes to fake tensor
    with fake_mode:
        out = meta_index_Tensor(*args, **kwargs)
        return out.to(out_device)


# Can take mixed meta/non-meta arguments; the meta registration
# will roughly do the right thing even when given real devices
@register_op_impl(aten._embedding_bag.default)
def embedding_bag(fake_mode, func, *args, **kwargs):
    from torch._meta_registrations import meta_embedding_bag

    with fake_mode:
        return meta_embedding_bag(*args, **kwargs)


# takes in multiple-devices, dont default to default device handling
@register_op_impl(aten._unsafe_index_put.default)
@register_op_impl(aten.copy.default)
@register_op_impl(aten.copy_.default)
@register_op_impl(aten.slice_scatter.default)
def multi_device_op_default(fake_mode, func, *args, **kwargs):
    return run_and_return_new_tensor_of_input_device(fake_mode, func, args, kwargs)


# same with multi_device_op_default, but return the input
@register_op_impl(aten.copy.out)
@register_op_impl(aten.slice_scatter.out)
def multi_device_op_out(fake_mode, func, *args, **kwargs):
    with in_kernel_invocation_manager(fake_mode):
        out = func(*args, **kwargs)

    _, new_kwargs = normalize_function(
        func, args=args, kwargs=kwargs, normalize_to_only_use_kwargs=True
    )

    return new_kwargs["input"]


@register_op_impl(aten.index_put.default)
@register_op_impl(aten.index_put_.default)
def index_put_impl(fake_mode, func, *args, **kwargs):
    _, new_kwargs = normalize_function(
        func, args=args, kwargs=kwargs, normalize_to_only_use_kwargs=True
    )

    values = new_kwargs["values"]
    self_device = new_kwargs["input"].fake_device
    torch._check(
        self_device == values.fake_device or (values.ndim == 0 and values.numel() == 1),
        lambda: f"Mismatching {func} device between self ({self_device}) and values ({values.device})",
    )

    out = run_and_return_new_tensor_of_input_device(fake_mode, func, args, kwargs)
    if func is aten.index_put_.default:
        return new_kwargs["input"]
    else:
        return out


@register_op_impl(aten._nested_tensor_from_tensor_list.default)
@register_op_impl(aten._nested_tensor_from_tensor_list.out)
@register_op_impl(aten._nested_view_from_buffer.default)
@register_op_impl(aten._nested_view_from_buffer_copy.default)
def nested_tensors_unsupported(fake_mode, func, *args, **kwargs):
    raise UnsupportedOperatorException(
        "torch.compile does not support strided NestedTensor"
    )


@register_op_impl(
    [
        x
        for x in _device_not_kwarg_ops
        if x
        not in (
            # these are already registered elsewhere
            aten.is_pinned.default,
            aten.to.device,
            aten.to.prim_Device,
            aten._nested_tensor_from_tensor_list.default,
            aten._nested_tensor_from_tensor_list.out,
        )
    ]
)
def nyi(fake_mode, func, *args, **kwargs):
    assert func not in _device_not_kwarg_ops, f"NYI: {func}"


@register_op_impl([aten.convolution.default, aten.convolution_backward.default])
def conv(fake_mode, func, *args, **kwargs):
    _, kwargs = normalize_function(
        func, args=args, kwargs=kwargs, normalize_to_only_use_kwargs=True
    )
    device = kwargs["input"].fake_device
    # need to re-enable mode so the tensors report fake device
    with fake_mode:
        # if the input is unsqueezed is done in Convolution.cpp we get segfault
        k = kwargs["weight"].ndim
        batch = kwargs["input"].shape[0]

        # Avoid importing sympy at a module level
        from torch.fx.experimental.symbolic_shapes import has_hint

        if not has_hint(batch):
            # TODO: We can make this a little more faithful with best effort
            # channels last detection (but only if it's statically obvious!)
            mem_fmt = None
        elif k == 3 and not kwargs["input"].is_mkldnn and not kwargs["input"].is_xpu:
            mem_fmt = None
        else:
            if func is aten.convolution.default:
                conv_backend = torch._C._select_conv_backend(**kwargs)
            else:
                conv_backend = torch._C._select_conv_backend(
                    kwargs["input"],
                    kwargs["weight"],
                    bias=None,
                    stride=kwargs["stride"],
                    padding=kwargs["padding"],
                    dilation=kwargs["dilation"],
                    transposed=kwargs["transposed"],
                    output_padding=kwargs["output_padding"],
                    groups=kwargs["groups"],
                    bias_sizes=kwargs["bias_sizes"],
                )
            mem_fmt = torch._C._conv_determine_backend_memory_format(
                kwargs["input"], kwargs["weight"], conv_backend
            )

    def convert(t, mem_fmt):
        if t is None:
            return t
        if mem_fmt is not None:
            t = t.to(memory_format=mem_fmt)
        return FakeTensor(fake_mode, t, device)

    with in_kernel_invocation_manager(fake_mode):
        out = func(**kwargs)

        if func is aten.convolution.default:
            return convert(out, mem_fmt)
        else:
            return (
                convert(out[0], mem_fmt),
                convert(out[1], mem_fmt),
                convert(out[2], None),
            )


<<<<<<< HEAD
@register_op_impl(aten._scaled_dot_product_flash_attention.default)
def meta__scaled_dot_product_flash(fake_mode, func, *args, **kwargs):
    _, kwargs = normalize_function(
        func, args=args, kwargs=kwargs, normalize_to_only_use_kwargs=True
    )

    query = kwargs["query"]
    key = kwargs["key"]
    return_debug_mask = kwargs["return_debug_mask"]
    # unused: value, dropout_p, is_causal, scale

    def convert_tensor(t, device):
        return FakeTensor(fake_mode, t, device)

    batch_size = query.size(0)
    num_heads = query.size(1)
    max_seqlen_batch_q = query.size(2)
    head_dim = query.size(3)
    max_seqlen_batch_k = key.size(2)

    query_t = query.transpose(1, 2)
    # empty_like already returns a fake tensor so we don't need to convert it
    attention = torch.empty_like(query_t).transpose(1, 2)
    logsumexp = convert_tensor(
        torch.empty(
            (batch_size, num_heads, max_seqlen_batch_q),
            dtype=torch.float,
            device="meta",
        ),
        device=query.device,
    )

    if return_debug_mask:
        blocksize_c = 128 if head_dim > 64 else 256
        max_seqlen_k = math.ceil(max_seqlen_batch_q / blocksize_c)
        if max_seqlen_batch_k <= 128:
            max_seqlen_k = 128
        elif max_seqlen_batch_k <= 256:
            max_seqlen_k = 256
        debug_mask = convert_tensor(
            torch.empty(
                (batch_size, num_heads, max_seqlen_batch_q, max_seqlen_k),
                dtype=query.dtype,
                device="meta",
            ),
            device=query.device,
        )
    else:
        debug_mask = convert_tensor(
            torch.empty(0, dtype=query.dtype, device="meta"),
            query.device,
        )

    # Note [Seed and Offset]: device for seed and offset below depends on whether we are
    # capturing or not, but at the time of tracing we don't know if we
    # are going to use cudagraphs or not, so we return meta tensors here
    # it's possible we'll need to have some special handling in inductor for sdpa

    return (
        attention,
        logsumexp,
        None,
        None,
        max_seqlen_batch_q,
        max_seqlen_batch_k,
        convert_tensor(torch.empty((), dtype=torch.long, device="meta"), query.device),
        convert_tensor(torch.empty((), dtype=torch.long, device="meta"), query.device),
        debug_mask,
    )


@register_op_impl(aten._scaled_dot_product_cudnn_attention.default)
def meta__scaled_dot_product_cudnn(fake_mode, func, *args, **kwargs):
    _, kwargs = normalize_function(
        func, args=args, kwargs=kwargs, normalize_to_only_use_kwargs=True
    )

    query = kwargs["query"]
    key = kwargs["key"]
    value = kwargs["value"]
    # unused: attn_bias, dropout_p, is_causal, return_debug_mask, scale

    def convert_tensor(t, device):
        return FakeTensor(fake_mode, t, device)

    B = query.size(0)
    H = query.size(1)
    S_Q = query.size(2)
    S_KV = key.size(2)
    D_V = value.size(-1)

    res = convert_tensor(
        torch.empty(B, H, S_Q, D_V, dtype=query.dtype, device="meta"),
        query.device,
    )

    logsum_exp = convert_tensor(
        torch.empty(
            (B, H, S_Q),
            dtype=torch.float,
            device="meta",
        ),
        query.device,
    )

    # See Note [Seed and Offset]:
    seed = convert_tensor(
        torch.empty((), dtype=torch.long, device="meta"), query.device
    )
    offset = convert_tensor(
        torch.empty((), dtype=torch.long, device="meta"), query.device
    )
    return (
        res,
        logsum_exp,
        None,
        None,
        S_Q,
        S_KV,
        seed,
        offset,
        None,
    )


@register_op_impl(aten._scaled_dot_product_efficient_attention.default)
def meta__scaled_dot_product_efficient(fake_mode, func, *args, **kwargs):
    _, kwargs = normalize_function(
        func, args=args, kwargs=kwargs, normalize_to_only_use_kwargs=True
    )

    query = kwargs["query"]
    key = kwargs["key"]
    value = kwargs["value"]
    compute_log_sumexp = kwargs["compute_log_sumexp"]
    # unused: attn_bias, dropout_p, is_causal, scale

    def convert_tensor(t, device):
        return FakeTensor(fake_mode, t, device)

    query = query.transpose(1, 2)
    key = key.transpose(1, 2)
    value = value.transpose(1, 2)

    B = query.size(0)
    M = query.size(1)
    num_heads = query.size(-2)
    Kv = value.size(-1)

    res = convert_tensor(
        torch.empty(B, M, num_heads, Kv, dtype=query.dtype, device="meta"),
        query.device,
    )

    logsumexp_dim = math.ceil(M / 32) * 32 if compute_log_sumexp else 0
    logsum_exp = convert_tensor(
        torch.empty(
            (B, num_heads, logsumexp_dim),
            dtype=torch.float,
            device="meta",
        ),
        query.device,
    )

    res = res.transpose(1, 2)

    # See Note [Seed and Offset]:
    seed = convert_tensor(
        torch.empty((), dtype=torch.long, device="meta"), query.device
    )
    offset = convert_tensor(
        torch.empty((), dtype=torch.long, device="meta"), query.device
    )

    return res, logsum_exp, seed, offset


@register_op_impl(aten._flash_attention_forward.default)
def meta__flash_attention_forward(fake_mode, func, *args, **kwargs):
    _, kwargs = normalize_function(
        func, args=args, kwargs=kwargs, normalize_to_only_use_kwargs=True
    )

    query = kwargs["query"]
    key = kwargs["key"]
    cum_seq_q = kwargs["cum_seq_q"]
    cum_seq_k = kwargs["cum_seq_k"]
    max_q = kwargs["max_q"]
    max_k = kwargs["max_k"]
    return_debug_mask = kwargs["return_debug_mask"]
    # unused: value, dropout_p, is_causal, scale
    # unused: seqused_k, alibi_slopes, window_size_left, window_size_right

    def convert_tensor(t, device):
        return FakeTensor(fake_mode, t, device)

    # NB: there are two underlying paths:
    # 1. normal dense path; expect 4D inputs of shape (batch_size, seqlen, num_heads, head_dim)
    # 2. varseqlen path; expect 3D inputs of shape (total, num_heads, head_dim) where total
    #    includes all batch item sequences. cum_seq_q / cum_seq_k contain offsets into total
    batch_size = query.size(0) if cum_seq_q is None else cum_seq_q.numel() - 1
    max_seqlen_batch_q = query.size(1) if cum_seq_q is None else max_q
    max_seqlen_batch_k = key.size(1) if cum_seq_k is None else max_k
    num_heads = query.size(-2)
    head_dim = query.size(-1)

    # Cuda Path
    # note: empty_like already returns a fake tensor, we don't need to wrap it
    attention = torch.empty_like(query)
    logsumexp = convert_tensor(
        torch.empty(
            (batch_size, num_heads, max_seqlen_batch_q),
            dtype=torch.float,
            device="meta",
        ),
        device=query.device,
    )

    if return_debug_mask:
        blocksize_c = 128 if head_dim > 64 else 256
        max_seqlen_k = math.ceil(max_seqlen_batch_q / blocksize_c)
        if max_seqlen_batch_k <= 128:
            max_seqlen_k = 128
        elif max_seqlen_batch_k <= 256:
            max_seqlen_k = 256
        debug_mask = convert_tensor(
            torch.empty(
                (batch_size, num_heads, max_seqlen_batch_q, max_seqlen_k),
                dtype=query.dtype,
                device="meta",
            ),
            query.device,
        )
    else:
        debug_mask = convert_tensor(
            torch.empty(0, dtype=query.dtype, device="meta"),
            query.device,
        )

    # See Note [Seed and Offset]:
    return (
        attention,
        logsumexp,
        convert_tensor(torch.empty((), dtype=torch.long, device="meta"), query.device),
        convert_tensor(torch.empty((), dtype=torch.long, device="meta"), query.device),
        debug_mask,
    )


@register_op_impl(aten._efficient_attention_forward.default)
def meta__efficient_attention_forward(fake_mode, func, *args, **kwargs):
    _, kwargs = normalize_function(
        func, args=args, kwargs=kwargs, normalize_to_only_use_kwargs=True
    )

    query = kwargs["query"]
    key = kwargs["key"]
    value = kwargs["value"]
    cu_seqlens_q = kwargs["cu_seqlens_q"]
    max_seqlen_q = kwargs["max_seqlen_q"]
    max_seqlen_k = kwargs["max_seqlen_k"]
    compute_log_sumexp = kwargs["compute_log_sumexp"]
    # unused: bias, cu_seqlens_k, dropout_p, custom_mask_type, scale, seqlen_k

    def convert_tensor(t, device):
        return FakeTensor(fake_mode, t, device)

    B = query.size(0)
    M = query.size(1)
    N = key.size(1)
    num_heads = query.size(-2)
    Kv = value.size(-1)

    res = convert_tensor(
        torch.empty(B, M, num_heads, Kv, dtype=query.dtype, device="meta"),
        query.device,
    )

    logsumexp_batch_dim = cu_seqlens_q.size(0) - 1 if (cu_seqlens_q is not None) else B
    actual_max_seqlen_q = M
    if cu_seqlens_q is not None:
        assert max_seqlen_q is not None
        actual_max_seqlen_q = max_seqlen_q
    actual_max_seqlen_k = max_seqlen_k if max_seqlen_k is not None else N
    logsumexp_dim = (
        math.ceil(actual_max_seqlen_q / 32) * 32 if compute_log_sumexp else 0
    )
    logsum_exp = convert_tensor(
        torch.empty(
            (logsumexp_batch_dim, num_heads, logsumexp_dim),
            dtype=torch.float,
            device="meta",
        ),
        query.device,
    )

    # See Note [Seed and Offset]:
    seed = convert_tensor(
        torch.empty((), dtype=torch.long, device="meta"), query.device
    )
    offset = convert_tensor(
        torch.empty((), dtype=torch.long, device="meta"), query.device
    )

    return res, logsum_exp, seed, offset, actual_max_seqlen_q, actual_max_seqlen_k


=======
>>>>>>> 1f1e2eeb
@register_op_impl(torch.ops.aten._pack_padded_sequence.default)
def _pack_padded_sequence(fake_mode, func, inputs, lengths, batch_first):
    if (
        fake_mode.shape_env is None
        or not fake_mode.shape_env.allow_dynamic_output_shape_ops
    ):
        # Without symints/symfloats, cannot handle this
        raise DynamicOutputShapeException(func)

    new_batch_size = fake_mode.shape_env.create_unbacked_symint()

    from torch.fx.experimental.symbolic_shapes import _constrain_range_for_size

    _constrain_range_for_size(new_batch_size)

    if not batch_first:
        # Inputs should have shape (batch_size, seq_len, *)
        inputs = inputs.transpose(0, 1)

    res_size = inputs.shape[1:]
    packed_data = inputs.new_empty(res_size)
    batch_size = inputs.new_empty((new_batch_size,))
    return (packed_data, batch_size)


FAST_OP_IMPLEMENTATIONS = {}


# Unlike register_op_impl, these don't do the slow iteration for
# run_impl_check, and these run BEFORE decompositions
def register_fast_op_impl(func: OpOverload):
    def impl_decorator(op_impl):
        FAST_OP_IMPLEMENTATIONS[func] = op_impl
        return op_impl

    return impl_decorator


# infer_size_impl in ExpandUtils
def infer_size(a, b):
    from torch.fx.experimental.symbolic_shapes import guard_size_oblivious

    dimsA = len(a)
    dimsB = len(b)
    ndim = max(dimsA, dimsB)
    expandedSizes = [0] * ndim
    for i in range(ndim - 1, -1, -1):
        offset = ndim - 1 - i
        dimA = dimsA - 1 - offset
        dimB = dimsB - 1 - offset
        sizeA = a[dimA] if dimA >= 0 else 1
        sizeB = b[dimB] if dimB >= 0 else 1

        # NB: It is very important to test for broadcasting, before testing
        # sizeA == sizeB.  This is because the broadcasting tests are likely
        # to be statically known (in particular, if sizeA/sizeB is unbacked
        # but size-like, we will unsoundly assume they never equal 1), but
        # the sizeA == sizeB test may not be statically known.  However, once
        # we have established that no broadcasting is happening, the
        # sizeA == sizeB is now expect_true and we can defer it as a runtime
        # assert (this works because Python will return the terminal
        # expression of an or statement as-is, without bool()'ing it; if this
        # were not the case, we'd need to write this using torch.sym_or() or
        # something like that).
        torch._check(
            guard_size_oblivious(sizeA == 1)
            or guard_size_oblivious(sizeB == 1)
            or sizeA == sizeB,
            lambda: f"The size of tensor a ({sizeA}) "
            f"must match the size of tensor b ({sizeB}) "
            f"at non-singleton dimension {i})",
        )
        expandedSizes[i] = sizeB if guard_size_oblivious(sizeA == 1) else sizeA
    return tuple(expandedSizes)


def make_fast_binary_impl(slow_ref):
    def fast_binary_impl(mode, *args, **kwargs):
        def slow(msg):
            count_label(f"slow {msg}")
            with mode:
                return slow_ref(*args, **kwargs)

        count_label("attempt fast")

        # Fast path (based off of TensorIterator fast path).
        # Unfortunately, there is no way to easily deduplicate
        # this with either the TensorIterator C++ implementation
        # (which we don't want to SymIntify, and also the algorithm
        # here is slightly different from TensorIterator to allow
        # for broadcasting), nor the PrimTorch implementation
        # (which does not actually implement a fast path.)

        operands = args

        # compute_shape
        final_shape = None
        for op in operands:
            shape = op.shape if isinstance(op, torch.Tensor) else ()
            if len(shape) == 0:
                has_scalars = True
            else:
                has_tensors = True
            if final_shape is None:
                final_shape = shape
            # TODO: Minor optimization: track if the shapes
            # were equal so you can skip the equality check
            # below if unnecessary
            final_shape = infer_size(final_shape, shape)
        assert final_shape is not None

        from torch.fx.experimental.symbolic_shapes import guard_size_oblivious, sym_eq

        # Do some extra safety checks to see if the output
        # stride is obvious
        for op in operands:
            if (
                isinstance(op, torch.Tensor)
                and len(op.shape) == len(final_shape)
                and guard_size_oblivious(sym_eq(op.shape, final_shape))
            ):
                break
        else:
            return slow("both tensors nontrivially broadcast")

        # compute_types
        cpu = torch.device("cpu")
        common_device = cpu
        common_dtype = None
        has_different_input_dtypes = False
        for op in operands:
            if not isinstance(op, torch.Tensor):
                # Use elementwise_dtypes for the tricky case
                has_different_input_dtypes = True
                continue
            if common_device == cpu and not op.device.type == "cpu":
                common_device = op.device
            # Slightly simplified here as target_dtype cannot vary
            if common_dtype is None:
                common_dtype = op.dtype
            elif common_dtype != op.dtype:
                has_different_input_dtypes = True

        if has_different_input_dtypes:
            # compute promotion
            # TODO: we don't need the compute type
            _, common_dtype = elementwise_dtypes(
                *operands, type_promotion_kind=ELEMENTWISE_TYPE_PROMOTION_KIND.DEFAULT
            )

        # check all tensors on same device
        # cpu scalars are assumed allow
        current_cpu_scalars_on_non_cpu = 0
        max_cpu_scalars_on_non_cpu = 1  # hard coded atm
        for op in operands:
            if not isinstance(op, torch.Tensor):
                continue
            if common_device != cpu and op.dim() == 0 and op.device == cpu:
                if current_cpu_scalars_on_non_cpu >= max_cpu_scalars_on_non_cpu:
                    return slow("error")
                current_cpu_scalars_on_non_cpu += 1
            elif op.device != common_device:
                return slow("error")

        # compute_fast_setup_type
        is_contiguous = True
        is_channels_last = True
        # TODO: is_non-overlapping_and_dense (not bound from Python
        # no inplace, no out, everything defined

        if is_noncontiguous_supported(common_device):
            for op in operands:
                if not isinstance(op, torch.Tensor):
                    continue
                is_contiguous = is_contiguous and op.is_contiguous(
                    memory_format=torch.contiguous_format
                )
                is_channels_last = is_channels_last and op.is_contiguous(
                    memory_format=torch.channels_last
                )
        if is_contiguous:
            # do contiguous
            count_label("fast is_contiguous")
            return FakeTensor(
                mode,
                torch.empty(
                    final_shape,
                    dtype=common_dtype,
                    device="meta",
                    memory_format=torch.contiguous_format,
                ),
                device=common_device,
            )
        if is_channels_last:
            count_label("fast channels_last")
            # do channels last
            return FakeTensor(
                mode,
                torch.empty(
                    final_shape,
                    dtype=common_dtype,
                    device="meta",
                    memory_format=torch.channels_last,
                ),
                device=common_device,
            )

        return slow("no contiguity match")

    return fast_binary_impl


# disable the python dispatcher to avoid decomposing detach() further
# (proxy_mode should still decompose detach() though)
def fast_detach(fake_mode, x):
    with no_python_dispatcher(), in_kernel_invocation_manager(fake_mode):
        out = torch.ops.aten.detach.default(x)
    return FakeTensor(fake_mode, out, x.device)


@functools.lru_cache(None)
def get_fast_op_impls():
    import torch._refs

    register_fast_op_impl(torch.ops.aten.add.Tensor)(
        make_fast_binary_impl(torch._refs.add)
    )
    register_fast_op_impl(torch.ops.aten.sub.Tensor)(
        make_fast_binary_impl(torch._refs.sub)
    )
    register_fast_op_impl(torch.ops.aten.mul.Tensor)(make_fast_binary_impl(torch._refs.mul))  # type: ignore[has-type]
    register_fast_op_impl(torch.ops.aten.div.Tensor)(
        make_fast_binary_impl(torch._refs.div)
    )
    register_fast_op_impl(torch.ops.aten.detach.default)(fast_detach)
    return FAST_OP_IMPLEMENTATIONS<|MERGE_RESOLUTION|>--- conflicted
+++ resolved
@@ -521,7 +521,7 @@
     try:
         with in_kernel_invocation_manager(fake_mode):
             out_meta = func(*args, **kwargs)
-    except NotImplementedError:
+    except NotImplementedError as not_implemented_error:
         return NotImplemented
 
     if not out_meta:
@@ -703,316 +703,6 @@
             )
 
 
-<<<<<<< HEAD
-@register_op_impl(aten._scaled_dot_product_flash_attention.default)
-def meta__scaled_dot_product_flash(fake_mode, func, *args, **kwargs):
-    _, kwargs = normalize_function(
-        func, args=args, kwargs=kwargs, normalize_to_only_use_kwargs=True
-    )
-
-    query = kwargs["query"]
-    key = kwargs["key"]
-    return_debug_mask = kwargs["return_debug_mask"]
-    # unused: value, dropout_p, is_causal, scale
-
-    def convert_tensor(t, device):
-        return FakeTensor(fake_mode, t, device)
-
-    batch_size = query.size(0)
-    num_heads = query.size(1)
-    max_seqlen_batch_q = query.size(2)
-    head_dim = query.size(3)
-    max_seqlen_batch_k = key.size(2)
-
-    query_t = query.transpose(1, 2)
-    # empty_like already returns a fake tensor so we don't need to convert it
-    attention = torch.empty_like(query_t).transpose(1, 2)
-    logsumexp = convert_tensor(
-        torch.empty(
-            (batch_size, num_heads, max_seqlen_batch_q),
-            dtype=torch.float,
-            device="meta",
-        ),
-        device=query.device,
-    )
-
-    if return_debug_mask:
-        blocksize_c = 128 if head_dim > 64 else 256
-        max_seqlen_k = math.ceil(max_seqlen_batch_q / blocksize_c)
-        if max_seqlen_batch_k <= 128:
-            max_seqlen_k = 128
-        elif max_seqlen_batch_k <= 256:
-            max_seqlen_k = 256
-        debug_mask = convert_tensor(
-            torch.empty(
-                (batch_size, num_heads, max_seqlen_batch_q, max_seqlen_k),
-                dtype=query.dtype,
-                device="meta",
-            ),
-            device=query.device,
-        )
-    else:
-        debug_mask = convert_tensor(
-            torch.empty(0, dtype=query.dtype, device="meta"),
-            query.device,
-        )
-
-    # Note [Seed and Offset]: device for seed and offset below depends on whether we are
-    # capturing or not, but at the time of tracing we don't know if we
-    # are going to use cudagraphs or not, so we return meta tensors here
-    # it's possible we'll need to have some special handling in inductor for sdpa
-
-    return (
-        attention,
-        logsumexp,
-        None,
-        None,
-        max_seqlen_batch_q,
-        max_seqlen_batch_k,
-        convert_tensor(torch.empty((), dtype=torch.long, device="meta"), query.device),
-        convert_tensor(torch.empty((), dtype=torch.long, device="meta"), query.device),
-        debug_mask,
-    )
-
-
-@register_op_impl(aten._scaled_dot_product_cudnn_attention.default)
-def meta__scaled_dot_product_cudnn(fake_mode, func, *args, **kwargs):
-    _, kwargs = normalize_function(
-        func, args=args, kwargs=kwargs, normalize_to_only_use_kwargs=True
-    )
-
-    query = kwargs["query"]
-    key = kwargs["key"]
-    value = kwargs["value"]
-    # unused: attn_bias, dropout_p, is_causal, return_debug_mask, scale
-
-    def convert_tensor(t, device):
-        return FakeTensor(fake_mode, t, device)
-
-    B = query.size(0)
-    H = query.size(1)
-    S_Q = query.size(2)
-    S_KV = key.size(2)
-    D_V = value.size(-1)
-
-    res = convert_tensor(
-        torch.empty(B, H, S_Q, D_V, dtype=query.dtype, device="meta"),
-        query.device,
-    )
-
-    logsum_exp = convert_tensor(
-        torch.empty(
-            (B, H, S_Q),
-            dtype=torch.float,
-            device="meta",
-        ),
-        query.device,
-    )
-
-    # See Note [Seed and Offset]:
-    seed = convert_tensor(
-        torch.empty((), dtype=torch.long, device="meta"), query.device
-    )
-    offset = convert_tensor(
-        torch.empty((), dtype=torch.long, device="meta"), query.device
-    )
-    return (
-        res,
-        logsum_exp,
-        None,
-        None,
-        S_Q,
-        S_KV,
-        seed,
-        offset,
-        None,
-    )
-
-
-@register_op_impl(aten._scaled_dot_product_efficient_attention.default)
-def meta__scaled_dot_product_efficient(fake_mode, func, *args, **kwargs):
-    _, kwargs = normalize_function(
-        func, args=args, kwargs=kwargs, normalize_to_only_use_kwargs=True
-    )
-
-    query = kwargs["query"]
-    key = kwargs["key"]
-    value = kwargs["value"]
-    compute_log_sumexp = kwargs["compute_log_sumexp"]
-    # unused: attn_bias, dropout_p, is_causal, scale
-
-    def convert_tensor(t, device):
-        return FakeTensor(fake_mode, t, device)
-
-    query = query.transpose(1, 2)
-    key = key.transpose(1, 2)
-    value = value.transpose(1, 2)
-
-    B = query.size(0)
-    M = query.size(1)
-    num_heads = query.size(-2)
-    Kv = value.size(-1)
-
-    res = convert_tensor(
-        torch.empty(B, M, num_heads, Kv, dtype=query.dtype, device="meta"),
-        query.device,
-    )
-
-    logsumexp_dim = math.ceil(M / 32) * 32 if compute_log_sumexp else 0
-    logsum_exp = convert_tensor(
-        torch.empty(
-            (B, num_heads, logsumexp_dim),
-            dtype=torch.float,
-            device="meta",
-        ),
-        query.device,
-    )
-
-    res = res.transpose(1, 2)
-
-    # See Note [Seed and Offset]:
-    seed = convert_tensor(
-        torch.empty((), dtype=torch.long, device="meta"), query.device
-    )
-    offset = convert_tensor(
-        torch.empty((), dtype=torch.long, device="meta"), query.device
-    )
-
-    return res, logsum_exp, seed, offset
-
-
-@register_op_impl(aten._flash_attention_forward.default)
-def meta__flash_attention_forward(fake_mode, func, *args, **kwargs):
-    _, kwargs = normalize_function(
-        func, args=args, kwargs=kwargs, normalize_to_only_use_kwargs=True
-    )
-
-    query = kwargs["query"]
-    key = kwargs["key"]
-    cum_seq_q = kwargs["cum_seq_q"]
-    cum_seq_k = kwargs["cum_seq_k"]
-    max_q = kwargs["max_q"]
-    max_k = kwargs["max_k"]
-    return_debug_mask = kwargs["return_debug_mask"]
-    # unused: value, dropout_p, is_causal, scale
-    # unused: seqused_k, alibi_slopes, window_size_left, window_size_right
-
-    def convert_tensor(t, device):
-        return FakeTensor(fake_mode, t, device)
-
-    # NB: there are two underlying paths:
-    # 1. normal dense path; expect 4D inputs of shape (batch_size, seqlen, num_heads, head_dim)
-    # 2. varseqlen path; expect 3D inputs of shape (total, num_heads, head_dim) where total
-    #    includes all batch item sequences. cum_seq_q / cum_seq_k contain offsets into total
-    batch_size = query.size(0) if cum_seq_q is None else cum_seq_q.numel() - 1
-    max_seqlen_batch_q = query.size(1) if cum_seq_q is None else max_q
-    max_seqlen_batch_k = key.size(1) if cum_seq_k is None else max_k
-    num_heads = query.size(-2)
-    head_dim = query.size(-1)
-
-    # Cuda Path
-    # note: empty_like already returns a fake tensor, we don't need to wrap it
-    attention = torch.empty_like(query)
-    logsumexp = convert_tensor(
-        torch.empty(
-            (batch_size, num_heads, max_seqlen_batch_q),
-            dtype=torch.float,
-            device="meta",
-        ),
-        device=query.device,
-    )
-
-    if return_debug_mask:
-        blocksize_c = 128 if head_dim > 64 else 256
-        max_seqlen_k = math.ceil(max_seqlen_batch_q / blocksize_c)
-        if max_seqlen_batch_k <= 128:
-            max_seqlen_k = 128
-        elif max_seqlen_batch_k <= 256:
-            max_seqlen_k = 256
-        debug_mask = convert_tensor(
-            torch.empty(
-                (batch_size, num_heads, max_seqlen_batch_q, max_seqlen_k),
-                dtype=query.dtype,
-                device="meta",
-            ),
-            query.device,
-        )
-    else:
-        debug_mask = convert_tensor(
-            torch.empty(0, dtype=query.dtype, device="meta"),
-            query.device,
-        )
-
-    # See Note [Seed and Offset]:
-    return (
-        attention,
-        logsumexp,
-        convert_tensor(torch.empty((), dtype=torch.long, device="meta"), query.device),
-        convert_tensor(torch.empty((), dtype=torch.long, device="meta"), query.device),
-        debug_mask,
-    )
-
-
-@register_op_impl(aten._efficient_attention_forward.default)
-def meta__efficient_attention_forward(fake_mode, func, *args, **kwargs):
-    _, kwargs = normalize_function(
-        func, args=args, kwargs=kwargs, normalize_to_only_use_kwargs=True
-    )
-
-    query = kwargs["query"]
-    key = kwargs["key"]
-    value = kwargs["value"]
-    cu_seqlens_q = kwargs["cu_seqlens_q"]
-    max_seqlen_q = kwargs["max_seqlen_q"]
-    max_seqlen_k = kwargs["max_seqlen_k"]
-    compute_log_sumexp = kwargs["compute_log_sumexp"]
-    # unused: bias, cu_seqlens_k, dropout_p, custom_mask_type, scale, seqlen_k
-
-    def convert_tensor(t, device):
-        return FakeTensor(fake_mode, t, device)
-
-    B = query.size(0)
-    M = query.size(1)
-    N = key.size(1)
-    num_heads = query.size(-2)
-    Kv = value.size(-1)
-
-    res = convert_tensor(
-        torch.empty(B, M, num_heads, Kv, dtype=query.dtype, device="meta"),
-        query.device,
-    )
-
-    logsumexp_batch_dim = cu_seqlens_q.size(0) - 1 if (cu_seqlens_q is not None) else B
-    actual_max_seqlen_q = M
-    if cu_seqlens_q is not None:
-        assert max_seqlen_q is not None
-        actual_max_seqlen_q = max_seqlen_q
-    actual_max_seqlen_k = max_seqlen_k if max_seqlen_k is not None else N
-    logsumexp_dim = (
-        math.ceil(actual_max_seqlen_q / 32) * 32 if compute_log_sumexp else 0
-    )
-    logsum_exp = convert_tensor(
-        torch.empty(
-            (logsumexp_batch_dim, num_heads, logsumexp_dim),
-            dtype=torch.float,
-            device="meta",
-        ),
-        query.device,
-    )
-
-    # See Note [Seed and Offset]:
-    seed = convert_tensor(
-        torch.empty((), dtype=torch.long, device="meta"), query.device
-    )
-    offset = convert_tensor(
-        torch.empty((), dtype=torch.long, device="meta"), query.device
-    )
-
-    return res, logsum_exp, seed, offset, actual_max_seqlen_q, actual_max_seqlen_k
-
-
-=======
->>>>>>> 1f1e2eeb
 @register_op_impl(torch.ops.aten._pack_padded_sequence.default)
 def _pack_padded_sequence(fake_mode, func, inputs, lengths, batch_first):
     if (
@@ -1109,6 +799,8 @@
         operands = args
 
         # compute_shape
+        has_scalars = False
+        has_tensors = False
         final_shape = None
         for op in operands:
             shape = op.shape if isinstance(op, torch.Tensor) else ()
@@ -1142,6 +834,7 @@
         cpu = torch.device("cpu")
         common_device = cpu
         common_dtype = None
+        output_dtype = None
         has_different_input_dtypes = False
         for op in operands:
             if not isinstance(op, torch.Tensor):
