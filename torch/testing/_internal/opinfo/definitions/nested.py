# mypy: ignore-errors

from copy import copy
from functools import partial

import torch
from torch.testing._internal.common_methods_invocations import op_db
from torch.testing._internal.opinfo.core import (
    BinaryUfuncInfo,
    ReductionOpInfo,
    SampleInput,
    UnaryUfuncInfo,
)
from torch.utils._pytree import tree_map


# random integer used for sizes
def _rnd():
    return torch.randint(3, 8, ()).item()


def _raggedness_matches(nt1, nt2):
    return (
        nt1.is_nested
        and nt2.is_nested
        and nt1._ragged_idx == nt2._ragged_idx
        and nt1.shape[nt1._ragged_idx] == nt2.shape[nt2._ragged_idx]
    )


# Generates a random NT.
# dims should be something like [5, None, 10], with None indicating that a
# random ragged structure should be used
def random_nt_from_dims(
    dims, device=None, dtype=None, layout=torch.strided, requires_grad=False
):
    sizes = [[d if d is not None else _rnd() for d in dims[1:]] for d in range(dims[0])]
    return torch.nested.nested_tensor(
        [torch.randn(*size) for size in sizes],
        device=device,
        dtype=dtype,
        layout=layout,
        requires_grad=requires_grad,
    )


# Helper function for generating a comprehensive set of NJT sample inputs.
def _sample_njts(device, dtype, requires_grad=False, dims=None):
    if dims is None:
        dims = [2, 3, 4]
    if not isinstance(dims, (list, tuple)):
        dims = [dims]

    # contiguous NJTs
    for dim in dims:
        # with min / max seqlen cached
        shape = (_rnd(), None, *[_rnd() for _ in range(dim - 2)])
        nt = random_nt_from_dims(
            shape,
            device=device,
            dtype=dtype,
            requires_grad=requires_grad,
            layout=torch.jagged,
        )
        yield nt

        # without min / max seqlen cached
        values = nt.values().clone().detach()
        offsets = nt.offsets().clone().detach()
        yield torch.nested.nested_tensor_from_jagged(values, offsets)

    # TODO: add non-contiguous NJTs


# Computes an unbind-based reference for a given OpInfo on a given SampleInput.
# This reference unbinds the input NJT and invokes the op on each of the components,
# optionally wrapping the result in an NJT.
def unbind_reference(op, sample, wrap_output_as_njt=True):
    # first NJT in the arglist determines expected ragged structure
    nt_inp = (
        sample.input
        if sample.input.is_nested
        # TODO: look in kwargs too?
        else next(a for a in sample.args if a.is_nested)
    )

    out_ref_components = []
    for i in range(nt_inp.shape[0]):

        def _slice_input(t, i=i, inp=nt_inp):
            # any NJT with the same ragged structure as the input should
            # be sliced to pass to the reference
            if isinstance(t, torch.Tensor) and _raggedness_matches(t, inp):
                return t[i]
            # allow the SampleInput to tell us how to slice it for ref calculation
            elif isinstance(t, torch.Tensor) and hasattr(t, "_batch_dim"):
                bdim = t._batch_dim  # type: ignore[attr]
                if t.shape[bdim] == 1:
                    return t[0]
                else:
                    return t.select(bdim, i)
            else:
                return t

        inp = _slice_input(sample.input)
        args = tree_map(_slice_input, sample.args)
        kwargs = tree_map(_slice_input, sample.kwargs)

        from torch._prims_common import canonicalize_dims

        # Need to adjust dim to apply on NJT component
        if "dim" in kwargs:
            kwargs["dim"] = canonicalize_dims(nt_inp.dim(), kwargs["dim"]) - 1
            assert kwargs["dim"] >= 0

        # TODO: handle this
        assert "dims" not in kwargs

        out_ref_component = op.op(inp, *args, **kwargs)

        # TODO: handle list / tuple / non-NJT outputs
        assert not isinstance(out_ref_component, (list, tuple))
        out_ref_components.append(out_ref_component)

    if wrap_output_as_njt:
        return torch.nested.as_nested_tensor(out_ref_components, layout=torch.jagged)

    return out_ref_components


# Computes the reference value for a reduction op.
def reduction_reference(op, sample):
    assert sample.input.is_nested
    dim = sample.kwargs.get("dim", None)
    keepdim = sample.kwargs.get("keepdim", False)
    assert dim != 0, "reductions over the batch dim are not supported"
    assert "dims" not in sample.kwargs
    assert sample.input._ragged_idx == 1

    if dim is None:
        # calculate reference value by running reduction on values buffer
        return op.op(sample.input.values(), *sample.args, **sample.kwargs)

    if dim == sample.input._ragged_idx:
        # calculate reference value by running an unbind reference and stacking
        out_ref_components = unbind_reference(op, sample, wrap_output_as_njt=False)
        return torch.stack(out_ref_components, dim=0)

    # unbind reference works for other reductions
    return unbind_reference(op, sample)


def sample_inputs_elementwise_njt_unary(
    op_info, device, dtype, requires_grad, op_kwargs=None, **kwargs
):
    if not op_kwargs:
        op_kwargs = {}

    for njt in _sample_njts(
        device=device, dtype=dtype, requires_grad=requires_grad, dims=[2, 3, 4]
    ):
        yield SampleInput(njt, kwargs=dict(op_kwargs))


def sample_inputs_elementwise_njt_binary(
    op_info, device, dtype, requires_grad, op_kwargs=None, **kwargs
):
    if not op_kwargs:
        op_kwargs = {}

    for njt1 in _sample_njts(
        device=device, dtype=dtype, requires_grad=requires_grad, dims=[2, 3, 4]
    ):
        # TODO: account for non-contiguous NJTs here
        njt2 = torch.randn_like(njt1)
        yield SampleInput(njt1, args=(njt2,), kwargs=dict(op_kwargs))

        # broadcasting case: (B, j0, ...) with (B, 1, ...)
        t = torch.randn(
            (njt1.shape[0], 1, *njt1.shape[2:]),
            device=device,
            dtype=dtype,
            requires_grad=requires_grad,
        )
        # used for slicing in unbind_reference()
        t._batch_dim = 0
        # (NT, T)
        yield SampleInput(njt1, args=(t,), kwargs=dict(op_kwargs))
        # (T, NT)
        yield SampleInput(t, args=(njt1,), kwargs=dict(op_kwargs))

        # broadcasting case: (B, j0, ...) with (1, 1...)
        t = torch.randn(
            [1 for _ in range(njt1.dim())],
            device=device,
            dtype=dtype,
            requires_grad=requires_grad,
        )
        # used for slicing in unbind_reference()
        t._batch_dim = 0
        # (NT, T)
        yield SampleInput(njt1, args=(t,), kwargs=dict(op_kwargs))
        # (T, NT)
        yield SampleInput(t, args=(njt1,), kwargs=dict(op_kwargs))

        # broadcasting case: (B, j0, ...) with (...)
        t = torch.randn(
            njt1.shape[2:], device=device, dtype=dtype, requires_grad=requires_grad
        )
        # (NT, T)
        yield SampleInput(njt1, args=(t,), kwargs=dict(op_kwargs))
        # (T, NT)
        yield SampleInput(t, args=(njt1,), kwargs=dict(op_kwargs))

        # broadcasting case: (B, j0, ...) with scalar
        t = torch.randn((), device=device, dtype=dtype, requires_grad=requires_grad)
        # (NT, T)
        yield SampleInput(njt1, args=(t,), kwargs=dict(op_kwargs))
        # (T, NT)
        yield SampleInput(t, args=(njt1,), kwargs=dict(op_kwargs))

    # mixed broadcasting case: (B, j0, 1) with (B, 1, D)
    B = 4
    D = 16
    njt = random_nt_from_dims(
        (B, None, 1),
        device=device,
        dtype=dtype,
        requires_grad=requires_grad,
        layout=torch.jagged,
    )
    t = torch.randn(B, 1, D, device=device, dtype=dtype, requires_grad=requires_grad)
    # used for slicing in unbind_reference()
    t._batch_dim = 0

    # (NT, T)
    yield SampleInput(njt, args=(t,), kwargs=dict(op_kwargs))
    # (T, NT)
    yield SampleInput(t, args=(njt,), kwargs=dict(op_kwargs))


def sample_inputs_njt_reduction(
    op_info, device, dtype, requires_grad, op_kwargs=None, **kwargs
):
    if not op_kwargs:
        op_kwargs = {}

    for njt in _sample_njts(
        device=device, dtype=dtype, requires_grad=requires_grad, dims=[2, 3, 4]
    ):
        # dim-wise reduction; includes reduction over the ragged dim
        # NB: reduction over the batch dim is not supported!
        # TODO: Cover this in the set of error inputs
        for dim in range(1, njt.dim()):
            for keepdim in [False, True]:
                yield SampleInput(
                    njt, kwargs={**op_kwargs, "dim": dim, "keepdim": keepdim}
                )

        # full reduction
        yield SampleInput(njt, kwargs=dict(op_kwargs))


def unsupported_sample_inputs_func(op_name):
    def _f(op_info, device, dtype, requires_grad, op_name=op_name, **kwargs):
        raise RuntimeError(
            f"OpInfo for {op_name} does not support NJT. Support can be added by modifying "
            "torch/testing/_internal/opinfo/definitions/nested.py."
        )

    return _f


def unsupported_reference(op_name):
    def _f(op, sample):
        raise RuntimeError(
            f"OpInfo for {op_name} does not define a ref() function. Support can be added by "
            "modifying torch/testing/_internal/opinfo/definitions/nested.py."
        )

    return _f


# === BEGIN OP-SPECIFIC SAMPLE INPUTS FUNCS ===
def sample_inputs_clone(op_info, device, dtype, requires_grad, **kwargs):
    # non-contiguous NJTs
    for njt in _sample_njts(
        device=device, dtype=dtype, requires_grad=requires_grad, dims=[2, 3, 4]
    ):
        yield SampleInput(njt)

    for memory_format in (torch.contiguous_format, torch.preserve_format):
        # construct a "non-contiguous with holes" NJT
        values = torch.randn(
            10, 5, device=device, dtype=dtype, requires_grad=requires_grad
        )
        offsets = torch.tensor([0, 2, 4, 10], device=device, dtype=torch.int64)
        lengths = torch.tensor([2, 1, 3], device=device, dtype=torch.int64)
        njt = torch.nested.nested_tensor_from_jagged(
            values, offsets=offsets, lengths=lengths
        )

        yield SampleInput(njt, kwargs={"memory_format": memory_format})


def sample_inputs_mvl_gamma(p):
    return partial(sample_inputs_elementwise_njt_unary, op_kwargs={"p": p})


def sample_inputs_polygamma_n(n):
    return partial(sample_inputs_elementwise_njt_unary, op_kwargs={"n": n})


def sample_inputs_special_polygamma_n(n):
    return partial(sample_inputs_elementwise_njt_unary, op_kwargs={"n": n})


def sample_inputs_to(op_info, device, dtype, requires_grad, op_kwargs=None, **kwargs):
    for njt in _sample_njts(
        device=device,
        dtype=dtype,
        requires_grad=requires_grad,
        dims=[2, 3, 4],
    ):
        other_dtypes = (
            d for d in (torch.float32, torch.half, torch.double) if d is not dtype
        )
        for other_dtype in other_dtypes:
            sample_name = f"{njt.dim()}D: {dtype} -> {other_dtype}"
            yield SampleInput(
                njt.clone().detach(), kwargs={"dtype": dtype}, name=sample_name
            )

        # only include device transfer for CUDA inputs
        if "cuda" in device:
            other_device = "cpu"
            sample_name = f"{njt.dim()}D: {device} -> {other_device}"
            yield SampleInput(
                njt.clone().detach(), kwargs={"device": other_device}, name=sample_name
            )


<<<<<<< HEAD
=======
def sample_inputs_bmm(op_info, device, dtype, requires_grad, op_kwargs=None, **kwargs):
    for njt_3d in _sample_njts(
        device=device, dtype=dtype, requires_grad=requires_grad, dims=[3]
    ):
        # (B, j1, D) x (B, D, E) => (B, j1, E)
        B, D = njt_3d.shape[0], njt_3d.shape[-1]
        E = D + 2
        other = torch.randn(B, D, E, device=device, dtype=dtype)
        # used for slicing in unbind_reference()
        other._batch_dim = 0
        yield SampleInput(njt_3d.clone().detach(), kwargs={"mat2": other})

        # TODO (need factory functions):
        # (B, D, j1) x (B, j1, E) => (B, D, E)


def reference_bmm(op, sample):
    # unbind reduces a dim and bmm requires 3D, so use matmul as the reference
    matmul_op = copy(op)
    matmul_op.op = torch.matmul
    # change arg name from mat2 -> other
    modified_sample = copy(sample)
    other = modified_sample.kwargs["mat2"]
    del modified_sample.kwargs["mat2"]
    modified_sample.kwargs["other"] = other
    return unbind_reference(matmul_op, modified_sample)


def sample_inputs_matmul(
    op_info, device, dtype, requires_grad, op_kwargs=None, **kwargs
):
    # also run bmm samples through
    for sample_input in sample_inputs_bmm(op_info, device, dtype, requires_grad):
        # change arg name from mat2 -> other
        other = sample_input.kwargs["mat2"]
        del sample_input.kwargs["mat2"]
        sample_input.kwargs["other"] = other
        yield sample_input

    # 3D cases not covered by bmm
    for njt_3d in _sample_njts(
        device=device, dtype=dtype, requires_grad=requires_grad, dims=[3]
    ):
        # (B, j1, D) x (D, E) => (B, j1, E)
        B, D = njt_3d.shape[0], njt_3d.shape[-1]
        E = D + 2
        yield SampleInput(
            njt_3d.clone().detach(),
            kwargs={"other": torch.randn(D, E, device=device, dtype=dtype)},
        )

    # 4D cases
    for njt_4d in _sample_njts(
        device=device, dtype=dtype, requires_grad=requires_grad, dims=[4]
    ):
        # (B, j1, D, E) x (E, F) => (B, j1, D, F)
        B, E = njt_4d.shape[0], njt_4d.shape[-1]
        F = E + 2
        yield SampleInput(
            njt_4d.clone().detach(),
            kwargs={"other": torch.randn(E, F, device=device, dtype=dtype)},
        )

        # TODO (need factory functions):
        # (B, j1, D, E) x (B, j1, E, F) => (B, j1, D, F)


>>>>>>> 20af56d4
def sample_inputs_masked_select(
    op_info, device, dtype, requires_grad, op_kwargs=None, **kwargs
):
    for njt in _sample_njts(
        device=device, dtype=dtype, requires_grad=requires_grad, dims=[2]
    ):
        yield SampleInput(
            njt, kwargs={"mask": (torch.randn_like(njt, requires_grad=False) < 0.0)}
        )


def sample_inputs_nn_functional_embedding_bag(
    op_info, device, dtype, requires_grad, **kwargs
):
    for generate_per_sample_weight in (True, False):
        for mode in ("sum", "mean", "max"):
            # per_sample_weights is only supported for mode='sum'
            if mode != "sum" and generate_per_sample_weight:
                continue

            NUM_EMBEDDINGS = 10
            EMBEDDING_DIM = 32
            weight = torch.randn(
                NUM_EMBEDDINGS, EMBEDDING_DIM, dtype=dtype, device=device
            )

            njt = torch.nested.nested_tensor(
                [
                    torch.randint(0, NUM_EMBEDDINGS, size=(2,)),
                    torch.randint(0, NUM_EMBEDDINGS, size=(3,)),
                    torch.randint(0, NUM_EMBEDDINGS, size=(4,)),
                ],
                layout=torch.jagged,
                dtype=torch.int64,
                device=device,
            )

            per_sample_weights = None
            if generate_per_sample_weight:
                per_sample_weights = torch.randn_like(njt, dtype=dtype)

            # NB: the OpInfo entry for embedding_bag expects weight first so the gradients
            # can be checked
            yield SampleInput(
                weight,
                args=(njt,),
                kwargs={
                    "mode": mode,
                    "per_sample_weights": per_sample_weights,
                },
            )


def reference_nn_functional_embedding_bag(op, sample):
    # run reference on a single bag at a time
    new_kwargs = dict(sample.kwargs)
    new_kwargs.update(
        {"offsets": torch.tensor([0], dtype=torch.int64, device=sample.input.device)}
    )
    # flip input / weight back to what unbind_reference() expects
    sample = SampleInput(sample.args[0], args=(sample.input,), kwargs=new_kwargs)
    old_op = op.op
    op.op = torch.nn.functional.embedding_bag
    output = unbind_reference(op, sample, wrap_output_as_njt=False)
    op.op = old_op
    # concat bag outputs to get final output
    return torch.cat(output, dim=0)


def sample_inputs_nn_functional_linear(op_info, device, dtype, requires_grad, **kwargs):
    for njt in _sample_njts(
        device=device, dtype=dtype, requires_grad=requires_grad, dims=[3, 4, 5]
    ):
        # with bias
        NUM_OUTPUT = 10
        weight = torch.randn(
            NUM_OUTPUT,
            njt.size(-1),
            device=device,
            dtype=dtype,
            requires_grad=requires_grad,
        )
        bias = torch.randn(
            NUM_OUTPUT, device=device, dtype=dtype, requires_grad=requires_grad
        )
        yield SampleInput(
            njt,
            kwargs={
                "weight": weight,
                "bias": bias,
            },
        )

        # without bias
        yield SampleInput(
            njt,
            kwargs={
                "weight": weight,
            },
        )


def sample_inputs_nn_functional_rms_norm(
    op_info, device, dtype, requires_grad, **kwargs
):
    for njt in _sample_njts(
        device=device, dtype=dtype, requires_grad=requires_grad, dims=[3, 4]
    ):
        # normalize over non-ragged dims
        for start_dim in range(2, njt.dim()):
            normalized_shape = njt.shape[start_dim:]
            weight = torch.randn(
                normalized_shape,
                device=device,
                dtype=dtype,
                requires_grad=requires_grad,
            )

            yield SampleInput(
                njt,
                kwargs={
                    "normalized_shape": normalized_shape,
                    "weight": weight,
                },
            )


sample_inputs_nn_functional_threshold = partial(
    sample_inputs_elementwise_njt_unary,
    op_kwargs={"threshold": float.fromhex("0x1.3ap-3"), "value": -9},
)
# === END OP-SPECIFIC SAMPLE INPUTS FUNCS ===


# Mapping of OpInfo full names -> sample_inputs_funcs, which define the set of sample inputs
# (involving NJTs) to pass to the op. Full name consists of the OpInfo's name and variant name
# separated by a period (e.g. special.polygamma.special_polygamma_n_0). These are necessary
# to specify if they cannot be auto-generated for some reason. Try to keep these sorted
# in alphabetical order!
njt_sample_inputs = {
    "bmm": sample_inputs_bmm,
    "clone": sample_inputs_clone,
    **{f"mvlgamma.mvlgamma_p_{p}": sample_inputs_mvl_gamma(p=1) for p in (1, 3, 5)},
    "nn.functional.embedding_bag": sample_inputs_nn_functional_embedding_bag,
    "nn.functional.linear": sample_inputs_nn_functional_linear,
    "nn.functional.rms_norm": sample_inputs_nn_functional_rms_norm,
    "nn.functional.threshold": sample_inputs_nn_functional_threshold,
    **{f"polygamma.polygamma_n_{n}": sample_inputs_polygamma_n(n=n) for n in range(5)},
    "special.polygamma.special_polygamma_n_0": sample_inputs_special_polygamma_n(n=0),
    "to": sample_inputs_to,
<<<<<<< HEAD
=======
    "matmul": sample_inputs_matmul,
>>>>>>> 20af56d4
    "masked_select": sample_inputs_masked_select,
}

njt_references = {
    "bmm": reference_bmm,
    "nn.functional.embedding_bag": reference_nn_functional_embedding_bag,
}


# Translates an OpInfo entry to one that operates on NJTs.
def translate_opinfo(op):
    new_op = copy(op)
    new_op.supports_njt = True

    if op.full_name in njt_sample_inputs:
        new_op.sample_inputs_func = njt_sample_inputs[op.full_name]
        new_op.ref = njt_references.get(op.full_name, unbind_reference)
    elif isinstance(op, UnaryUfuncInfo):
        new_op.sample_inputs_func = partial(
            sample_inputs_elementwise_njt_unary, op_kwargs=None
        )
        new_op.ref = unbind_reference
    elif isinstance(op, BinaryUfuncInfo):
        new_op.sample_inputs_func = partial(
            sample_inputs_elementwise_njt_binary, op_kwargs=None
        )
        new_op.ref = unbind_reference
    elif isinstance(op, ReductionOpInfo):
        new_op.sample_inputs_func = partial(sample_inputs_njt_reduction, op_kwargs=None)
        new_op.ref = reduction_reference
    # TODO: Translate the rest of the OpInfos
    else:
        new_op.sample_inputs_func = unsupported_sample_inputs_func(op.full_name)
        new_op.ref = unsupported_reference(op.full_name)
        new_op.supports_njt = False

    return new_op


njt_op_db = [translate_opinfo(op) for op in op_db]<|MERGE_RESOLUTION|>--- conflicted
+++ resolved
@@ -340,8 +340,6 @@
             )
 
 
-<<<<<<< HEAD
-=======
 def sample_inputs_bmm(op_info, device, dtype, requires_grad, op_kwargs=None, **kwargs):
     for njt_3d in _sample_njts(
         device=device, dtype=dtype, requires_grad=requires_grad, dims=[3]
@@ -409,7 +407,6 @@
         # (B, j1, D, E) x (B, j1, E, F) => (B, j1, D, F)
 
 
->>>>>>> 20af56d4
 def sample_inputs_masked_select(
     op_info, device, dtype, requires_grad, op_kwargs=None, **kwargs
 ):
@@ -560,10 +557,7 @@
     **{f"polygamma.polygamma_n_{n}": sample_inputs_polygamma_n(n=n) for n in range(5)},
     "special.polygamma.special_polygamma_n_0": sample_inputs_special_polygamma_n(n=0),
     "to": sample_inputs_to,
-<<<<<<< HEAD
-=======
     "matmul": sample_inputs_matmul,
->>>>>>> 20af56d4
     "masked_select": sample_inputs_masked_select,
 }
 
