--- conflicted
+++ resolved
@@ -144,7 +144,7 @@
         implied = implied_by_fn()
         enabled = enabled or implied
         if include_in_repro and (env_var is not None) and (enabled != default) and not implied:
-            TestEnvironment.repro_env_vars[name] = env_var_val
+            TestEnvironment.repro_env_vars[env_var] = env_var_val
 
         # export flag globally for convenience
         assert name not in globals(), f"duplicate definition of flag '{name}'"
@@ -203,7 +203,7 @@
 
 def maybe_load_json(filename):
     if os.path.isfile(filename):
-        with open(filename, 'r') as fp:
+        with open(filename) as fp:
             return json.load(fp)
     log.warning("Attempted to load json file '%s' but it does not exist.", filename)
     return {}
@@ -355,12 +355,12 @@
             def instantiated_test(self, param_kwargs=param_kwargs):
                 test(self, **param_kwargs)
 
-            assert not hasattr(generic_cls, name), "Redefinition of test {0}".format(name)
+            assert not hasattr(generic_cls, name), f"Redefinition of test {name}"
             setattr(generic_cls, name, instantiated_test)
 
         for (test, test_suffix, param_kwargs, decorator_fn) in class_attr.parametrize_fn(
                 class_attr, generic_cls=generic_cls, device_cls=None):
-            full_name = '{}_{}'.format(test.__name__, test_suffix)
+            full_name = f'{test.__name__}_{test_suffix}'
 
             # Apply decorators based on full param kwargs.
             for decorator in decorator_fn(param_kwargs):
@@ -462,7 +462,7 @@
             return value.formatted_name
         else:
             # Include name and value separated by underscore.
-            return '{}_{}'.format(name, str(value).replace('.', '_'))
+            return f"{name}_{str(value).replace('.', '_')}"
 
     def _default_subtest_name(self, values):
         return '_'.join([self._formatted_str_repr(a, v) for a, v in zip(self.arg_names, values)])
@@ -686,12 +686,18 @@
     except subprocess.TimeoutExpired:
         # send SIGINT to give pytest a chance to make xml
         p.send_signal(signal.SIGINT)
-        exit_status = p.wait(timeout=5)
+        exit_status = None
+        try:
+            exit_status = p.wait(timeout=5)
+        # try to handle the case where p.wait(timeout=5) times out as well as
+        # otherwise the wait() call in the finally block can potentially hang
+        except subprocess.TimeoutExpired:
+            pass
         if exit_status is not None:
             return exit_status
         else:
             p.kill()
-            raise
+        raise
     except:  # noqa: B001,E722, copied from python core library
         p.kill()
         raise
@@ -830,7 +836,7 @@
     # import test files.
     if SLOW_TESTS_FILE:
         if os.path.exists(SLOW_TESTS_FILE):
-            with open(SLOW_TESTS_FILE, 'r') as fp:
+            with open(SLOW_TESTS_FILE) as fp:
                 global slow_tests_dict
                 slow_tests_dict = json.load(fp)
                 # use env vars so pytest-xdist subprocesses can still access them
@@ -839,7 +845,7 @@
             warnings.warn(f'slow test file provided but not found: {SLOW_TESTS_FILE}')
     if DISABLED_TESTS_FILE:
         if os.path.exists(DISABLED_TESTS_FILE):
-            with open(DISABLED_TESTS_FILE, 'r') as fp:
+            with open(DISABLED_TESTS_FILE) as fp:
                 global disabled_tests_dict
                 disabled_tests_dict = json.load(fp)
                 os.environ['DISABLED_TESTS_FILE'] = DISABLED_TESTS_FILE
@@ -905,7 +911,7 @@
         test_batches = chunk_list(get_test_names(test_cases), RUN_PARALLEL)
         processes = []
         for i in range(RUN_PARALLEL):
-            command = [sys.executable] + argv + ['--log-suffix=-shard-{}'.format(i + 1)] + test_batches[i]
+            command = [sys.executable] + argv + [f'--log-suffix=-shard-{i + 1}'] + test_batches[i]
             processes.append(subprocess.Popen(command, universal_newlines=True))
         failed = False
         for p in processes:
@@ -1063,6 +1069,8 @@
 
 TEST_OPT_EINSUM = _check_module_exists('opt_einsum')
 
+TEST_Z3 = _check_module_exists('z3')
+
 BUILD_WITH_CAFFE2 = torch.onnx._CAFFE2_ATEN_FALLBACK
 
 # Python 2.7 doesn't have spawn
@@ -1294,7 +1302,7 @@
                 rocm_version = rocm_version.split("-")[0]    # ignore git sha
                 rocm_version_tuple = tuple(int(x) for x in rocm_version.split("."))
                 if rocm_version_tuple is None or version is None or rocm_version_tuple < tuple(version):
-                    reason = "ROCm {0} is available but {1} required".format(rocm_version_tuple, version)
+                    reason = f"ROCm {rocm_version_tuple} is available but {version} required"
                     raise unittest.SkipTest(reason)
             return fn(self, *args, **kwargs)
         return wrap_fn
@@ -1315,10 +1323,11 @@
 def setLinalgBackendsToDefaultFinally(fn):
     @wraps(fn)
     def _fn(*args, **kwargs):
+        _preferred_backend = torch.backends.cuda.preferred_linalg_library()
         try:
             fn(*args, **kwargs)
         finally:
-            torch.backends.cuda.preferred_linalg_library('default')
+            torch.backends.cuda.preferred_linalg_library(_preferred_backend)
     return _fn
 
 
@@ -1672,7 +1681,7 @@
     return True
 
 
-class CudaNonDefaultStream():
+class CudaNonDefaultStream:
     def __enter__(self):
         # Before starting CUDA test save currently active streams on all
         # CUDA devices and set new non default streams to all CUDA devices
@@ -1698,7 +1707,7 @@
                                      device_type=self.beforeStreams[d].device_type)
         torch._C._cuda_setDevice(beforeDevice)
 
-class CudaMemoryLeakCheck():
+class CudaMemoryLeakCheck:
     def __init__(self, testcase, name=None):
         self.name = testcase.id() if name is None else name
         self.testcase = testcase
@@ -1848,11 +1857,7 @@
         # NB: Hacking the exception args is the cleanest way I've found to append
         # failure reproduction info without poisoning the stack trace.
         if len(e.args) >= 1:
-<<<<<<< HEAD
-            e.args = (e.args[0] + f"\n{repro_str}",) + e.args[1:]
-=======
             e.args = (f"{e.args[0]}\n{repro_str}", *e.args[1:])
->>>>>>> c379d628
         raise
 
 #  "min_satisfying_examples" setting has been deprecated in hypothesis
@@ -2108,7 +2113,7 @@
     def _process_inputs(self, actual, expected, *, id, allow_subclasses):
         self._check_inputs_isinstance(actual, expected, cls=(torch.Tensor, np.ndarray))
 
-        actual, expected = [self._to_tensor(input) for input in (actual, expected)]
+        actual, expected = (self._to_tensor(input) for input in (actual, expected))
         for tensor in (actual, expected):
             self._check_supported(tensor, id=id)
         return actual, expected
@@ -2205,7 +2210,7 @@
         torch.set_warn_always(old_val)
 
 
-class NoTest():
+class NoTest:
     # causes pytest to not recognize this class as a test
     __test__ = False
 
@@ -2315,6 +2320,19 @@
 
     def assertExpectedInline(self, actual, expect, skip=0):
         return super().assertExpectedInline(actual if isinstance(actual, str) else str(actual), expect, skip + 1)
+
+    # Munges exceptions that internally contain stack traces, using munge_exc
+    def assertExpectedInlineMunged(
+        self, exc_type, callable, expect, *, suppress_suffix=True
+    ):
+        try:
+            callable()
+        except exc_type as e:
+            self.assertExpectedInline(
+                munge_exc(e, suppress_suffix=suppress_suffix, skip=1), expect, skip=1
+            )
+            return
+        self.fail(msg="Did not raise when expected to")
 
     def assertLogs(self, logger=None, level=None):
         if logger is None:
@@ -3249,8 +3267,10 @@
         )
 
         if error_metas:
+            # See [ErrorMeta Cycles]
+            error_metas = [error_metas]
             # TODO: compose all metas into one AssertionError
-            raise error_metas[0].to_error(
+            raise error_metas.pop()[0].to_error(
                 # This emulates unittest.TestCase's behavior if a custom message passed and
                 # TestCase.longMessage (https://docs.python.org/3/library/unittest.html#unittest.TestCase.longMessage)
                 # is True (default)
@@ -3412,12 +3432,12 @@
         subname_output = ""
         if subname:
             expected_file += "-" + subname
-            subname_output = " ({})".format(subname)
+            subname_output = f" ({subname})"
         expected_file += ".expect"
         expected = None
 
         def accept_output(update_type):
-            print("Accepting {} for {}{}:\n\n{}".format(update_type, munged_id, subname_output, s))
+            print(f"Accepting {update_type} for {munged_id}{subname_output}:\n\n{s}")
             with open(expected_file, 'w') as f:
                 # Adjust for producer_version, leave s unmodified
                 s_tag = re.sub(r'(producer_version): "[0-9.]*"',
@@ -3427,7 +3447,7 @@
         try:
             with open(expected_file) as f:
                 expected = f.read()
-        except IOError as e:
+        except OSError as e:
             if e.errno != errno.ENOENT:
                 raise
             elif expecttest.ACCEPT:
@@ -3446,7 +3466,7 @@
         # Adjust for producer_version
         expected = expected.replace(
             'producer_version: "CURRENT_VERSION"',
-            'producer_version: "{}"'.format(torch.onnx.producer_version)
+            f'producer_version: "{torch.onnx.producer_version}"'
         )
         if expecttest.ACCEPT:
             if expected != s:
@@ -3604,7 +3624,7 @@
             f.write(data)
         return path
     except error.URLError as e:
-        msg = "could not download test file '{}'".format(url)
+        msg = f"could not download test file '{url}'"
         warnings.warn(msg, RuntimeWarning)
         raise unittest.SkipTest(msg) from e
 
@@ -4363,7 +4383,7 @@
     return wrap_fn
 
 
-@functools.lru_cache()
+@functools.lru_cache
 def get_cycles_per_ms() -> float:
     """Measure and return approximate number of cycles per millisecond for torch.cuda._sleep
     """
@@ -4617,4 +4637,35 @@
 
 @make_lazy_class
 class LazyVal:
-    pass+    pass
+
+
+def munge_exc(e, *, suppress_suffix=True, suppress_prefix=True, file=None, skip=0):
+    if file is None:
+        file = inspect.stack()[1 + skip].filename  # skip one frame
+
+    s = str(e)
+
+    # Remove everything that looks like stack frames in NOT this file
+    def repl_frame(m):
+        if m.group(1) != file:
+            return ""
+        # Don't accept top-level, even for this script, these will wobble
+        # depending on how the testing script was invoked
+        if m.group(2) == "<module>":
+            return ""
+
+        return m.group(0)
+
+    s = re.sub(r'  File "([^"]+)", line \d+, in (.+)\n    .+\n( +[~^]+ *\n)?', repl_frame, s)
+    s = re.sub(r"line \d+", "line N", s)
+    s = re.sub(file, os.path.basename(file), s)
+    s = re.sub(os.path.join(os.path.dirname(torch.__file__), ""), "", s)
+    s = re.sub(r"\\", "/", s)  # for Windows
+    if suppress_suffix:
+        s = re.sub(r"\n*Set TORCH_LOGS.+", "", s, flags=re.DOTALL)
+        s = re.sub(r"\n*You can suppress this exception.+", "", s, flags=re.DOTALL)
+    if suppress_prefix:
+        s = re.sub(r"Cannot export model.+\n\n", "", s)
+    s = re.sub(r" +$", "", s, flags=re.M)
+    return s