# mypy: allow-untyped-defs
# ruff: noqa: F401
# This base template ("datapipe.pyi.in") is generated from mypy stubgen with minimal editing for code injection
# The output file will be "datapipe.pyi". This is executed as part of torch/CMakeLists.txt
# Note that, for mypy, .pyi file takes precedent over .py file, such that we must define the interface for other
# classes/objects here, even though we are not injecting extra code into them at the moment.

from typing import (
    Any,
    Callable,
    Dict,
<<<<<<< HEAD
    Iterable,
=======
    Generic,
>>>>>>> c5a857c9
    Iterator,
    List,
    Literal,
    Optional,
    TypeVar,
    Union,
)

from torch.utils.data import Dataset, default_collate, IterableDataset
from torch.utils.data.datapipes._hook_iterator import _SnapshotState
from torch.utils.data.datapipes._typing import _DataPipeMeta, _IterDataPipeMeta


T_co = TypeVar("T_co", covariant=True)
T = TypeVar("T")
UNTRACABLE_DATAFRAME_PIPES: Any

class MapDataPipe(Dataset[T_co], metaclass=_DataPipeMeta):
    functions: Dict[str, Callable] = ...
    reduce_ex_hook: Optional[Callable] = ...
    getstate_hook: Optional[Callable] = ...
    str_hook: Optional[Callable] = ...
    repr_hook: Optional[Callable] = ...
    def __getattr__(self, attribute_name: Any): ...
    @classmethod
    def register_function(cls, function_name: Any, function: Any) -> None: ...
    @classmethod
    def register_datapipe_as_function(
        cls,
        function_name: Any,
        cls_to_register: Any,
    ): ...
    def __getstate__(self): ...
    def __reduce_ex__(self, *args: Any, **kwargs: Any): ...
    @classmethod
    def set_getstate_hook(cls, hook_fn: Any) -> None: ...
    @classmethod
    def set_reduce_ex_hook(cls, hook_fn: Any) -> None: ...
    ${MapDataPipeMethods}

class IterDataPipe(IterableDataset[T_co], metaclass=_IterDataPipeMeta):
    functions: Dict[str, Callable] = ...
    reduce_ex_hook: Optional[Callable] = ...
    getstate_hook: Optional[Callable] = ...
    str_hook: Optional[Callable] = ...
    repr_hook: Optional[Callable] = ...
    _number_of_samples_yielded: int = ...
    _snapshot_state: _SnapshotState = _SnapshotState.Iterating
    _fast_forward_iterator: Optional[Iterator] = ...
    def __getattr__(self, attribute_name: Any): ...
    @classmethod
    def register_function(cls, function_name: Any, function: Any) -> None: ...
    @classmethod
    def register_datapipe_as_function(
        cls,
        function_name: Any,
        cls_to_register: Any,
        enable_df_api_tracing: bool = ...,
    ): ...
    def __getstate__(self): ...
    def __reduce_ex__(self, *args: Any, **kwargs: Any): ...
    @classmethod
    def set_getstate_hook(cls, hook_fn: Any) -> None: ...
    @classmethod
    def set_reduce_ex_hook(cls, hook_fn: Any) -> None: ...
    ${IterDataPipeMethods}

class DFIterDataPipe(IterDataPipe):
    def _is_dfpipe(self): ...
    def __iter__(self): ...

class _DataPipeSerializationWrapper:
    def __init__(self, datapipe) -> None: ...
    def __getstate__(self): ...
    def __setstate__(self, state): ...
    def __len__(self) -> int: ...

class _IterDataPipeSerializationWrapper(_DataPipeSerializationWrapper, IterDataPipe):
    def __iter__(self): ...

class _MapDataPipeSerializationWrapper(_DataPipeSerializationWrapper, MapDataPipe):
    def __getitem__(self, idx): ...

class DataChunk(List[T]):
    items: List[T]
    def __init__(self, items: Iterable[T]) -> None: ...
    def as_str(self, indent: str = "") -> str: ...
    def __iter__(self) -> Iterator[T]: ...
    def raw_iterator(self) -> Iterator[T]: ...<|MERGE_RESOLUTION|>--- conflicted
+++ resolved
@@ -9,11 +9,7 @@
     Any,
     Callable,
     Dict,
-<<<<<<< HEAD
     Iterable,
-=======
-    Generic,
->>>>>>> c5a857c9
     Iterator,
     List,
     Literal,
