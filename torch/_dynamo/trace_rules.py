import _collections_abc
import _weakrefset
import abc
import builtins
import collections
import contextlib
import copy
import copyreg
import dataclasses
import enum
import functools
import importlib
import inspect
import itertools
import linecache
import logging
import multiprocessing
import operator
import os
import posixpath
import random
import re
import selectors
import signal
import sys
import tempfile
import threading
import tokenize
import traceback
import types
import typing
import unittest
import weakref
from collections import defaultdict
from typing import Any, Callable, cast, Dict, List, Optional, Set, Union

np: Optional[types.ModuleType] = None
try:
    import numpy as np
except ModuleNotFoundError:
    pass

import torch
import torch._inductor.test_operators
import torch.distributed
import torch.utils._content_store
from ..utils import _config_module
from .resume_execution import TORCH_DYNAMO_RESUME_IN_PREFIX
from .utils import getfile, hashable, NP_SUPPORTED_MODULES, unwrap_if_wrapper

from .variables import (
    BuiltinVariable,
    FunctorchHigherOrderVariable,
    NestedUserFunctionVariable,
    SkipFunctionVariable,
    TorchInGraphFunctionVariable,
    UserFunctionVariable,
    UserMethodVariable,
)

from .variables.base import VariableTracker


"""
Map of function objects to their tracing rules (Dynamo variables).
* TorchInGraphFunctionVariable: The functions should be put into the FX graph or can be constant folded. E.g.,
  - torch.add: should be put into the FX graph.
  - torch.is_floating_point: constant folded.
* SkipFunctionVariable: The objects should be skipped from tracing.
* UserFunctionVariable: The functions should be inlined.

For developers: If you add/remove a torch level API, it may trigger failures from
test/dynamo/test_trace_rules.py:test_torch_name_rule_map_updated. To fix the failures:
If you are adding a new torch level API or Dynamo implementation:
* Add the name with the corresponding tracing rule to this map
  if you are adding a new in graph function or Dynamo implementation for an existing function.
* Remove the object name from test/dynamo/test_trace_rules.ignored_c_binding_in_graph_function_names if it's there.

If you are removing an existing torch level API:
* Remove the entry represented the API from this map or test/dynamo/test_trace_rules.ignored_c_binding_in_graph_function_names
  depends on where it is.


"""
manual_torch_name_rule_map = {
    "torch.onnx.is_in_onnx_export": TorchInGraphFunctionVariable,
    "torch.onnx.operators.shape_as_tensor": TorchInGraphFunctionVariable,
    "torch.overrides.is_tensor_like": TorchInGraphFunctionVariable,
    "torch.jit.is_scripting": TorchInGraphFunctionVariable,
    "torch.jit.is_tracing": TorchInGraphFunctionVariable,
    "torch.jit.annotate": TorchInGraphFunctionVariable,
    "torch.distributed.is_available": TorchInGraphFunctionVariable,
    "torch.distributed.is_initialized": TorchInGraphFunctionVariable,
    "torch.distributed.get_rank": TorchInGraphFunctionVariable,
    "torch.distributed.get_world_size": TorchInGraphFunctionVariable,
    "torch.distributed._tensor.api.DTensor#from_local": TorchInGraphFunctionVariable,
    "torch.distributed.distributed_c10d._get_group_size_by_name": TorchInGraphFunctionVariable,
    "torch.distributed.distributed_c10d._resolve_group_name_by_ranks_and_tag": TorchInGraphFunctionVariable,
    "torch.distributed.distributed_c10d._get_group_tag": TorchInGraphFunctionVariable,
    "torch.distributed.distributed_c10d.get_process_group_ranks": TorchInGraphFunctionVariable,
    "torch._utils.is_compiling": TorchInGraphFunctionVariable,
    "torch.overrides.get_default_nowrap_functions": TorchInGraphFunctionVariable,
    "torch.fx._symbolic_trace.is_fx_tracing": TorchInGraphFunctionVariable,
    "torch._dynamo.external_utils.is_compiling": TorchInGraphFunctionVariable,
    "torch.compiler.is_compiling": TorchInGraphFunctionVariable,
    "torch.compiler.is_dynamo_compiling": TorchInGraphFunctionVariable,
    "torch.autograd._profiler_enabled": SkipFunctionVariable,
    "torch._C._to_dlpack": SkipFunctionVariable,
    "torch.to_dlpack": SkipFunctionVariable,
    # We graph break on RNG state setters or getters like
    # `torch.get_rng_state` or `torch.set_rng_state`. These functions
    # are not aten operations and therefore they are completely ignored
    # by the AOT dispatcher. As a result, the AOT graph does not have
    # these setter or getter functions, producing an incorrect graph
    # when it comes to rng states.
    "torch.default_generator#get_state": SkipFunctionVariable,
    "torch._C.Generator#get_state": SkipFunctionVariable,
    "torch.get_rng_state": SkipFunctionVariable,
    "torch.cuda.get_rng_state": SkipFunctionVariable,
    "torch.default_generator#set_state": SkipFunctionVariable,
    "torch._C.Generator#set_state": SkipFunctionVariable,
    "torch.set_rng_state": SkipFunctionVariable,
    "torch.cuda.set_rng_state": SkipFunctionVariable,
    # https://github.com/pytorch/pytorch/issues/107187
    "torch.manual_seed": SkipFunctionVariable,
    # https://github.com/pytorch/pytorch/issues/93501
    "torch.nn.utils.rnn.pack_padded_sequence": SkipFunctionVariable,
    "torch.nn.Parameter": TorchInGraphFunctionVariable,
    "torch._nested_tensor_from_mask": SkipFunctionVariable,
    "torch._nested_from_padded": SkipFunctionVariable,
    # symbol operators implemented in Python
    "torch.sym_not": TorchInGraphFunctionVariable,
    "torch.sym_float": TorchInGraphFunctionVariable,
    "torch.sym_int": TorchInGraphFunctionVariable,
    "torch.sym_max": TorchInGraphFunctionVariable,
    "torch.sym_min": TorchInGraphFunctionVariable,
    "torch.sym_sqrt": TorchInGraphFunctionVariable,
    "torch.sym_ite": TorchInGraphFunctionVariable,
    "torch.Tensor#_make_wrapper_subclass": SkipFunctionVariable,
    "torch.Tensor#__init__": SkipFunctionVariable,
    "torch.cuda.set_device": SkipFunctionVariable,
    "torch.cuda.current_device": SkipFunctionVariable,
    "torch._C.autocast_decrement_nesting": SkipFunctionVariable,
    "torch._C.autocast_increment_nesting": SkipFunctionVariable,
    "torch.autograd.grad": SkipFunctionVariable,
    "torch._C.clear_autocast_cache": SkipFunctionVariable,
    "torch.distributions.constraints.is_dependent": SkipFunctionVariable,
    "torch.jit.isinstance": SkipFunctionVariable,
    "torch._C.set_anomaly_enabled": SkipFunctionVariable,
    "torch._C.set_autocast_cache_enabled": SkipFunctionVariable,
    "torch._C.set_autocast_cpu_dtype": SkipFunctionVariable,
    "torch._C.set_autocast_cpu_enabled": SkipFunctionVariable,
    "torch._C.set_autocast_enabled": SkipFunctionVariable,
    "torch._C.set_autocast_gpu_dtype": SkipFunctionVariable,
    "torch._C.set_autocast_ipu_dtype": SkipFunctionVariable,
    "torch._C.set_autocast_ipu_enabled": SkipFunctionVariable,
    "torch._C.set_autocast_xla_dtype": SkipFunctionVariable,
    "torch._C.set_autocast_xla_enabled": SkipFunctionVariable,
    "torch.resize_as_": SkipFunctionVariable,
    "torch.resize_as_sparse_": SkipFunctionVariable,
    "torch.get_default_device": TorchInGraphFunctionVariable,
    # functorch/vmap
    "torch._functorch.vmap._check_int_or_none": UserFunctionVariable,
    "torch._functorch.vmap._check_out_dims_is_int_or_int_pytree": UserFunctionVariable,
    "torch._functorch.vmap._check_randomness_arg": UserFunctionVariable,
    "torch._functorch.vmap._chunked_vmap": UserFunctionVariable,
    "torch._functorch.vmap._concat_chunked_outputs": UserFunctionVariable,
    "torch._functorch.vmap._create_batched_inputs": UserFunctionVariable,
    "torch._functorch.vmap._flat_vmap": UserFunctionVariable,
    "torch._functorch.vmap._flatten_chunks_output": UserFunctionVariable,
    "torch._functorch.vmap._get_chunked_inputs": UserFunctionVariable,
    "torch._functorch.vmap._get_name": UserFunctionVariable,
    "torch._functorch.vmap._maybe_remove_batch_dim": UserFunctionVariable,
    "torch._functorch.vmap._num_outputs": UserFunctionVariable,
    "torch._functorch.vmap._process_batched_inputs": UserFunctionVariable,
    "torch._functorch.vmap._unwrap_batched": UserFunctionVariable,
    "torch._functorch.vmap._validate_and_get_batch_size": UserFunctionVariable,
    "torch._functorch.vmap.doesnt_support_saved_tensors_hooks": UserFunctionVariable,
    "torch._functorch.vmap.get_chunk_sizes": UserFunctionVariable,
    # lazy_load_decompositions uses a lock that is not supported yet in dynamo
    # "torch._functorch.vmap.lazy_load_decompositions": UserFunctionVariable,
    "torch._functorch.vmap.restore_vmap": UserFunctionVariable,
    "torch._functorch.apis.vmap": UserFunctionVariable,
    "torch._functorch.vmap.unwrap_batched": UserFunctionVariable,
    "torch._functorch.vmap.vmap_impl": FunctorchHigherOrderVariable,
    "torch._functorch.vmap.wrap_batched": UserFunctionVariable,
    # functorch/grad
    "torch._functorch.eager_transforms.grad_impl": FunctorchHigherOrderVariable,
    "torch._functorch.apis.grad_and_value": UserFunctionVariable,
    "torch._functorch.eager_transforms._as_tuple": UserFunctionVariable,
    "torch._functorch.eager_transforms._check_unique_non_empty": UserFunctionVariable,
    "torch._functorch.eager_transforms._create_differentiable": UserFunctionVariable,
    "torch._functorch.eager_transforms._slice_argnums": UserFunctionVariable,
    "torch._functorch.eager_transforms._undo_create_differentiable": UserFunctionVariable,
    "torch._functorch.eager_transforms._validate_and_wrap_argnum": UserFunctionVariable,
    "torch._functorch.eager_transforms._validate_and_wrap_argnums": UserFunctionVariable,
    "torch._functorch.eager_transforms._wrap_all_tensors": UserFunctionVariable,
    "torch._functorch.eager_transforms._wrap_tensor_for_grad": UserFunctionVariable,
    # functorch/jacrev
<<<<<<< HEAD
    "torch._functorch.eager_transforms.jacrev": UserFunctionVariable,
=======
    "torch._functorch.eager_transforms.jacrev": FunctorchHigherOrderVariable,
>>>>>>> 22ba180e
    "torch._functorch.eager_transforms.error_if_complex": UserFunctionVariable,
    "torch._functorch.eager_transforms._chunked_standard_basis_for_": UserFunctionVariable,
    "torch._functorch.eager_transforms._safe_zero_index": UserFunctionVariable,
    # functorch/vjp
<<<<<<< HEAD
    "torch._functorch.eager_transforms.vjp": UserFunctionVariable,
    "torch._functorch.eager_transforms._vjp_with_argnums": UserFunctionVariable,
    "torch._functorch.eager_transforms.assert_non_empty_tensor_output": UserFunctionVariable,
=======
    "torch._functorch.eager_transforms.vjp": FunctorchHigherOrderVariable,
    "torch._functorch.eager_transforms._vjp_with_argnums": UserFunctionVariable,
    "torch._functorch.eager_transforms.assert_non_empty_tensor_output": UserFunctionVariable,
    # functorch/jvp
    "torch._functorch.eager_transforms._jvp_with_argnums": UserFunctionVariable,
    "torch._functorch.eager_transforms.jvp": FunctorchHigherOrderVariable,
    "torch._functorch.eager_transforms._replace_args": UserFunctionVariable,
    "torch._functorch.eager_transforms.safe_unpack_dual": UserFunctionVariable,
    "torch._functorch.eager_transforms.assert_non_empty_list_of_tensors": UserFunctionVariable,
    "torch._functorch.eager_transforms.assert_output_is_tensor_or_tensors": UserFunctionVariable,
    "torch.autograd.forward_ad.enter_dual_level": UserFunctionVariable,
    "torch.autograd.forward_ad.exit_dual_level": UserFunctionVariable,
    "torch.autograd.forward_ad.make_dual": UserFunctionVariable,
    "torch.autograd.forward_ad.unpack_dual": UserFunctionVariable,
    # functorch/jacfwd
    "torch._functorch.eager_transforms.jacfwd": FunctorchHigherOrderVariable,
    "torch._functorch.eager_transforms._construct_standard_basis_for": UserFunctionVariable,
    "torch._functorch.eager_transforms.safe_unflatten": UserFunctionVariable,
    # functorch/hessian
    "torch._functorch.eager_transforms.hessian": FunctorchHigherOrderVariable,
    # functorch/deprecated
    "torch._functorch.deprecated.jvp": UserFunctionVariable,
    "torch._functorch.deprecated.hessian": UserFunctionVariable,
    "torch._functorch.deprecated.jacfwd": UserFunctionVariable,
    "torch._functorch.deprecated.jacrev": UserFunctionVariable,
    "torch._functorch.deprecated.grad": UserFunctionVariable,
    "torch._functorch.deprecated.grad_and_value": UserFunctionVariable,
    "torch._functorch.deprecated.vjp": UserFunctionVariable,
    #
>>>>>>> 22ba180e
    "torch._constrain_as_size": UserFunctionVariable,
    "torch._constrain_as_value": UserFunctionVariable,
    "torch._tensor._convert": UserFunctionVariable,
    "torch.jit._unwrap_optional": UserFunctionVariable,
    "torch.backends.mha.get_fastpath_enabled": UserFunctionVariable,
    "torch._C._functorch._add_batch_dim": TorchInGraphFunctionVariable,
    "torch._C._functorch._remove_batch_dim": TorchInGraphFunctionVariable,
    "torch._C._functorch._wrap_for_grad": TorchInGraphFunctionVariable,
    "torch._C._functorch._unwrap_for_grad": TorchInGraphFunctionVariable,
<<<<<<< HEAD
=======
    "torch._C._functorch.maybe_current_level": TorchInGraphFunctionVariable,
>>>>>>> 22ba180e
    "torch._C._functorch.is_batchedtensor": TorchInGraphFunctionVariable,
    "torch._dynamo.mark_static": UserFunctionVariable,
    "torch.fx.experimental.symbolic_shapes.guard_size_oblivious": TorchInGraphFunctionVariable,
    "torch.cuda._get_device_properties": TorchInGraphFunctionVariable,
    "torch.utils.hooks.BackwardHook": TorchInGraphFunctionVariable,
    "torch.sparse_bsc_tensor": SkipFunctionVariable,
    "torch.sparse_bsr_tensor": SkipFunctionVariable,
    "torch.sparse_csc_tensor": SkipFunctionVariable,
    "torch.sparse_csr_tensor": SkipFunctionVariable,
    "torch.sparse_compressed_tensor": SkipFunctionVariable,
<<<<<<< HEAD
=======
    "torch._C._autograd._unsafe_set_version_counter": TorchInGraphFunctionVariable,
    # avoid skipping user defined modules in distributed unit tests
    "torch/testing/_internal/common_fsdp.py#forward": UserFunctionVariable,
    f"torch/testing/_internal/common_fsdp.py#{TORCH_DYNAMO_RESUME_IN_PREFIX}": UserFunctionVariable,
    "torch/testing/_internal/distributed/_tensor/common_dtensor.py#forward": UserFunctionVariable,
    f"torch/testing/_internal/distributed/_tensor/common_dtensor.py#{TORCH_DYNAMO_RESUME_IN_PREFIX}": UserFunctionVariable,
    "torch/testing/_internal/common_distributed.py#forward": UserFunctionVariable,
    f"torch/testing/_internal/common_distributed.py#{TORCH_DYNAMO_RESUME_IN_PREFIX}": UserFunctionVariable,
>>>>>>> 22ba180e
}


# In graph functions (including constant folding) that are C bindings
torch_c_binding_in_graph_functions = dict.fromkeys(
    [
        "math.acos",
        "math.acosh",
        "math.asin",
        "math.asinh",
        "math.atan",
        "math.atan2",
        "math.atanh",
        "math.ceil",
        "math.comb",
        "math.copysign",
        "math.cos",
        "math.cosh",
        "math.degrees",
        "math.dist",
        "math.erf",
        "math.erfc",
        "math.exp",
        "math.expm1",
        "math.fabs",
        "math.factorial",
        "math.floor",
        "math.fmod",
        "math.frexp",
        "math.fsum",
        "math.gamma",
        "math.gcd",
        "math.hypot",
        "math.isclose",
        "math.isfinite",
        "math.isinf",
        "math.isnan",
        "math.isqrt",
        "math.ldexp",
        "math.lgamma",
        "math.log",
        "math.log10",
        "math.log1p",
        "math.log2",
        "math.modf",
        "math.nextafter",
        "math.perm",
        "math.pow",
        "math.prod",
        "math.radians",
        "math.remainder",
        "math.sin",
        "math.sinh",
        "math.tan",
        "math.tanh",
        "math.trunc",
        "math.ulp",
        "torch._adaptive_avg_pool2d",
        "torch._adaptive_avg_pool3d",
        "torch._add_batch_dim",
        "torch._add_relu_",
        "torch._add_relu",
        "torch._addmm_activation",
        "torch._aminmax",
        "torch._amp_foreach_non_finite_check_and_unscale_",
        "torch._amp_update_scale_",
        "torch._assert_async",
        "torch._assert_tensor_metadata",
        "torch._batch_norm_impl_index",
        "torch._C._activate_gpu_trace",
        "torch._C._add_cached_tensor",
        "torch._C._add_docstr",
        "torch._C._are_functorch_transforms_active",
        "torch._C._autograd_init",
        "torch._C._awaitable_nowait",
        "torch._C._awaitable_wait",
        "torch._C._awaitable",
        "torch._C._backport_for_mobile_from_buffer_to_buffer",
        "torch._C._backport_for_mobile_from_buffer",
        "torch._C._backport_for_mobile_to_buffer",
        "torch._C._backport_for_mobile",
        "torch._C._broadcast_coalesced",
        "torch._C._broadcast_out",
        "torch._C._broadcast",
        "torch._C._c10d_init",
        "torch._C._calculate_package_version_based_on_upgraders",
        "torch._C._can_use_flash_attention",
        "torch._C._can_use_mem_efficient_attention",
        "torch._C._check_onnx_proto",
        "torch._C._check_sparse_tensor_invariants",
        "torch._C._collect_all",
        "torch._C._commit_update",
        "torch._C._compile_graph_to_code_table",
        "torch._C._construct_CUDA_Tensor_From_Storage_And_Metadata",
        "torch._C._construct_storage_from_data_pointer",
        "torch._C._conv_determine_backend_memory_format",
        "torch._C._cpu._is_cpu_support_vnni",
        "torch._C._crash_if_aten_asan",
        "torch._C._crash_if_csrc_asan",
        "torch._C._crash_if_csrc_ubsan",
        "torch._C._crash_if_debug_asserts_fail",
        "torch._C._crash_if_vptr_ubsan",
        "torch._C._create_function_from_graph",
        "torch._C._create_function_from_trace_with_dict",
        "torch._C._create_function_from_trace",
        "torch._C._create_graph_by_tracing",
        "torch._C._create_module_with_type",
        "torch._C._create_object_with_type",
        "torch._C._cuda_attach_out_of_memory_observer",
        "torch._C._cuda_beginAllocateCurrentStreamToPool",
        "torch._C._cuda_canDeviceAccessPeer",
        "torch._C._cuda_changeCurrentAllocator",
        "torch._C._cuda_checkPoolLiveAllocations",
        "torch._C._cuda_clearCublasWorkspaces",
        "torch._C._cuda_cudaCachingAllocator_raw_alloc",
        "torch._C._cuda_cudaCachingAllocator_raw_delete",
        "torch._C._cuda_cudaCachingAllocator_set_allocator_settings",
        "torch._C._cuda_cudaHostAllocator",
        "torch._C._cuda_customAllocator",
        "torch._C._cuda_emptyCache",
        "torch._C._cuda_endAllocateCurrentStreamToPool",
        "torch._C._cuda_exchangeDevice",
        "torch._C._cuda_get_conv_benchmark_empty_cache",
        "torch._C._cuda_get_cudnn_benchmark_limit",
        "torch._C._cuda_get_sync_debug_mode",
        "torch._C._cuda_getAllocator",
        "torch._C._cuda_getAllocatorBackend",
        "torch._C._cuda_getArchFlags",
        "torch._C._cuda_getCheckpointState",
        "torch._C._cuda_getCompiledVersion",
        "torch._C._cuda_getCurrentBlasHandle",
        "torch._C._cuda_getCurrentRawStream",
        "torch._C._cuda_getCurrentStream",
        "torch._C._cuda_getDefaultStream",
        "torch._C._cuda_getDevice",
        "torch._C._cuda_getDeviceCount",
        "torch._C._cuda_hasPrimaryContext",
        "torch._C._cuda_init",
        "torch._C._cuda_ipc_collect",
        "torch._C._cuda_isCurrentStreamCapturing",
        "torch._C._cuda_isHistoryEnabled",
        "torch._C._cuda_isInBadFork",
        "torch._C._cuda_jiterator_compile_and_launch_kernel",
        "torch._C._cuda_lock_mutex",
        "torch._C._cuda_maybeExchangeDevice",
        "torch._C._cuda_memorySnapshot",
        "torch._C._cuda_memoryStats",
        "torch._C._cuda_record_memory_history_legacy",
        "torch._C._cuda_record_memory_history",
        "torch._C._cuda_releasePool",
        "torch._C._cuda_resetAccumulatedMemoryStats",
        "torch._C._cuda_resetPeakMemoryStats",
        "torch._C._cuda_set_cudnn_benchmark_limit",
        "torch._C._cuda_set_sync_debug_mode",
        "torch._C._cuda_setCheckpointPoolState",
        "torch._C._cuda_setDevice",
        "torch._C._cuda_setMemoryFraction",
        "torch._C._cuda_setStream",
        "torch._C._cuda_sleep",
        "torch._C._cuda_synchronize",
        "torch._C._cuda_unlock_mutex",
        "torch._C._cudnn_set_conv_benchmark_empty_cache",
        "torch._C._cudnn.getCompileVersion",
        "torch._C._cudnn.getRuntimeVersion",
        "torch._C._cudnn.getVersionInt",
        "torch._C._current_autograd_node",
        "torch._C._current_graph_task_execution_order",
        "torch._C._current_graph_task_id",
        "torch._C._cxx_flags",
        "torch._C._debug_get_fusion_group_inlining",
        "torch._C._debug_only_are_vmap_fallback_warnings_enabled",
        "torch._C._debug_only_display_vmap_fallback_warnings",
        "torch._C._debug_set_autodiff_subgraph_inlining",
        "torch._C._debug_set_fusion_group_inlining",
        "torch._C._demangle",
        "torch._C._disabled_torch_dispatch_impl",
        "torch._C._disabled_torch_function_impl",
        "torch._C._dispatch_call_boxed",
        "torch._C._dispatch_check_all_invariants",
        "torch._C._dispatch_check_invariants",
        "torch._C._dispatch_dump_table",
        "torch._C._dispatch_dump",
        "torch._C._dispatch_find_dangling_impls",
        "torch._C._dispatch_find_schema_or_throw",
        "torch._C._dispatch_get_all_op_names",
        "torch._C._dispatch_get_backend_keyset_from_autograd",
        "torch._C._dispatch_get_registrations_for_dispatch_key",
        "torch._C._dispatch_has_backend_fallback",
        "torch._C._dispatch_has_computed_kernel_for_dispatch_key",
        "torch._C._dispatch_has_kernel_for_any_dispatch_key",
        "torch._C._dispatch_has_kernel_for_dispatch_key",
        "torch._C._dispatch_has_kernel",
        "torch._C._dispatch_is_alias_key",
        "torch._C._dispatch_is_included_in_alias",
        "torch._C._dispatch_is_main_interpreter",
        "torch._C._dispatch_isTensorSubclassLike",
        "torch._C._dispatch_key_for_device",
        "torch._C._dispatch_key_name",
        "torch._C._dispatch_key_parse",
        "torch._C._dispatch_key_set",
        "torch._C._dispatch_keys",
        "torch._C._dispatch_keyset_full_after",
        "torch._C._dispatch_keyset_full",
        "torch._C._dispatch_keyset_to_string",
        "torch._C._dispatch_library",
        "torch._C._dispatch_num_backends",
        "torch._C._dispatch_print_registrations_for_dispatch_key",
        "torch._C._dispatch_pystub",
        "torch._C._dispatch_set_report_error_callback",
        "torch._C._dispatch_tls_is_dispatch_key_excluded",
        "torch._C._dispatch_tls_is_dispatch_key_included",
        "torch._C._dispatch_tls_local_exclude_set",
        "torch._C._dispatch_tls_local_include_set",
        "torch._C._dispatch_tls_set_dispatch_key_excluded",
        "torch._C._dispatch_tls_set_dispatch_key_included",
        "torch._C._dist_autograd_init",
        "torch._C._dump_local_tls_set",
        "torch._C._dump_upgraders_map",
        "torch._C._enable_mobile_interface_call_export",
        "torch._C._enter_dual_level",
        "torch._C._error_if_any_worker_fails",
        "torch._C._exit_dual_level",
        "torch._C._export_operator_list",
        "torch._C._export_opnames",
        "torch._C._faulty_agent_init",
        "torch._C._fft.fft_fft",
        "torch._C._fft.fft_fft2",
        "torch._C._fft.fft_fftfreq",
        "torch._C._fft.fft_fftn",
        "torch._C._fft.fft_fftshift",
        "torch._C._fft.fft_hfft",
        "torch._C._fft.fft_hfft2",
        "torch._C._fft.fft_hfftn",
        "torch._C._fft.fft_ifft",
        "torch._C._fft.fft_ifft2",
        "torch._C._fft.fft_ifftn",
        "torch._C._fft.fft_ifftshift",
        "torch._C._fft.fft_ihfft",
        "torch._C._fft.fft_ihfft2",
        "torch._C._fft.fft_ihfftn",
        "torch._C._fft.fft_irfft",
        "torch._C._fft.fft_irfft2",
        "torch._C._fft.fft_irfftn",
        "torch._C._fft.fft_rfft",
        "torch._C._fft.fft_rfft2",
        "torch._C._fft.fft_rfftfreq",
        "torch._C._fft.fft_rfftn",
        "torch._C._free_And_Remove_DeleterFn",
        "torch._C._freeze_module",
        "torch._C._from_dlpack",
        "torch._C._functionality_to_backend_keys",
        "torch._C._functionalization_reapply_views_tls",
        "torch._C._fuse_to_static_module",
        "torch._C._gather_out",
        "torch._C._gather",
        "torch._C._generate_upgraders_graph",
        "torch._C._get_autograd_fallback_mode",
        "torch._C._get_backcompat_broadcast_warn",
        "torch._C._get_backcompat_keepdim_warn",
        "torch._C._get_caught_jit_exception_class_name",
        "torch._C._get_caught_jit_exception_original_msg",
        "torch._C._get_constant_bool_symnode",
        "torch._C._get_cpp_backtrace",
        "torch._C._get_cpu_capability",
        "torch._C._get_cublas_allow_bf16_reduced_precision_reduction",
        "torch._C._get_cublas_allow_fp16_reduced_precision_reduction",
        "torch._C._get_cublas_allow_tf32",
        "torch._C._get_cudnn_allow_tf32",
        "torch._C._get_cudnn_benchmark",
        "torch._C._get_cudnn_deterministic",
        "torch._C._get_cudnn_enabled",
        "torch._C._get_custom_class_python_wrapper",
        "torch._C._get_default_device",
        "torch._C._get_deterministic_algorithms_warn_only",
        "torch._C._get_deterministic_algorithms",
        "torch._C._get_deterministic_fill_uninitialized_memory",
        "torch._C._get_dispatch_mode",
        "torch._C._get_dispatch_stack_at",
        "torch._C._get_file_format",
        "torch._C._get_flash_sdp_enabled",
        "torch._C._get_float32_matmul_precision",
        "torch._C._get_function_stack_at",
        "torch._C._get_graph_executor_optimize",
        "torch._C._get_linalg_preferred_backend",
        "torch._C._get_math_sdp_enabled",
        "torch._C._get_max_operator_version",
        "torch._C._get_mem_efficient_sdp_enabled",
        "torch._C._get_mkldnn_enabled",
        "torch._C._get_cudnn_sdp_enabled",
        "torch._C._set_sdp_use_cudnn",
        "torch._C._get_mobile_model_contained_types_from_buffer",
        "torch._C._get_mobile_model_contained_types",
        "torch._C._get_model_bytecode_version_from_buffer",
        "torch._C._get_model_bytecode_version",
        "torch._C._get_model_extra_files_from_buffer",
        "torch._C._get_model_extra_files",
        "torch._C._get_model_ops_and_info_from_buffer",
        "torch._C._get_model_ops_and_info",
        "torch._C._get_module_info_from_flatbuffer",
        "torch._C._get_nnpack_enabled",
        "torch._C._get_obj_in_tls",
        "torch._C._get_operation_overload",
        "torch._C._get_operator_version_map",
        "torch._C._get_privateuse1_backend_name",
        "torch._C._get_qengine",
        "torch._C._get_schema",
        "torch._C._get_nested_int",
        "torch._C._get_tensor_metadata",
        "torch._C._get_tracing_state",
        "torch._C._get_upgrader_ranges",
        "torch._C._get_upgraders_entry_map",
        "torch._C._get_upgraders_map_size",
        "torch._C._get_value_trace",
        "torch._C._get_version_calculator_flag",
        "torch._C._get_warnAlways",
        "torch._C._graph_pool_handle",
        "torch._C._group_tensors_by_device_and_dtype",
        "torch._C._hack_do_not_use_clone_module_with_class",
        "torch._C._has_distributed",
        "torch._C._has_Standard_Deleter",
        "torch._C._has_storage",
        "torch._C._has_tensorexpr_cpp_tests",
        "torch._C._run_tensorexpr_cpp_tests",
        "torch._C._has_torch_function_unary",
        "torch._C._has_torch_function_variadic",
        "torch._C._has_torch_function",
        "torch._C._import_ir_module_from_package",
        "torch._C._increment_version",
        "torch._C._infer_size",
        "torch._C._init_names",
        "torch._C._initExtension",
        "torch._C._is_alias_of",
        "torch._C._is_any_autocast_enabled",
        "torch._C._is_cached_tensor",
        "torch._C._is_fwd_grad_enabled",
        "torch._C._is_key_in_tls",
        "torch._C._is_multithreading_enabled",
        "torch._C._is_torch_function_enabled",
        "torch._C._is_torch_function_mode_enabled",
        "torch._C._is_tracing",
        "torch._C._is_view_replay_enabled",
        "torch._C._is_xnnpack_enabled",
        "torch._C._itt.is_available",
        "torch._C._itt.mark",
        "torch._C._itt.rangePop",
        "torch._C._itt.rangePush",
        "torch._C._ivalue_debug_python_object",
        "torch._C._ivalue_tags_match",
        "torch._C._jit_assert_is_instance",
        "torch._C._jit_can_fuse_on_cpu_legacy",
        "torch._C._jit_can_fuse_on_cpu",
        "torch._C._jit_can_fuse_on_gpu",
        "torch._C._jit_cat_wo_conditionals",
        "torch._C._jit_check_alias_annotation",
        "torch._C._jit_clear_class_registry",
        "torch._C._jit_debug_fuser_num_cached_kernel_specs",
        "torch._C._jit_debug_module_iterators",
        "torch._C._jit_decay_packed_param_input_types",
        "torch._C._jit_decomposition_graph_for_node",
        "torch._C._jit_differentiate",
        "torch._C._jit_erase_non_input_shape_information",
        "torch._C._jit_flatten",
        "torch._C._jit_fuser_get_fused_kernel_code",
        "torch._C._jit_get_all_schemas",
        "torch._C._jit_get_custom_class_schemas",
        "torch._C._jit_get_emit_hooks",
        "torch._C._jit_get_inline_everything_mode",
        "torch._C._jit_get_logging_option",
        "torch._C._jit_get_num_profiled_runs",
        "torch._C._jit_get_operation",
        "torch._C._jit_get_schemas_for_operator",
        "torch._C._jit_get_te_cuda_pointwise_block_count",
        "torch._C._jit_get_te_cuda_pointwise_block_size",
        "torch._C._jit_get_te_cuda_pointwise_loop_levels",
        "torch._C._jit_get_te_generate_block_code",
        "torch._C._jit_get_te_must_use_llvm_cpu",
        "torch._C._jit_get_tracer_state_warn",
        "torch._C._jit_has_cpp_tests",
        "torch._C._jit_init",
        "torch._C._jit_interpret_graph",
        "torch._C._jit_is_onnx_log_enabled",
        "torch._C._jit_is_script_object",
        "torch._C._jit_llga_enabled",
        "torch._C._jit_nvfuser_can_be_enabled",
        "torch._C._jit_nvfuser_clear_comparison_callback",
        "torch._C._jit_nvfuser_enabled",
        "torch._C._jit_nvfuser_horizontal_mode",
        "torch._C._jit_nvfuser_set_comparison_callback",
        "torch._C._jit_nvfuser_single_node_mode",
        "torch._C._jit_object_is_non_holding",
        "torch._C._jit_onnx_convert_pattern_from_subblock",
        "torch._C._jit_onnx_create_full_scope_name",
        "torch._C._jit_onnx_list_model_parameters",
        "torch._C._jit_onnx_log",
        "torch._C._jit_opt_conditionals",
        "torch._C._jit_override_can_fuse_on_cpu_legacy",
        "torch._C._jit_override_can_fuse_on_cpu",
        "torch._C._jit_override_can_fuse_on_gpu",
        "torch._C._jit_pass_autocast",
        "torch._C._jit_pass_batch_mm",
        "torch._C._jit_pass_canonicalize_graph_fuser_ops",
        "torch._C._jit_pass_canonicalize",
        "torch._C._jit_pass_complete_shape_analysis",
        "torch._C._jit_pass_concat_frozen_linear",
        "torch._C._jit_pass_constant_loop_unrolling",
        "torch._C._jit_pass_constant_pooling",
        "torch._C._jit_pass_constant_propagation_immutable_types",
        "torch._C._jit_pass_constant_propagation",
        "torch._C._jit_pass_convert_frozen_ops_to_mkldnn",
        "torch._C._jit_pass_create_autodiff_subgraphs",
        "torch._C._jit_pass_create_functional_graphs",
        "torch._C._jit_pass_cse",
        "torch._C._jit_pass_custom_pattern_based_rewrite_graph",
        "torch._C._jit_pass_custom_pattern_based_rewrite",
        "torch._C._jit_pass_dbr_quant_remove_redundant_aliases",
        "torch._C._jit_pass_dce_allow_deleting_nodes_with_side_effects",
        "torch._C._jit_pass_dce",
        "torch._C._jit_pass_decompose_ops",
        "torch._C._jit_pass_dedup_module_uses",
        "torch._C._jit_pass_erase_number_types",
        "torch._C._jit_pass_erase_shape_information",
        "torch._C._jit_pass_filter_non_tensor_arguments",
        "torch._C._jit_pass_fixup_onnx_controlflow_node",
        "torch._C._jit_pass_fold_convbn",
        "torch._C._jit_pass_fold_frozen_conv_add_or_sub",
        "torch._C._jit_pass_fold_frozen_conv_bn",
        "torch._C._jit_pass_fold_frozen_conv_mul_or_div",
        "torch._C._jit_pass_fold_frozen_linear_bn",
        "torch._C._jit_pass_fold_prepacking_ops",
        "torch._C._jit_pass_functional_to_inplace_activation",
        "torch._C._jit_pass_fuse_add_relu",
        "torch._C._jit_pass_fuse_addmm",
        "torch._C._jit_pass_fuse_clamp_w_prepacked_linear_conv",
        "torch._C._jit_pass_fuse_frozen_conv_add_relu",
        "torch._C._jit_pass_fuse_linear",
        "torch._C._jit_pass_fuse_quantized_add_relu",
        "torch._C._jit_pass_fuse_tensorexprs",
        "torch._C._jit_pass_fuse",
        "torch._C._jit_pass_inline_fork_wait",
        "torch._C._jit_pass_inline_functional_graphs",
        "torch._C._jit_pass_inline",
        "torch._C._jit_pass_inplace_to_functional_activation",
        "torch._C._jit_pass_insert_observer_method_for_ondevice_ptq",
        "torch._C._jit_pass_insert_observers",
        "torch._C._jit_pass_insert_prepack_unpack",
        "torch._C._jit_pass_insert_prepacked_ops",
        "torch._C._jit_pass_insert_quant_dequant_for_ondevice_ptq",
        "torch._C._jit_pass_insert_quant_dequant",
        "torch._C._jit_pass_integer_value_refinement",
        "torch._C._jit_pass_lint",
        "torch._C._jit_pass_loop_unrolling",
        "torch._C._jit_pass_lower_all_tuples",
        "torch._C._jit_pass_lower_graph",
        "torch._C._jit_pass_metal_fold_prepacking_ops",
        "torch._C._jit_pass_metal_fuse_clamp_w_prepacked_conv",
        "torch._C._jit_pass_metal_insert_prepacked_ops",
        "torch._C._jit_pass_metal_optimize_for_mobile",
        "torch._C._jit_pass_onnx_assign_output_shape",
        "torch._C._jit_pass_onnx_assign_scoped_names_for_node_and_value",
        "torch._C._jit_pass_onnx_autograd_function_process",
        "torch._C._jit_pass_onnx_block",
        "torch._C._jit_pass_onnx_cast_all_constant_to_floating",
        "torch._C._jit_pass_onnx_clear_scope_records",
        "torch._C._jit_pass_onnx_constant_fold",
        "torch._C._jit_pass_onnx_deduplicate_initializers",
        "torch._C._jit_pass_onnx_eliminate_unused_items",
        "torch._C._jit_pass_onnx_eval_peephole",
        "torch._C._jit_pass_onnx_function_extraction",
        "torch._C._jit_pass_onnx_function_substitution",
        "torch._C._jit_pass_onnx_graph_shape_type_inference",
        "torch._C._jit_pass_onnx_lint",
        "torch._C._jit_pass_onnx_node_shape_type_inference",
        "torch._C._jit_pass_onnx_peephole",
        "torch._C._jit_pass_onnx_preprocess_caffe2",
        "torch._C._jit_pass_onnx_preprocess",
        "torch._C._jit_pass_onnx_quantization_insert_permutes",
        "torch._C._jit_pass_onnx_remove_inplace_ops_for_onnx",
        "torch._C._jit_pass_onnx_remove_print",
        "torch._C._jit_pass_onnx_scalar_type_analysis",
        "torch._C._jit_pass_onnx_set_dynamic_input_shape",
        "torch._C._jit_pass_onnx_track_scope_attributes",
        "torch._C._jit_pass_onnx_unpack_quantized_weights",
        "torch._C._jit_pass_onnx",
        "torch._C._jit_pass_optimize_for_inference",
        "torch._C._jit_pass_optimize_for_mobile",
        "torch._C._jit_pass_optimize_frozen_graph",
        "torch._C._jit_pass_pattern_based_rewrite",
        "torch._C._jit_pass_peephole_list_idioms",
        "torch._C._jit_pass_peephole",
        "torch._C._jit_pass_prepare_division_for_onnx",
        "torch._C._jit_pass_propagate_device",
        "torch._C._jit_pass_propagate_dtype",
        "torch._C._jit_pass_propagate_shapes_on_graph_and_build_compute",
        "torch._C._jit_pass_propagate_shapes_on_graph",
        "torch._C._jit_pass_quant_finalize_for_ondevice_ptq",
        "torch._C._jit_pass_quant_finalize",
        "torch._C._jit_pass_quant_fusion",
        "torch._C._jit_pass_refine_integer_values",
        "torch._C._jit_pass_refine_tuple_types",
        "torch._C._jit_pass_remove_dropout",
        "torch._C._jit_pass_remove_expands",
        "torch._C._jit_pass_remove_inplace_ops",
        "torch._C._jit_pass_remove_mutation",
        "torch._C._jit_pass_replace_old_ops_with_upgraders",
        "torch._C._jit_pass_replicate_dequantize",
        "torch._C._jit_pass_run_decompositions",
        "torch._C._jit_pass_specialize_autogradzero",
        "torch._C._jit_pass_swap_functional_linear",
        "torch._C._jit_pass_transform_conv1d_to_conv2d",
        "torch._C._jit_pass_transpose_frozen_linear",
        "torch._C._jit_pass_vulkan_fold_prepacking_ops",
        "torch._C._jit_pass_vulkan_fuse_clamp_w_prepacked_conv",
        "torch._C._jit_pass_vulkan_insert_prepacked_ops",
        "torch._C._jit_pass_vulkan_optimize_for_mobile",
        "torch._C._jit_register_decomposition_for_schema",
        "torch._C._jit_register_shape_compute_graph_for_node",
        "torch._C._jit_resolve_packet",
        "torch._C._jit_run_cpp_tests",
        "torch._C._jit_script_class_compile",
        "torch._C._jit_script_compile_overload",
        "torch._C._jit_script_compile",
        "torch._C._jit_script_interface_compile",
        "torch._C._jit_set_autocast_mode",
        "torch._C._jit_set_bailout_depth",
        "torch._C._jit_set_emit_hooks",
        "torch._C._jit_set_fusion_strategy",
        "torch._C._jit_set_inline_everything_mode",
        "torch._C._jit_set_llga_enabled",
        "torch._C._jit_set_logging_option",
        "torch._C._jit_set_logging_stream",
        "torch._C._jit_set_num_profiled_runs",
        "torch._C._jit_set_nvfuser_enabled",
        "torch._C._jit_set_nvfuser_guard_mode",
        "torch._C._jit_set_nvfuser_horizontal_mode",
        "torch._C._jit_set_nvfuser_single_node_mode",
        "torch._C._jit_set_nvfuser_skip_node_kind",
        "torch._C._jit_set_onnx_log_enabled",
        "torch._C._jit_set_onnx_log_output_stream",
        "torch._C._jit_set_profiling_executor",
        "torch._C._jit_set_profiling_mode",
        "torch._C._jit_set_symbolic_shapes_test_mode",
        "torch._C._jit_set_te_cuda_pointwise_block_count",
        "torch._C._jit_set_te_cuda_pointwise_block_size",
        "torch._C._jit_set_te_cuda_pointwise_loop_levels",
        "torch._C._jit_set_te_generate_block_code",
        "torch._C._jit_set_te_must_use_llvm_cpu",
        "torch._C._jit_set_texpr_dynamic_shape_enabled",
        "torch._C._jit_set_texpr_fuser_enabled",
        "torch._C._jit_set_texpr_reductions_enabled",
        "torch._C._jit_set_tracer_state_warn",
        "torch._C._jit_set_utf8_decoding_ignore",
        "torch._C._jit_shape_compute_graph_for_node",
        "torch._C._jit_symbolic_shapes_test_mode_enabled",
        "torch._C._jit_texpr_dynamic_shape_enabled",
        "torch._C._jit_texpr_fallback_allowed",
        "torch._C._jit_texpr_fuser_enabled",
        "torch._C._jit_texpr_reductions_enabled",
        "torch._C._jit_texpr_set_fallback_allowed",
        "torch._C._jit_to_backend_selective",
        "torch._C._jit_to_backend",
        "torch._C._jit_to_static_module",
        "torch._C._jit_trace_graph",
        "torch._C._jit_trace_module",
        "torch._C._jit_tree_views.FalseLiteral",
        "torch._C._jit_tree_views.NoneLiteral",
        "torch._C._jit_tree_views.TrueLiteral",
        "torch._C._jit_try_infer_type",
        "torch._C._jit_unflatten",
        "torch._C._last_executed_optimized_graph",
        "torch._C._len_torch_dispatch_stack",
        "torch._C._len_torch_function_stack",
        "torch._C._linalg._linalg_eigvals",
        "torch._C._linalg.linalg_cholesky_ex",
        "torch._C._linalg.linalg_cholesky",
        "torch._C._linalg.linalg_cond",
        "torch._C._linalg.linalg_cross",
        "torch._C._linalg.linalg_det",
        "torch._C._linalg.linalg_diagonal",
        "torch._C._linalg.linalg_eig",
        "torch._C._linalg.linalg_eigh",
        "torch._C._linalg.linalg_eigvals",
        "torch._C._linalg.linalg_eigvalsh",
        "torch._C._linalg.linalg_householder_product",
        "torch._C._linalg.linalg_inv_ex",
        "torch._C._linalg.linalg_inv",
        "torch._C._linalg.linalg_ldl_factor_ex",
        "torch._C._linalg.linalg_ldl_factor",
        "torch._C._linalg.linalg_ldl_solve",
        "torch._C._linalg.linalg_lstsq",
        "torch._C._linalg.linalg_lu_factor_ex",
        "torch._C._linalg.linalg_lu_factor",
        "torch._C._linalg.linalg_lu_solve",
        "torch._C._linalg.linalg_lu",
        "torch._C._linalg.linalg_matmul",
        "torch._C._linalg.linalg_matrix_exp",
        "torch._C._linalg.linalg_matrix_norm",
        "torch._C._linalg.linalg_matrix_power",
        "torch._C._linalg.linalg_matrix_rank",
        "torch._C._linalg.linalg_multi_dot",
        "torch._C._linalg.linalg_norm",
        "torch._C._linalg.linalg_pinv",
        "torch._C._linalg.linalg_qr",
        "torch._C._linalg.linalg_slogdet",
        "torch._C._linalg.linalg_solve_ex",
        "torch._C._linalg.linalg_solve_triangular",
        "torch._C._linalg.linalg_solve",
        "torch._C._linalg.linalg_svd",
        "torch._C._linalg.linalg_svdvals",
        "torch._C._linalg.linalg_tensorinv",
        "torch._C._linalg.linalg_tensorsolve",
        "torch._C._linalg.linalg_vander",
        "torch._C._linalg.linalg_vecdot",
        "torch._C._linalg.linalg_vector_norm",
        "torch._C._llvm_enabled",
        "torch._C._load_for_lite_interpreter_from_buffer",
        "torch._C._load_for_lite_interpreter",
        "torch._C._load_jit_module_from_bytes",
        "torch._C._load_jit_module_from_file",
        "torch._C._load_mobile_module_from_bytes",
        "torch._C._load_mobile_module_from_file",
        "torch._C._log_api_usage_metadata",
        "torch._C._log_api_usage_once",
        "torch._C._logging_set_logger",
        "torch._C._meta_in_tls_dispatch_include",
        "torch._C._mps_acquireEvent",
        "torch._C._mps_currentAllocatedMemory",
        "torch._C._mps_deviceSynchronize",
        "torch._C._mps_driverAllocatedMemory",
        "torch._C._mps_elapsedTimeOfEvents",
        "torch._C._mps_emptyCache",
        "torch._C._mps_get_default_generator",
        "torch._C._mps_is_available",
        "torch._C._mps_is_in_bad_fork",
        "torch._C._mps_is_on_macos_13_or_newer",
        "torch._C._mps_profilerStartTrace",
        "torch._C._mps_profilerStopTrace",
        "torch._C._mps_queryEvent",
        "torch._C._mps_recordEvent",
        "torch._C._mps_releaseEvent",
        "torch._C._mps_setMemoryFraction",
        "torch._C._mps_synchronizeEvent",
        "torch._C._mps_waitForEvent",
        "torch._C._multiprocessing_init",
        "torch._C._nccl_all_gather",
        "torch._C._nccl_all_reduce",
        "torch._C._nccl_broadcast",
        "torch._C._nccl_init_rank",
        "torch._C._nccl_reduce_scatter",
        "torch._C._nccl_reduce",
        "torch._C._nccl_unique_id",
        "torch._C._nccl_version_suffix",
        "torch._C._nccl_version",
        "torch._C._nested.nested_tensor",
        "torch._C._nested.nested_to_padded_tensor",
        "torch._C._new_symbolic_shape_symbol",
        "torch._C._nn_module_to_mobile",
        "torch._C._nn._conv_depthwise2d",
        "torch._C._nn._pad_circular",
        "torch._C._nn._pad_enum",
        "torch._C._nn._parse_to",
        "torch._C._nn._test_ambiguous_defaults",
        "torch._C._nn._test_optional_filled_intlist",
        "torch._C._nn._test_optional_floatlist",
        "torch._C._nn._test_optional_intlist",
        "torch._C._nn._test_string_default",
        "torch._C._nn._test_warn_in_autograd",
        "torch._C._nn._upsample_bicubic2d_aa",
        "torch._C._nn._upsample_bilinear2d_aa",
        "torch._C._nn._upsample_nearest_exact1d",
        "torch._C._nn._upsample_nearest_exact2d",
        "torch._C._nn._upsample_nearest_exact3d",
        "torch._C._nn.adaptive_avg_pool2d",
        "torch._C._nn.adaptive_avg_pool3d",
        "torch._C._nn.adaptive_max_pool2d",
        "torch._C._nn.adaptive_max_pool3d",
        "torch._C._nn.avg_pool2d",
        "torch._C._nn.avg_pool3d",
        "torch._C._nn.binary_cross_entropy",
        "torch._C._nn.col2im",
        "torch._C._nn.conv_depthwise3d",
        "torch._C._nn.cross_entropy_loss",
        "torch._C._nn.elu_",
        "torch._C._nn.elu",
        "torch._C._nn.flatten_dense_tensors",
        "torch._C._nn.fractional_max_pool2d",
        "torch._C._nn.fractional_max_pool3d",
        "torch._C._nn.gelu_",
        "torch._C._nn.gelu",
        "torch._C._nn.glu",
        "torch._C._nn.hardsigmoid_",
        "torch._C._nn.hardsigmoid",
        "torch._C._nn.hardswish_",
        "torch._C._nn.hardswish",
        "torch._C._nn.hardtanh_",
        "torch._C._nn.hardtanh",
        "torch._C._nn.huber_loss",
        "torch._C._nn.im2col",
        "torch._C._nn.l1_loss",
        "torch._C._nn.leaky_relu_",
        "torch._C._nn.leaky_relu",
        "torch._C._nn.linear",
        "torch._C._nn.log_sigmoid",
        "torch._C._nn.max_pool2d_with_indices",
        "torch._C._nn.max_pool3d_with_indices",
        "torch._C._nn.max_unpool2d",
        "torch._C._nn.max_unpool3d",
        "torch._C._nn.mish_",
        "torch._C._nn.mish",
        "torch._C._nn.mkldnn_linear",
        "torch._C._nn.mkldnn_reorder_conv2d_weight",
        "torch._C._nn.mkldnn_reorder_conv3d_weight",
        "torch._C._nn.mse_loss",
        "torch._C._nn.multi_margin_loss",
        "torch._C._nn.multilabel_margin_loss",
        "torch._C._nn.nll_loss_nd",
        "torch._C._nn.nll_loss",
        "torch._C._nn.nll_loss2d",
        "torch._C._nn.one_hot",
        "torch._C._nn.pad_sequence",
        "torch._C._nn.pad",
        "torch._C._nn.reflection_pad1d",
        "torch._C._nn.reflection_pad2d",
        "torch._C._nn.reflection_pad3d",
        "torch._C._nn.relu6_",
        "torch._C._nn.relu6",
        "torch._C._nn.replication_pad1d",
        "torch._C._nn.replication_pad2d",
        "torch._C._nn.replication_pad3d",
        "torch._C._nn.rrelu_with_noise_",
        "torch._C._nn.rrelu_with_noise",
        "torch._C._nn.scaled_dot_product_attention",
        "torch._C._nn.silu_",
        "torch._C._nn.silu",
        "torch._C._nn.slow_conv_dilated2d",
        "torch._C._nn.slow_conv_dilated3d",
        "torch._C._nn.slow_conv_transpose2d",
        "torch._C._nn.slow_conv_transpose3d",
        "torch._C._nn.slow_conv3d",
        "torch._C._nn.smooth_l1_loss",
        "torch._C._nn.soft_margin_loss",
        "torch._C._nn.softplus",
        "torch._C._nn.softshrink",
        "torch._C._nn.thnn_conv2d",
        "torch._C._nn.unflatten_dense_tensors",
        "torch._C._nn.upsample_bicubic2d",
        "torch._C._nn.upsample_bilinear2d",
        "torch._C._nn.upsample_linear1d",
        "torch._C._nn.upsample_nearest1d",
        "torch._C._nn.upsample_nearest2d",
        "torch._C._nn.upsample_nearest3d",
        "torch._C._nn.upsample_trilinear3d",
        "torch._C._non_sym_sizes",
        "torch._C._overlaps",
        "torch._C._parallel_info",
        "torch._C._parse_dispatch_key",
        "torch._C._parse_source_def",
        "torch._C._pop_torch_dispatch_stack",
        "torch._C._pop_torch_function_stack",
        "torch._C._propagate_and_assign_input_shapes",
        "torch._C._propagate_shapes",
        "torch._C._propagate_xla_data",
        "torch._C._push_on_torch_dispatch_stack",
        "torch._C._push_on_torch_function_stack",
        "torch._C._quantize_ondevice_ptq_dynamic",
        "torch._C._register_py_class_for_device",
        "torch._C._remove_cached_tensor",
        "torch._C._remove_worker_pids",
        "torch._C._rename_privateuse1_backend",
        "torch._C._replace_",
        "torch._C._replace_overloaded_method_decl",
        "torch._C._resolve_type_from_object",
        "torch._C._resolve_type",
        "torch._C._rocm_is_backward_pass",
        "torch._C._rpc_init",
        "torch._C._run_emit_module_hook",
        "torch._C._save_jit_module_to_bytes",
        "torch._C._save_jit_module",
        "torch._C._save_mobile_module_to_bytes",
        "torch._C._save_mobile_module",
        "torch._C._save_parameters",
        "torch._C._scatter_out",
        "torch._C._scatter",
        "torch._C._select_conv_backend",
        "torch._C._select_batch_norm_backend",
        "torch._C._set_autograd_fallback_mode",
        "torch._C._set_backcompat_broadcast_warn",
        "torch._C._set_backcompat_keepdim_warn",
        "torch._C._set_cached_tensors_enabled",
        "torch._C._set_check_sparse_tensor_invariants",
        "torch._C._set_conj",
        "torch._C._set_cublas_allow_bf16_reduced_precision_reduction",
        "torch._C._set_cublas_allow_fp16_reduced_precision_reduction",
        "torch._C._set_cublas_allow_tf32",
        "torch._C._set_cudnn_allow_tf32",
        "torch._C._set_cudnn_benchmark",
        "torch._C._set_cudnn_deterministic",
        "torch._C._set_cudnn_enabled",
        "torch._C._set_default_dtype",
        "torch._C._set_default_mobile_cpu_allocator",
        "torch._C._set_default_tensor_type",
        "torch._C._set_deterministic_algorithms",
        "torch._C._set_deterministic_fill_uninitialized_memory",
        "torch._C._set_dispatch_mode",
        "torch._C._set_float32_matmul_precision",
        "torch._C._set_fwd_grad_enabled",
        "torch._C._set_grad_enabled",
        "torch._C._set_graph_executor_optimize",
        "torch._C._set_linalg_preferred_backend",
        "torch._C._set_meta_in_tls_dispatch_include",
        "torch._C._set_mkldnn_enabled",
        "torch._C._set_multithreading_enabled",
        "torch._C._set_neg",
        "torch._C._set_nnpack_enabled",
        "torch._C._set_print_stack_traces_on_fatal_signal",
        "torch._C._set_qengine",
        "torch._C._set_sdp_use_flash",
        "torch._C._set_sdp_use_math",
        "torch._C._set_sdp_use_mem_efficient",
        "torch._C._set_should_use_format_with_string_table",
        "torch._C._set_storage_access_error_msg",
        "torch._C._set_tensor_metadata",
        "torch._C._set_tracing_state",
        "torch._C._set_value_trace",
        "torch._C._set_view_replay_enabled",
        "torch._C._set_warnAlways",
        "torch._C._set_worker_pids",
        "torch._C._set_worker_signal_handlers",
        "torch._C._should_allow_numbers_as_tensors",
        "torch._C._show_config",
        "torch._C._sparse._sparse_addmm",
        "torch._C._sparse._sparse_log_softmax",
        "torch._C._sparse._sparse_mm_reduce_impl",
        "torch._C._sparse._sparse_mm",
        "torch._C._sparse._sparse_softmax",
        "torch._C._sparse._spdiags",
        "torch._C._sparse.sparse_sampled_addmm",
        "torch._C._special.special_airy_ai",
        "torch._C._special.special_bessel_j0",
        "torch._C._special.special_bessel_j1",
        "torch._C._special.special_bessel_y0",
        "torch._C._special.special_bessel_y1",
        "torch._C._special.special_chebyshev_polynomial_t",
        "torch._C._special.special_chebyshev_polynomial_u",
        "torch._C._special.special_chebyshev_polynomial_v",
        "torch._C._special.special_chebyshev_polynomial_w",
        "torch._C._special.special_digamma",
        "torch._C._special.special_entr",
        "torch._C._special.special_erf",
        "torch._C._special.special_erfc",
        "torch._C._special.special_erfcx",
        "torch._C._special.special_erfinv",
        "torch._C._special.special_exp2",
        "torch._C._special.special_expit",
        "torch._C._special.special_expm1",
        "torch._C._special.special_gammainc",
        "torch._C._special.special_gammaincc",
        "torch._C._special.special_gammaln",
        "torch._C._special.special_hermite_polynomial_h",
        "torch._C._special.special_hermite_polynomial_he",
        "torch._C._special.special_i0",
        "torch._C._special.special_i0e",
        "torch._C._special.special_i1",
        "torch._C._special.special_i1e",
        "torch._C._special.special_laguerre_polynomial_l",
        "torch._C._special.special_legendre_polynomial_p",
        "torch._C._special.special_log_ndtr",
        "torch._C._special.special_log_softmax",
        "torch._C._special.special_log1p",
        "torch._C._special.special_logit",
        "torch._C._special.special_logsumexp",
        "torch._C._special.special_modified_bessel_i0",
        "torch._C._special.special_modified_bessel_i1",
        "torch._C._special.special_modified_bessel_k0",
        "torch._C._special.special_modified_bessel_k1",
        "torch._C._special.special_multigammaln",
        "torch._C._special.special_ndtr",
        "torch._C._special.special_ndtri",
        "torch._C._special.special_polygamma",
        "torch._C._special.special_psi",
        "torch._C._special.special_round",
        "torch._C._special.special_scaled_modified_bessel_k0",
        "torch._C._special.special_scaled_modified_bessel_k1",
        "torch._C._special.special_shifted_chebyshev_polynomial_t",
        "torch._C._special.special_shifted_chebyshev_polynomial_u",
        "torch._C._special.special_shifted_chebyshev_polynomial_v",
        "torch._C._special.special_shifted_chebyshev_polynomial_w",
        "torch._C._special.special_sinc",
        "torch._C._special.special_softmax",
        "torch._C._special.special_spherical_bessel_j0",
        "torch._C._special.special_xlog1py",
        "torch._C._special.special_xlogy",
        "torch._C._special.special_zeta",
        "torch._C._stash_obj_in_tls",
        "torch._C._storage_id",
        "torch._C._storage_Use_Count",
        "torch._C._supported_qengines",
        "torch._C._te.abs",
        "torch._C._te.acos",
        "torch._C._te.annotate_input_shapes",
        "torch._C._te.asin",
        "torch._C._te.atan",
        "torch._C._te.atan2",
        "torch._C._te.ceil",
        "torch._C._te.Compute",
        "torch._C._te.Compute2",
        "torch._C._te.construct_codegen",
        "torch._C._te.cos",
        "torch._C._te.cosh",
        "torch._C._te.erf",
        "torch._C._te.erfc",
        "torch._C._te.exp",
        "torch._C._te.expm1",
        "torch._C._te.fixup_missing_shape_info",
        "torch._C._te.floor",
        "torch._C._te.fmod",
        "torch._C._te.frac",
        "torch._C._te.ifThenElse",
        "torch._C._te.is_graph_compilable",
        "torch._C._te.isnan",
        "torch._C._te.lgamma",
        "torch._C._te.log",
        "torch._C._te.log10",
        "torch._C._te.log1p",
        "torch._C._te.log2",
        "torch._C._te.lower",
        "torch._C._te.make_shapes_symbolic",
        "torch._C._te.pow",
        "torch._C._te.Reduce",
        "torch._C._te.remainder",
        "torch._C._te.remove_graph_output",
        "torch._C._te.remove_unused_self_argument",
        "torch._C._te.replace_list_output_with_tuple",
        "torch._C._te.round",
        "torch._C._te.rsqrt",
        "torch._C._te.sigmoid",
        "torch._C._te.simplify",
        "torch._C._te.sin",
        "torch._C._te.sinh",
        "torch._C._te.sqrt",
        "torch._C._te.tan",
        "torch._C._te.tanh",
        "torch._C._te.trim_graph",
        "torch._C._te.trunc",
        "torch._C._tensor_impl_raw_handle",
        "torch._C._test_only_add_entry_to_op_version_map",
        "torch._C._test_only_populate_upgraders",
        "torch._C._test_only_remove_entry_to_op_version_map",
        "torch._C._test_only_remove_upgraders",
        "torch._C._to_functionality_key",
        "torch._C._tracer_set_force_outplace",
        "torch._C._tracer_set_get_unique_name_fn",
        "torch._C._tracer_warn_use_python",
        "torch._C._unset_default_mobile_cpu_allocator",
        "torch._C._unset_dispatch_mode",
        "torch._C._valgrind_supported_platform",
        "torch._C._valgrind_toggle_and_dump_stats",
        "torch._C._valgrind_toggle",
        "torch._C._verbose.mkl_set_verbose",
        "torch._C._verbose.mkldnn_set_verbose",
        "torch._C._vmapmode_decrement_nesting",
        "torch._C._vmapmode_increment_nesting",
        "torch._C._warn_deprecation",
        "torch._C._warn",
        "torch._C._will_engine_execute_node",
        "torch._C._wrap_tensor_impl",
        "torch._C.fork",
        "torch._C.get_autocast_cpu_dtype",
        "torch._C.get_autocast_gpu_dtype",
        "torch._C.get_autocast_ipu_dtype",
        "torch._C.get_autocast_xla_dtype",
        "torch._C.get_default_dtype",
        "torch._C.get_num_interop_threads",
        "torch._C.get_num_threads",
        "torch._C.import_ir_module_from_buffer",
        "torch._C.import_ir_module",
        "torch._C.init_num_threads",
        "torch._C.is_anomaly_check_nan_enabled",
        "torch._C.is_anomaly_enabled",
        "torch._C.is_autocast_cache_enabled",
        "torch._C.is_autocast_cpu_enabled",
        "torch._C.is_autocast_enabled",
        "torch._C.is_autocast_ipu_enabled",
        "torch._C.is_autocast_xla_enabled",
        "torch._C.is_grad_enabled",
        "torch._C.is_inference_mode_enabled",
        "torch._C.merge_type_from_type_comment",
        "torch._C.parse_ir",
        "torch._C.parse_schema",
        "torch._C.parse_type_comment",
        "torch._C.read_vitals",
        "torch._C.set_flush_denormal",
        "torch._C.set_num_interop_threads",
        "torch._C.set_num_threads",
        "torch._C.set_vital",
        "torch._C.unify_type_list",
        "torch._C.vitals_enabled",
        "torch._C.wait",
        "torch._cast_Byte",
        "torch._cast_Char",
        "torch._cast_Double",
        "torch._cast_Float",
        "torch._cast_Half",
        "torch._cast_Int",
        "torch._cast_Long",
        "torch._cast_Short",
        "torch._choose_qparams_per_tensor",
        "torch._chunk_cat",
        "torch._coalesce",
        "torch._compute_linear_combination",
        "torch._conj_copy",
        "torch._conj_physical",
        "torch._conj",
        "torch._convert_indices_from_coo_to_csr",
        "torch._convert_indices_from_csr_to_coo",
        "torch._convert_weight_to_int4pack",
        "torch._convolution_mode",
        "torch._convolution",
        "torch._copy_from_and_resize",
        "torch._copy_from",
        "torch._cslt_compress",
        "torch._cslt_sparse_mm",
        "torch._ctc_loss",
        "torch._cudnn_ctc_loss",
        "torch._cudnn_init_dropout_state",
        "torch._cudnn_rnn_flatten_weight",
        "torch._cudnn_rnn",
        "torch._cufft_clear_plan_cache",
        "torch._cufft_get_plan_cache_max_size",
        "torch._cufft_get_plan_cache_size",
        "torch._cufft_set_plan_cache_max_size",
        "torch._cummax_helper",
        "torch._cummin_helper",
        "torch._debug_has_internal_overlap",
        "torch._dim_arange",
        "torch._dirichlet_grad",
        "torch._disable_functionalization",
        "torch._efficientzerotensor",
        "torch._embedding_bag_forward_only",
        "torch._embedding_bag",
        "torch._empty_affine_quantized",
        "torch._empty_per_channel_affine_quantized",
        "torch._enable_functionalization",
        "torch._euclidean_dist",
        "torch._fake_quantize_learnable_per_channel_affine",
        "torch._fake_quantize_learnable_per_tensor_affine",
        "torch._fake_quantize_per_tensor_affine_cachemask_tensor_qparams",
        "torch._fft_c2c",
        "torch._fft_c2r",
        "torch._fft_r2c",
        "torch._fill_mem_eff_dropout_mask_",
        "torch._foobar",
        "torch._foreach_abs_",
        "torch._foreach_abs",
        "torch._foreach_acos_",
        "torch._foreach_acos",
        "torch._foreach_add_",
        "torch._foreach_add",
        "torch._foreach_addcdiv_",
        "torch._foreach_addcdiv",
        "torch._foreach_addcmul_",
        "torch._foreach_addcmul",
        "torch._foreach_asin_",
        "torch._foreach_asin",
        "torch._foreach_atan_",
        "torch._foreach_atan",
        "torch._foreach_ceil_",
        "torch._foreach_ceil",
        "torch._foreach_clamp_max_",
        "torch._foreach_clamp_max",
        "torch._foreach_clamp_min_",
        "torch._foreach_clamp_min",
        "torch._foreach_copy_",
        "torch._foreach_cos_",
        "torch._foreach_cos",
        "torch._foreach_cosh_",
        "torch._foreach_cosh",
        "torch._foreach_div_",
        "torch._foreach_div",
        "torch._foreach_erf_",
        "torch._foreach_erf",
        "torch._foreach_erfc_",
        "torch._foreach_erfc",
        "torch._foreach_exp_",
        "torch._foreach_exp",
        "torch._foreach_expm1_",
        "torch._foreach_expm1",
        "torch._foreach_floor_",
        "torch._foreach_floor",
        "torch._foreach_frac_",
        "torch._foreach_frac",
        "torch._foreach_lerp_",
        "torch._foreach_lerp",
        "torch._foreach_lgamma_",
        "torch._foreach_lgamma",
        "torch._foreach_log_",
        "torch._foreach_log",
        "torch._foreach_log10_",
        "torch._foreach_log10",
        "torch._foreach_log1p_",
        "torch._foreach_log1p",
        "torch._foreach_log2_",
        "torch._foreach_log2",
        "torch._foreach_maximum_",
        "torch._foreach_maximum",
        "torch._foreach_minimum_",
        "torch._foreach_minimum",
        "torch._foreach_mul_",
        "torch._foreach_mul",
        "torch._foreach_neg_",
        "torch._foreach_neg",
        "torch._foreach_norm",
        "torch._foreach_pow_",
        "torch._foreach_pow",
        "torch._foreach_reciprocal_",
        "torch._foreach_reciprocal",
        "torch._foreach_round_",
        "torch._foreach_round",
        "torch._foreach_sigmoid_",
        "torch._foreach_sigmoid",
        "torch._foreach_sign_",
        "torch._foreach_sign",
        "torch._foreach_sin_",
        "torch._foreach_sin",
        "torch._foreach_sinh_",
        "torch._foreach_sinh",
        "torch._foreach_sqrt_",
        "torch._foreach_sqrt",
        "torch._foreach_sub_",
        "torch._foreach_sub",
        "torch._foreach_tan_",
        "torch._foreach_tan",
        "torch._foreach_tanh_",
        "torch._foreach_tanh",
        "torch._foreach_trunc_",
        "torch._foreach_trunc",
        "torch._foreach_zero_",
        "torch._freeze_functional_tensor",
        "torch._from_functional_tensor",
        "torch._functional_assert_async",
        "torch._functional_sym_constrain_range_for_size",
        "torch._functional_sym_constrain_range",
        "torch._functionalize_are_all_mutations_hidden_from_autograd",
        "torch._functionalize_commit_update",
        "torch._functionalize_enable_reapply_views",
        "torch._functionalize_has_data_mutation",
        "torch._functionalize_has_metadata_mutation",
        "torch._functionalize_is_multi_output_view",
        "torch._functionalize_mark_mutation_hidden_from_autograd",
        "torch._functionalize_replace",
        "torch._functionalize_sync",
        "torch._functionalize_was_storage_changed",
        "torch._fused_adam_",
        "torch._fused_adamw_",
        "torch._fused_dropout",
        "torch._fused_moving_avg_obs_fq_helper",
        "torch._fused_sdp_choice",
        "torch._fw_primal_copy",
        "torch._grid_sampler_2d_cpu_fallback",
        "torch._has_compatible_shallow_copy_type",
        "torch._histogramdd_bin_edges",
        "torch._histogramdd_from_bin_cts",
        "torch._histogramdd_from_bin_tensors",
        "torch._index_put_impl_",
        "torch._indices_copy",
        "torch._int_mm",
        "torch._is_all_true",
        "torch._is_any_true",
        "torch._is_functional_tensor",
        "torch._is_zerotensor",
        "torch._linalg_check_errors",
        "torch._linalg_det",
        "torch._linalg_eigh",
        "torch._linalg_eigvals",
        "torch._linalg_slogdet",
        "torch._linalg_solve_ex",
        "torch._linalg_svd",
        "torch._log_softmax_backward_data",
        "torch._log_softmax",
        "torch._logcumsumexp",
        "torch._lstm_mps",
        "torch._lu_with_info",
        "torch._make_dep_token",
        "torch._make_dual_copy",
        "torch._make_dual",
        "torch._make_per_channel_quantized_tensor",
        "torch._make_per_tensor_quantized_tensor",
        "torch._masked_scale",
        "torch._masked_softmax",
        "torch._mirror_autograd_meta_to",
        "torch._mixed_dtypes_linear",
        "torch._mkldnn_reshape",
        "torch._mkldnn_transpose_",
        "torch._mkldnn_transpose",
        "torch._mps_convolution_transpose",
        "torch._mps_convolution",
        "torch._native_batch_norm_legit_no_training",
        "torch._native_batch_norm_legit",
        "torch._native_multi_head_attention",
        "torch._neg_view_copy",
        "torch._neg_view",
        "torch._nested_from_padded_and_nested_example",
        "torch._nested_tensor_from_mask_left_aligned",
        "torch._nested_tensor_from_tensor_list",
        "torch._nested_tensor_softmax_with_shape",
        "torch._nested_view_from_buffer_copy",
        "torch._nested_view_from_buffer",
        "torch._nnpack_available",
        "torch._nnpack_spatial_convolution",
        "torch._pack_padded_sequence",
        "torch._pad_packed_sequence",
        "torch._pin_memory",
        "torch._prelu_kernel",
        "torch._propagate_xla_data",
        "torch._remove_batch_dim",
        "torch._reshape_alias_copy",
        "torch._reshape_from_tensor",
        "torch._resize_output_",
        "torch._rowwise_prune",
        "torch._sample_dirichlet",
        "torch._saturate_weight_to_fp16",
        "torch._scaled_dot_product_attention_math",
        "torch._scaled_dot_product_efficient_attention",
        "torch._scaled_dot_product_flash_attention",
        "torch._scaled_dot_product_flash_attention_for_cpu",
        "torch._scaled_dot_product_cudnn_attention",
        "torch._scaled_mm",
        "torch._shape_as_tensor",
        "torch._sobol_engine_draw",
        "torch._sobol_engine_ff_",
        "torch._sobol_engine_initialize_state_",
        "torch._sobol_engine_scramble_",
        "torch._softmax_backward_data",
        "torch._softmax",
        "torch._sparse_broadcast_to_copy",
        "torch._sparse_broadcast_to",
        "torch._sparse_csr_prod",
        "torch._sparse_csr_sum",
        "torch._sparse_log_softmax_backward_data",
        "torch._sparse_semi_structured_addmm",
        "torch._sparse_semi_structured_linear",
        "torch._sparse_semi_structured_mm",
        "torch._sparse_softmax_backward_data",
        "torch._sparse_sparse_matmul",
        "torch._sparse_sum",
        "torch._stack",
        "torch._standard_gamma_grad",
        "torch._standard_gamma",
        "torch._test_autograd_multiple_dispatch_view_copy",
        "torch._test_autograd_multiple_dispatch_view",
        "torch._test_autograd_multiple_dispatch",
        "torch._test_check_tensor",
        "torch._test_functorch_fallback",
        "torch._test_serialization_subcmul",
        "torch._to_cpu",
        "torch._to_functional_tensor",
        "torch._to_sparse_semi_structured",
        "torch._transform_bias_rescale_qkv",
        "torch._transformer_encoder_layer_fwd",
        "torch._trilinear",
        "torch._triton_multi_head_attention",
        "torch._triton_scaled_dot_attention",
        "torch._unique",
        "torch._unique2",
        "torch._unpack_dual",
        "torch._unsafe_index_put",
        "torch._unsafe_index",
        "torch._use_cudnn_ctc_loss",
        "torch._use_cudnn_rnn_flatten_weight",
        "torch._values_copy",
        "torch._weight_int4pack_mm",
        "torch._weight_int8pack_mm",
        "torch._weight_norm_interface",
        "torch._weight_norm",
        "torch.abs_",
        "torch.abs",
        "torch.absolute",
        "torch.acos_",
        "torch.acos",
        "torch.acosh_",
        "torch.acosh",
        "torch.adaptive_avg_pool1d",
        "torch.adaptive_max_pool1d",
        "torch.add",
        "torch.addbmm",
        "torch.addcdiv",
        "torch.addcmul",
        "torch.addmm",
        "torch.addmv_",
        "torch.addmv",
        "torch.addr",
        "torch.adjoint",
        "torch.affine_grid_generator",
        "torch.alias_copy",
        "torch.all",
        "torch.allclose",
        "torch.alpha_dropout_",
        "torch.alpha_dropout",
        "torch.amax",
        "torch.amin",
        "torch.aminmax",
        "torch.angle",
        "torch.any",
        "torch.arange",
        "torch.arccos_",
        "torch.arccos",
        "torch.arccosh_",
        "torch.arccosh",
        "torch.arcsin_",
        "torch.arcsin",
        "torch.arcsinh_",
        "torch.arcsinh",
        "torch.arctan_",
        "torch.arctan",
        "torch.arctan2",
        "torch.arctanh_",
        "torch.arctanh",
        "torch.argmax",
        "torch.argmin",
        "torch.argsort",
        "torch.argwhere",
        "torch.as_strided_",
        "torch.as_strided_copy",
        "torch.as_strided_scatter",
        "torch.as_strided",
        "torch.as_tensor",
        "torch.asarray",
        "torch.asin_",
        "torch.asin",
        "torch.asinh_",
        "torch.asinh",
        "torch.atan_",
        "torch.atan",
        "torch.atan2",
        "torch.atanh_",
        "torch.atanh",
        "torch.avg_pool1d",
        "torch.baddbmm",
        "torch.bartlett_window",
        "torch.batch_norm_backward_elemt",
        "torch.batch_norm_backward_reduce",
        "torch.batch_norm_elemt",
        "torch.batch_norm_gather_stats_with_counts",
        "torch.batch_norm_gather_stats",
        "torch.batch_norm_stats",
        "torch.batch_norm_update_stats",
        "torch.batch_norm",
        "torch.bernoulli",
        "torch.bilinear",
        "torch.binary_cross_entropy_with_logits",
        "torch.bincount",
        "torch.binomial",
        "torch.bitwise_and",
        "torch.bitwise_left_shift",
        "torch.bitwise_not",
        "torch.bitwise_or",
        "torch.bitwise_right_shift",
        "torch.bitwise_xor",
        "torch.blackman_window",
        "torch.bmm",
        "torch.broadcast_to",
        "torch.bucketize",
        "torch.can_cast",
        "torch.cat",
        "torch.ccol_indices_copy",
        "torch.ceil_",
        "torch.ceil",
        "torch.celu_",
        "torch.celu",
        "torch.channel_shuffle",
        "torch.cholesky_inverse",
        "torch.cholesky_solve",
        "torch.cholesky",
        "torch.choose_qparams_optimized",
        "torch.chunk",
        "torch.clamp_",
        "torch.clamp_max_",
        "torch.clamp_max",
        "torch.clamp_min_",
        "torch.clamp_min",
        "torch.clamp",
        "torch.clip_",
        "torch.clip",
        "torch.clone",
        "torch.col_indices_copy",
        "torch.column_stack",
        "torch.combinations",
        "torch.complex",
        "torch.concat",
        "torch.concatenate",
        "torch.conj_physical_",
        "torch.conj_physical",
        "torch.conj",
        "torch.constant_pad_nd",
        "torch.conv_tbc",
        "torch.conv_transpose1d",
        "torch.conv_transpose2d",
        "torch.conv_transpose3d",
        "torch.conv1d",
        "torch.conv2d",
        "torch.conv3d",
        "torch.convolution",
        "torch.copysign",
        "torch.corrcoef",
        "torch.cos_",
        "torch.cos",
        "torch.cosh_",
        "torch.cosh",
        "torch.cosine_embedding_loss",
        "torch.cosine_similarity",
        "torch.count_nonzero",
        "torch.cov",
        "torch.cross",
        "torch.crow_indices_copy",
        "torch.ctc_loss",
        "torch.cudnn_affine_grid_generator",
        "torch.cudnn_batch_norm",
        "torch.cudnn_convolution_add_relu",
        "torch.cudnn_convolution_relu",
        "torch.cudnn_convolution_transpose",
        "torch.cudnn_convolution",
        "torch.cudnn_grid_sampler",
        "torch.cudnn_is_acceptable",
        "torch.cummax",
        "torch.cummin",
        "torch.cumprod",
        "torch.cumsum",
        "torch.cumulative_trapezoid",
        "torch.deg2rad_",
        "torch.deg2rad",
        "torch.dequantize",
        "torch.det",
        "torch.detach_",
        "torch.detach_copy",
        "torch.detach",
        "torch.diag_embed",
        "torch.diag",
        "torch.diagflat",
        "torch.diagonal_copy",
        "torch.diagonal_scatter",
        "torch.diagonal",
        "torch.diff",
        "torch.digamma",
        "torch.dist",
        "torch.div",
        "torch.divide",
        "torch.dot",
        "torch.dropout_",
        "torch.dropout",
        "torch.dsmm",
        "torch.dsplit",
        "torch.dstack",
        "torch.embedding_bag",
        "torch.embedding_renorm_",
        "torch.embedding",
        "torch.empty_like",
        "torch.empty_permuted",
        "torch.empty_quantized",
        "torch.empty_strided",
        "torch.empty",
        "torch.eq",
        "torch.equal",
        "torch.erf_",
        "torch.erf",
        "torch.erfc_",
        "torch.erfc",
        "torch.erfinv",
        "torch.exp_",
        "torch.exp",
        "torch.exp2_",
        "torch.exp2",
        "torch.expand_copy",
        "torch.expm1_",
        "torch.expm1",
        "torch.eye",
        "torch.fake_quantize_per_channel_affine",
        "torch.fake_quantize_per_tensor_affine",
        "torch.fbgemm_linear_fp16_weight_fp32_activation",
        "torch.fbgemm_linear_fp16_weight",
        "torch.fbgemm_linear_int8_weight_fp32_activation",
        "torch.fbgemm_linear_int8_weight",
        "torch.fbgemm_linear_quantize_weight",
        "torch.fbgemm_pack_gemm_matrix_fp16",
        "torch.fbgemm_pack_quantized_matrix",
        "torch.feature_alpha_dropout_",
        "torch.feature_alpha_dropout",
        "torch.feature_dropout_",
        "torch.feature_dropout",
        "torch.fill_",
        "torch.fill",
        "torch.fix_",
        "torch.fix",
        "torch.flatten",
        "torch.flip",
        "torch.fliplr",
        "torch.flipud",
        "torch.float_power",
        "torch.floor_",
        "torch.floor_divide",
        "torch.floor",
        "torch.fmax",
        "torch.fmin",
        "torch.fmod",
        "torch.frac_",
        "torch.frac",
        "torch.frexp",
        "torch.frobenius_norm",
        "torch.from_file",
        "torch.from_numpy",
        "torch.frombuffer",
        "torch.full_like",
        "torch.full",
        "torch.fused_moving_avg_obs_fake_quant",
        "torch.gather",
        "torch.gcd_",
        "torch.gcd",
        "torch.ge",
        "torch.geqrf",
        "torch.ger",
        "torch.get_device",
        "torch.gradient",
        "torch.greater_equal",
        "torch.greater",
        "torch.grid_sampler_2d",
        "torch.grid_sampler_3d",
        "torch.grid_sampler",
        "torch.group_norm",
        "torch.gru_cell",
        "torch.gru",
        "torch.gt",
        "torch.hamming_window",
        "torch.hann_window",
        "torch.hardshrink",
        "torch.heaviside",
        "torch.hinge_embedding_loss",
        "torch.histc",
        "torch.histogram",
        "torch.histogramdd",
        "torch.hsmm",
        "torch.hsplit",
        "torch.hspmm",
        "torch.hstack",
        "torch.hypot",
        "torch.i0_",
        "torch.i0",
        "torch.igamma",
        "torch.igammac",
        "torch.imag",
        "torch.index_add",
        "torch.index_copy",
        "torch.index_fill",
        "torch.index_put_",
        "torch.index_put",
        "torch.index_reduce",
        "torch.index_select",
        "torch.indices_copy",
        "torch.inner",
        "torch.instance_norm",
        "torch.int_repr",
        "torch.inverse",
        "torch.is_complex",
        "torch.is_conj",
        "torch.is_distributed",
        "torch.is_floating_point",
        "torch.is_inference",
        "torch.is_neg",
        "torch.is_nonzero",
        "torch.is_same_size",
        "torch.is_signed",
        "torch.is_vulkan_available",
        "torch.isclose",
        "torch.isfinite",
        "torch.isin",
        "torch.isinf",
        "torch.isnan",
        "torch.isneginf",
        "torch.isposinf",
        "torch.isreal",
        "torch.istft",
        "torch.kaiser_window",
        "torch.kl_div",
        "torch.kron",
        "torch.kthvalue",
        "torch.layer_norm",
        "torch.lcm_",
        "torch.lcm",
        "torch.ldexp_",
        "torch.ldexp",
        "torch.le",
        "torch.lerp",
        "torch.less_equal",
        "torch.less",
        "torch.lgamma",
        "torch.linspace",
        "torch.log_",
        "torch.log_softmax",
        "torch.log",
        "torch.log10_",
        "torch.log10",
        "torch.log1p_",
        "torch.log1p",
        "torch.log2_",
        "torch.log2",
        "torch.logaddexp",
        "torch.logaddexp2",
        "torch.logcumsumexp",
        "torch.logdet",
        "torch.logical_and",
        "torch.logical_not",
        "torch.logical_or",
        "torch.logical_xor",
        "torch.logit_",
        "torch.logit",
        "torch.logspace",
        "torch.logsumexp",
        "torch.lstm_cell",
        "torch.lstm",
        "torch.lt",
        "torch.lu_solve",
        "torch.lu_unpack",
        "torch.margin_ranking_loss",
        "torch.masked_fill",
        "torch.masked_scatter",
        "torch.masked_select",
        "torch.matmul",
        "torch.matrix_exp",
        "torch.matrix_power",
        "torch.max_pool1d_with_indices",
        "torch.max_pool1d",
        "torch.max_pool2d",
        "torch.max_pool3d",
        "torch.max",
        "torch.maximum",
        "torch.mean",
        "torch.median",
        "torch.min",
        "torch.minimum",
        "torch.miopen_batch_norm",
        "torch.miopen_convolution_add_relu",
        "torch.miopen_convolution_relu",
        "torch.miopen_convolution_transpose",
        "torch.miopen_convolution",
        "torch.miopen_depthwise_convolution",
        "torch.miopen_rnn",
        "torch.mkldnn_adaptive_avg_pool2d",
        "torch.mkldnn_convolution",
        "torch.mkldnn_linear_backward_weights",
        "torch.mkldnn_max_pool2d",
        "torch.mkldnn_max_pool3d",
        "torch.mkldnn_rnn_layer",
        "torch.mm",
        "torch.mode",
        "torch.moveaxis",
        "torch.movedim",
        "torch.msort",
        "torch.mul",
        "torch.multinomial",
        "torch.multiply",
        "torch.mv",
        "torch.mvlgamma",
        "torch.nan_to_num_",
        "torch.nan_to_num",
        "torch.nanmean",
        "torch.nanmedian",
        "torch.nanquantile",
        "torch.nansum",
        "torch.narrow_copy",
        "torch.narrow",
        "torch.native_batch_norm",
        "torch.native_channel_shuffle",
        "torch.native_dropout",
        "torch.native_group_norm",
        "torch.native_layer_norm",
        "torch.native_norm",
        "torch.ne",
        "torch.neg_",
        "torch.neg",
        "torch.negative_",
        "torch.negative",
        "torch.nextafter",
        "torch.nonzero_static",
        "torch.nonzero",
        "torch.norm_except_dim",
        "torch.normal",
        "torch.not_equal",
        "torch.nuclear_norm",
        "torch.numel",
        "torch.obj",
        "torch.ones_like",
        "torch.ones",
        "torch.orgqr",
        "torch.ormqr",
        "torch.outer",
        "torch.pairwise_distance",
        "torch.pdist",
        "torch.permute_copy",
        "torch.permute",
        "torch.pinverse",
        "torch.pixel_shuffle",
        "torch.pixel_unshuffle",
        "torch.poisson_nll_loss",
        "torch.poisson",
        "torch.polar",
        "torch.polygamma",
        "torch.positive",
        "torch.pow",
        "torch.prelu",
        "torch._print",
        "torch.prod",
        "torch.promote_types",
        "torch.put",
        "torch.q_per_channel_axis",
        "torch.q_per_channel_scales",
        "torch.q_per_channel_zero_points",
        "torch.q_scale",
        "torch.q_zero_point",
        "torch.qr",
        "torch.quantile",
        "torch.quantize_per_channel",
        "torch.quantize_per_tensor_dynamic",
        "torch.quantize_per_tensor",
        "torch.quantized_batch_norm",
        "torch.quantized_gru_cell",
        "torch.quantized_lstm_cell",
        "torch.quantized_max_pool1d",
        "torch.quantized_max_pool2d",
        "torch.quantized_max_pool3d",
        "torch.quantized_rnn_relu_cell",
        "torch.quantized_rnn_tanh_cell",
        "torch.rad2deg_",
        "torch.rad2deg",
        "torch.rand_like",
        "torch.rand",
        "torch.randint_like",
        "torch.randint",
        "torch.randn_like",
        "torch.randn",
        "torch.randperm",
        "torch.range",
        "torch.ravel",
        "torch.real",
        "torch.reciprocal_",
        "torch.reciprocal",
        "torch.relu_",
        "torch.relu",
        "torch.remainder",
        "torch.renorm",
        "torch.repeat_interleave",
        "torch.reshape",
        "torch.resolve_conj",
        "torch.resolve_neg",
        "torch.result_type",
        "torch.rms_norm",
        "torch.rnn_relu_cell",
        "torch.rnn_relu",
        "torch.rnn_tanh_cell",
        "torch.rnn_tanh",
        "torch.roll",
        "torch.rot90",
        "torch.round_",
        "torch.round",
        "torch.row_indices_copy",
        "torch.row_stack",
        "torch.rrelu_",
        "torch.rrelu",
        "torch.rsqrt_",
        "torch.rsqrt",
        "torch.rsub",
        "torch.saddmm",
        "torch.scalar_tensor",
        "torch.scatter_add",
        "torch.scatter_reduce",
        "torch.scatter",
        "torch.searchsorted",
        "torch.segment_reduce",
        "torch.select_copy",
        "torch.select_scatter",
        "torch.select",
        "torch.selu_",
        "torch.selu",
        "torch.sgn",
        "torch.sigmoid_",
        "torch.sigmoid",
        "torch.sign",
        "torch.signal.windows.windows.sqrt",
        "torch.signbit",
        "torch.sin_",
        "torch.sin",
        "torch.sinc_",
        "torch.sinc",
        "torch.sinh_",
        "torch.sinh",
        "torch.slice_copy",
        "torch.slice_scatter",
        "torch.slogdet",
        "torch.smm",
        "torch.softmax",
        "torch.sort",
        "torch.split_copy",
        "torch.split_with_sizes_copy",
        "torch.split_with_sizes",
        "torch.spmm",
        "torch.sqrt_",
        "torch.sqrt",
        "torch.square_",
        "torch.square",
        "torch.squeeze_copy",
        "torch.squeeze",
        "torch.sspaddmm",
        "torch.stack",
        "torch.std_mean",
        "torch.std",
        "torch.sub",
        "torch.subtract",
        "torch.sum",
        "torch.svd",
        "torch.swapaxes",
        "torch.swapdims",
        "torch.sym_constrain_range_for_size",
        "torch.sym_constrain_range",
        "torch.t_copy",
        "torch.t",
        "torch.take_along_dim",
        "torch.take",
        "torch.tan_",
        "torch.tan",
        "torch.tanh_",
        "torch.tanh",
        "torch.tensor_split",
        "torch.tensor",
        "torch.threshold_",
        "torch.threshold",
        "torch.tile",
        "torch.topk",
        "torch.trace",
        "torch.transpose_copy",
        "torch.transpose",
        "torch.trapezoid",
        "torch.trapz",
        "torch.triangular_solve",
        "torch.tril_indices",
        "torch.tril",
        "torch.triplet_margin_loss",
        "torch.triu_indices",
        "torch.triu",
        "torch.true_divide",
        "torch.trunc_",
        "torch.trunc",
        "torch.unbind_copy",
        "torch.unbind",
        "torch.unflatten",
        "torch.unfold_copy",
        "torch.unsafe_chunk",
        "torch.unsafe_split_with_sizes",
        "torch.unsafe_split",
        "torch.unsqueeze_copy",
        "torch.unsqueeze",
        "torch.values_copy",
        "torch.vander",
        "torch.var_mean",
        "torch.var",
        "torch.vdot",
        "torch.view_as_complex_copy",
        "torch.view_as_complex",
        "torch.view_as_real_copy",
        "torch.view_as_real",
        "torch.view_copy",
        "torch.vsplit",
        "torch.vstack",
        "torch.where",
        "torch.xlogy_",
        "torch.xlogy",
        "torch.zero_",
        "torch.zeros",
        "torch._fused_sgd_",
        "torch.slice_inverse",
        "torch._assert_scalar",
        "torch._functional_assert_scalar",
    ],
    TorchInGraphFunctionVariable,
)


if sys.version_info >= (3, 9):
    torch_c_binding_in_graph_functions["math.lcm"] = TorchInGraphFunctionVariable
if sys.version_info >= (3, 11):
    torch_c_binding_in_graph_functions["math.exp2"] = TorchInGraphFunctionVariable
    torch_c_binding_in_graph_functions["math.cbrt"] = TorchInGraphFunctionVariable


# In graph functions (including constant folding) that are not C bindings
torch_non_c_binding_in_graph_functions = dict.fromkeys(
    [
        "torch.__future__.get_overwrite_module_params_on_conversion",
        "torch.__future__.set_overwrite_module_params_on_conversion",
        "torch.__getattr__",
        "torch._assert",
        "torch._check_index",
        "torch._check_is_size",
        "torch._check_not_implemented",
        "torch._check_tensor_all_with",
        "torch._check_tensor_all",
        "torch._check_type",
        "torch._check_value",
        "torch._check_with",
        "torch._check",
        "torch._compile._disable_dynamo",
        "torch._functorch.apis.chunk_vmap",
        "torch._functorch.autograd_function.custom_function_call_functionalize",
        "torch._functorch.autograd_function.custom_function_call_grad",
        "torch._functorch.autograd_function.custom_function_call_vmap_generate_rule",
        "torch._functorch.autograd_function.custom_function_call_vmap",
        "torch._functorch.autograd_function.generate_single_level_function",
        "torch._functorch.autograd_function.get_tangents_in_dims",
        "torch._functorch.autograd_function.has_overriden_vmap_rule",
        "torch._functorch.autograd_function.reductify_leaf",
        "torch._functorch.autograd_function.reductify",
        "torch._functorch.autograd_function.validate_vmap_returns_tuple_of_two_elements",
        "torch._functorch.autograd_function.vmapify_autograd_function",
        "torch._functorch.autograd_function.wrap_outputs_maintaining_identity",
        "torch._functorch.batch_norm_replacement.batch_norm_without_running_stats",
        "torch._functorch.batch_norm_replacement.replace_all_batch_norm_modules_",
        "torch._functorch.deprecated.combine_state_for_ensemble",
        "torch._functorch.deprecated.functionalize",
        "torch._functorch.deprecated.get_warning",
        "torch._functorch.deprecated.make_functional_with_buffers",
        "torch._functorch.deprecated.make_functional",
        "torch._functorch.deprecated.setup_docs",
        "torch._functorch.deprecated.warn_deprecated",
        "torch._functorch.eager_transforms._any_differentiable",
        "torch._functorch.eager_transforms._autograd_grad",
<<<<<<< HEAD
        "torch._functorch.eager_transforms._construct_standard_basis_for",
        "torch._functorch.eager_transforms._vjp_treespec_compare",
        "torch._functorch.eager_transforms._set_tensor_requires_grad",
=======
        "torch._functorch.eager_transforms._vjp_treespec_compare",
        "torch._functorch.eager_transforms._set_tensor_requires_grad",
        "torch._functorch.eager_transforms._jvp_treespec_compare",
>>>>>>> 22ba180e
        "torch._functorch.eager_transforms._is_differentiable",
        "torch._functorch.eager_transforms._maybe_unwrap_functional_tensor",
        "torch._functorch.eager_transforms._maybe_wrap_functional_tensor",
<<<<<<< HEAD
        "torch._functorch.eager_transforms._replace_args",
        "torch._functorch.eager_transforms._unwrap_all_tensors_from_functional",
        "torch._functorch.eager_transforms._wrap_all_tensors_to_functional",
        "torch._functorch.eager_transforms.assert_flat_tuple_of_tensors",
        "torch._functorch.eager_transforms.assert_non_empty_list_of_tensors",
        "torch._functorch.eager_transforms.assert_output_is_tensor_or_tensors",
        "torch._functorch.eager_transforms.functionalize",
        "torch._functorch.eager_transforms.hessian",
        "torch._functorch.eager_transforms.jacfwd",
        "torch._functorch.eager_transforms.jvp",
        "torch._functorch.eager_transforms.lazy_dynamo_disable",
        "torch._functorch.eager_transforms.linearize",
        "torch._functorch.eager_transforms.noop",
        "torch._functorch.eager_transforms.safe_unflatten",
        "torch._functorch.eager_transforms.safe_unpack_dual",
=======
        "torch._functorch.eager_transforms._unwrap_all_tensors_from_functional",
        "torch._functorch.eager_transforms._wrap_all_tensors_to_functional",
        "torch._functorch.eager_transforms.assert_flat_tuple_of_tensors",
        "torch._functorch.eager_transforms.functionalize",
        "torch._functorch.eager_transforms.lazy_dynamo_disable",
        "torch._functorch.eager_transforms.linearize",
        "torch._functorch.eager_transforms.noop",
>>>>>>> 22ba180e
        "torch._functorch.functional_call.construct_stacked_leaf",
        "torch._functorch.functional_call.functional_call",
        "torch._functorch.functional_call.stack_module_state",
        "torch._functorch.pyfunctorch.coerce_cinterpreter",
        "torch._functorch.pyfunctorch.dispatch_functorch",
        "torch._functorch.pyfunctorch.nested",
        "torch._functorch.pyfunctorch.retrieve_current_functorch_interpreter",
        "torch._functorch.pyfunctorch.temporarily_pop_interpreter_stack",
        "torch._functorch.utils.enable_single_level_autograd_function",
        "torch._functorch.utils.exposed_in",
        "torch._functorch.utils.unwrap_dead_wrappers",
        "torch._functorch.vmap.lazy_load_decompositions",
        "torch._guards.compile_context",
        "torch._guards.detect_fake_mode",
        "torch._guards.tracing",
        "torch._higher_order_ops.map._has_potential_branch_input_alias",
        "torch._higher_order_ops.map._has_potential_branch_input_mutation",
        "torch._higher_order_ops.map._stack_pytree",
        "torch._higher_order_ops.map._unstack_pytree",
        "torch._higher_order_ops.map.create_fw_bw_graph",
        "torch._higher_order_ops.map.map_autograd",
        "torch._higher_order_ops.map.map_dense",
        "torch._higher_order_ops.map.map_fake_tensor_mode",
        "torch._higher_order_ops.map.map_functionalize",
        "torch._higher_order_ops.map.map_proxy_torch_dispatch_mode",
        "torch._higher_order_ops.map.map_wrapper",
        "torch._higher_order_ops.map.trace_map",
        "torch._higher_order_ops.out_dtype.elementwise_dtypes",
        "torch._higher_order_ops.out_dtype.is_int_mm",
        "torch._higher_order_ops.out_dtype.out_dtype_dense",
        "torch._higher_order_ops.out_dtype.out_dtype_fake_tensor_mode",
        "torch._higher_order_ops.out_dtype.out_dtype_fallback",
        "torch._higher_order_ops.out_dtype.out_dtype_func",
        "torch._higher_order_ops.out_dtype.out_dtype_proxy",
        "torch._higher_order_ops.out_dtype.trace_out_dtype",
        "torch._higher_order_ops.utils.autograd_not_implemented_inner",
        "torch._higher_order_ops.utils.autograd_not_implemented",
        "torch._linalg_utils._symeig",
        "torch._linalg_utils.basis",
        "torch._linalg_utils.bform",
        "torch._linalg_utils.conjugate",
        "torch._linalg_utils.eig",
        "torch._linalg_utils.get_floating_dtype",
        "torch._linalg_utils.is_sparse",
        "torch._linalg_utils.lstsq",
        "torch._linalg_utils.matmul",
        "torch._linalg_utils.matrix_rank",
        "torch._linalg_utils.qform",
        "torch._linalg_utils.solve",
        "torch._linalg_utils.symeig",
        "torch._linalg_utils.transjugate",
        "torch._linalg_utils.transpose",
        "torch._load_global_deps",
        "torch._lowrank._svd_lowrank",
        "torch._lowrank.get_approximate_basis",
        "torch._lowrank.pca_lowrank",
        "torch._lowrank.svd_lowrank",
        "torch._ops._compute_keyset",
        "torch._ops._get_tensors",
        "torch._ops._to_flat_tuple",
        "torch._ops.add_cached_op",
        "torch._ops.dl_open_guard",
        "torch._ops.get_cached_ops",
        "torch._ops.key_extractor",
        "torch._ops.reset_cached_ops",
        "torch._ops.resolve_key",
        "torch._preload_cuda_deps",
        "torch._register_device_module",
        "torch._running_with_deploy",
        "torch._utils._dummy_type",
        "torch._weights_only_unpickler._get_allowed_globals",
        "torch._weights_only_unpickler.load",
        "torch.align_tensors",
        "torch.amp.autocast_mode._enter_autocast",
        "torch.amp.autocast_mode._exit_autocast",
        "torch.amp.autocast_mode.autocast_decorator",
        "torch.are_deterministic_algorithms_enabled",
        "torch.atleast_1d",
        "torch.atleast_2d",
        "torch.atleast_3d",
        "torch.autograd._calculate_shape",
        "torch.autograd._is_checkpoint_valid",
        "torch.autograd._make_grads",
        "torch.autograd._register_py_tensor_class_for_device",
        "torch.autograd._tensor_or_tensors_to_tuple",
        "torch.autograd.backward",
        "torch.autograd.forward_ad._maybe_load_decompositions",
        "torch.autograd.function._iter_filter",
        "torch.autograd.function._iter_jit_values",
        "torch.autograd.function._iter_None_tensors",
        "torch.autograd.function._iter_tensors_permissive",
        "torch.autograd.function._iter_tensors",
        "torch.autograd.function._jit_unwrap_structured",
        "torch.autograd.function._map_tensor_data",
        "torch.autograd.function._nested_map",
        "torch.autograd.function._unflatten",
        "torch.autograd.function.once_differentiable",
        "torch.autograd.function.traceable",
        "torch.autograd.functional._as_tuple_nocheck",
        "torch.autograd.functional._as_tuple",
        "torch.autograd.functional._autograd_grad",
        "torch.autograd.functional._check_requires_grad",
        "torch.autograd.functional._construct_standard_basis_for",
        "torch.autograd.functional._fill_in_zeros",
        "torch.autograd.functional._grad_postprocess",
        "torch.autograd.functional._grad_preprocess",
        "torch.autograd.functional._jacfwd",
        "torch.autograd.functional._tuple_postprocess",
        "torch.autograd.functional._validate_v",
        "torch.autograd.functional.hessian",
        "torch.autograd.functional.hvp",
        "torch.autograd.functional.jacobian",
        "torch.autograd.functional.jvp",
        "torch.autograd.functional.vhp",
        "torch.autograd.functional.vjp",
        "torch.autograd.grad_mode._enter_inference_mode",
        "torch.autograd.grad_mode._exit_inference_mode",
        "torch.autograd.graph._get_sid",
        "torch.autograd.graph._get_tid",
        "torch.autograd.graph.allow_mutation_on_saved_tensors",
        "torch.autograd.graph.get_gradient_edge",
        "torch.autograd.graph.increment_version",
        "torch.autograd.graph.register_multi_grad_hook",
        "torch.autograd.variable",
        "torch.backends.__allow_nonbracketed_mutation",
        "torch.backends.cpu.get_cpu_capability",
        "torch.backends.cuda.can_use_efficient_attention",
        "torch.backends.cuda.can_use_flash_attention",
        "torch.backends.cuda.enable_flash_sdp",
        "torch.backends.cuda.enable_math_sdp",
        "torch.backends.cuda.enable_mem_efficient_sdp",
        "torch.backends.cuda.flash_sdp_enabled",
        "torch.backends.cuda.is_built",
        "torch.backends.cuda.math_sdp_enabled",
        "torch.backends.cuda.mem_efficient_sdp_enabled",
        "torch.backends.cuda.cudnn_sdp_enabled",
        "torch.backends.cuda.enable_cudnn_sdp",
        "torch.backends.cuda.preferred_linalg_library",
        "torch.backends.cuda.sdp_kernel",
        "torch.backends.cudnn._init",
        "torch.backends.cudnn.flags",
        "torch.backends.cudnn.is_acceptable",
        "torch.backends.cudnn.is_available",
        "torch.backends.cudnn.set_flags",
        "torch.backends.cudnn.version",
        "torch.backends.disable_global_flags",
        "torch.backends.flags_frozen",
        "torch.backends.mkl.is_available",
        "torch.backends.mkldnn.flags",
        "torch.backends.mkldnn.is_available",
        "torch.backends.mkldnn.set_flags",
        "torch.backends.mps._init",
        "torch.backends.mps.is_available",
        "torch.backends.mps.is_built",
        "torch.backends.mps.is_macos13_or_newer",
        "torch.backends.openmp.is_available",
        "torch.backends.quantized._get_qengine_id",
        "torch.backends.quantized._get_qengine_str",
        "torch.block_diag",
        "torch.broadcast_tensors",
        "torch.cartesian_prod",
        "torch.cdist",
        "torch.chain_matmul",
        "torch.compile",
        "torch.compiled_with_cxx11_abi",
        "torch.cpu._is_cpu_support_vnni",
        "torch.cpu.current_device",
        "torch.cpu.current_stream",
        "torch.cpu.device_count",
        "torch.cpu.is_available",
        "torch.cpu.set_device",
        "torch.cpu.stream",
        "torch.cpu.synchronize",
        "torch.cuda._check_capability",
        "torch.cuda._check_cubins",
        "torch.cuda._device_count_nvml",
        "torch.cuda._get_device",
        "torch.cuda._get_generator",
        "torch.cuda._get_nvml_device_index",
        "torch.cuda._get_pynvml_handler",
        "torch.cuda._get_rng_state_offset",
        "torch.cuda._is_compiled",
        "torch.cuda._lazy_call",
        "torch.cuda._lazy_init",
        "torch.cuda._memory_viz._block_extra_legacy",
        "torch.cuda._memory_viz._block_extra",
        "torch.cuda._memory_viz._format_size",
        "torch.cuda._memory_viz._format_viz",
        "torch.cuda._memory_viz._frame_filter",
        "torch.cuda._memory_viz._frame_fmt",
        "torch.cuda._memory_viz._frames_fmt",
        "torch.cuda._memory_viz._profile_to_snapshot",
        "torch.cuda._memory_viz._report_free",
        "torch.cuda._memory_viz._write_blocks",
        "torch.cuda._memory_viz.calc_active",
        "torch.cuda._memory_viz.compare",
        "torch.cuda._memory_viz.format_flamegraph",
        "torch.cuda._memory_viz.memory",
        "torch.cuda._memory_viz.profile_plot",
        "torch.cuda._memory_viz.segment_plot",
        "torch.cuda._memory_viz.segments",
        "torch.cuda._memory_viz.segsum",
        "torch.cuda._memory_viz.trace_plot",
        "torch.cuda._memory_viz.trace",
        "torch.cuda._nvml_based_avail",
        "torch.cuda._parse_visible_devices",
        "torch.cuda._raw_device_count_nvml",
        "torch.cuda._raw_device_uuid_nvml",
        "torch.cuda._register_triton_kernels",
        "torch.cuda._set_rng_state_offset",
        "torch.cuda._set_stream_by_id",
        "torch.cuda._sleep",
        "torch.cuda._transform_uuid_to_ordinals",
        "torch.cuda._utils._get_device_index",
        "torch.cuda.amp.autocast_mode._cast",
        "torch.cuda.amp.autocast_mode.custom_bwd",
        "torch.cuda.amp.autocast_mode.custom_fwd",
        "torch.cuda.amp.common.amp_definitely_not_available",
        "torch.amp.grad_scaler._refresh_per_optimizer_state",
        "torch.cuda.can_device_access_peer",
        "torch.cuda.check_error",
        "torch.cuda.clock_rate",
        "torch.cuda.cudart",
        "torch.cuda.current_blas_handle",
        "torch.cuda.current_stream",
        "torch.cuda.default_stream",
        "torch.cuda.device_count",
        "torch.cuda.get_arch_list",
        "torch.cuda.get_device_capability",
        "torch.cuda.get_device_name",
        "torch.cuda.get_device_properties",
        "torch.cuda.get_gencode_flags",
        "torch.cuda.get_sync_debug_mode",
        "torch.cuda.graphs.graph_pool_handle",
        "torch.cuda.graphs.is_current_stream_capturing",
        "torch.cuda.graphs.make_graphed_callables",
        "torch.cuda.init",
        "torch.cuda.ipc_collect",
        "torch.cuda.is_available",
        "torch.cuda.is_bf16_supported",
        "torch.cuda.is_initialized",
        "torch.cuda.jiterator._create_jit_fn",
        "torch.cuda.jiterator._create_multi_output_jit_fn",
        "torch.cuda.memory_usage",
        "torch.cuda.memory._dump_snapshot",
        "torch.cuda.memory._free_mutex",
        "torch.cuda.memory._get_current_allocator",
        "torch.cuda.memory._host_allocator",
        "torch.cuda.memory._record_memory_history_impl",
        "torch.cuda.memory._record_memory_history_legacy",
        "torch.cuda.memory._record_memory_history",
        "torch.cuda.memory._save_memory_usage",
        "torch.cuda.memory._save_segment_usage",
        "torch.cuda.memory._set_allocator_settings",
        "torch.cuda.memory._snapshot",
        "torch.cuda.memory.caching_allocator_alloc",
        "torch.cuda.memory.caching_allocator_delete",
        "torch.cuda.memory.change_current_allocator",
        "torch.cuda.memory.empty_cache",
        "torch.cuda.memory.get_allocator_backend",
        "torch.cuda.memory.list_gpu_processes",
        "torch.cuda.memory.max_memory_allocated",
        "torch.cuda.memory.max_memory_cached",
        "torch.cuda.memory.max_memory_reserved",
        "torch.cuda.memory.mem_get_info",
        "torch.cuda.memory.memory_allocated",
        "torch.cuda.memory.memory_cached",
        "torch.cuda.memory.memory_reserved",
        "torch.cuda.memory.memory_snapshot",
        "torch.cuda.memory.memory_stats_as_nested_dict",
        "torch.cuda.memory.memory_stats",
        "torch.cuda.memory.memory_summary",
        "torch.cuda.memory.reset_accumulated_memory_stats",
        "torch.cuda.memory.reset_max_memory_allocated",
        "torch.cuda.memory.reset_max_memory_cached",
        "torch.cuda.memory.reset_peak_memory_stats",
        "torch.cuda.memory.set_per_process_memory_fraction",
        "torch.cuda.nccl._check_sequence_type",
        "torch.cuda.nccl.all_gather",
        "torch.cuda.nccl.all_reduce",
        "torch.cuda.nccl.broadcast",
        "torch.cuda.nccl.init_rank",
        "torch.cuda.nccl.is_available",
        "torch.cuda.nccl.reduce_scatter",
        "torch.cuda.nccl.reduce",
        "torch.cuda.nccl.unique_id",
        "torch.cuda.nccl.version",
        "torch.cuda.nvtx.mark",
        "torch.cuda.nvtx.range_end",
        "torch.cuda.nvtx.range_pop",
        "torch.cuda.nvtx.range_push",
        "torch.cuda.nvtx.range_start",
        "torch.cuda.nvtx.range",
        "torch.cuda.power_draw",
        "torch.cuda.profiler.init",
        "torch.cuda.profiler.profile",
        "torch.cuda.profiler.start",
        "torch.cuda.profiler.stop",
        "torch.cuda.random.get_rng_state_all",
        "torch.cuda.random.initial_seed",
        "torch.cuda.random.manual_seed_all",
        "torch.cuda.random.manual_seed",
        "torch.cuda.random.seed_all",
        "torch.cuda.random.seed",
        "torch.cuda.random.set_rng_state_all",
        "torch.cuda.set_stream",
        "torch.cuda.set_sync_debug_mode",
        "torch.cuda.stream",
        "torch.cuda.synchronize",
        "torch.cuda.temperature",
        "torch.cuda.utilization",
        "torch.einsum",
        "torch.functional._check_list_size",
        "torch.functional._consecutive_return_counts",
        "torch.functional._consecutive_return_inverse_false",
        "torch.functional._consecutive_return_inverse_true",
        "torch.functional._consecutive_return_inverse",
        "torch.functional._consecutive_return_output",
        "torch.functional._lu_impl",
        "torch.functional._lu_no_infos",
        "torch.functional._lu_with_infos",
        "torch.functional._meshgrid",
        "torch.functional._return_counts",
        "torch.functional._return_inverse_false",
        "torch.functional._return_inverse_true",
        "torch.functional._return_inverse",
        "torch.functional._return_output",
        "torch.functional._unique_consecutive_impl",
        "torch.functional._unique_impl",
        "torch.functional._unravel_index",
        "torch.functional.broadcast_shapes",
        "torch.functional.lu",
        "torch.functional.unique",
        "torch.functional.unravel_index",
        "torch.futures.collect_all",
        "torch.futures.wait_all",
        "torch.get_deterministic_debug_mode",
        "torch.get_float32_matmul_precision",
        "torch.is_deterministic_algorithms_warn_only_enabled",
        "torch.is_storage",
        "torch.is_tensor",
        "torch.is_warn_always_enabled",
        "torch.masked._ops._any",
        "torch.masked._ops._apply_docstring_templates",
        "torch.masked._ops._canonical_dim",
        "torch.masked._ops._combine_input_and_mask",
        "torch.masked._ops._generate_docstring",
        "torch.masked._ops._input_mask",
        "torch.masked._ops._output_mask",
        "torch.masked._ops._reduction_identity",
        "torch.masked._ops._sparse_coo_flatten_indices",
        "torch.masked._ops._sparse_coo_scatter_reduction_helper",
        "torch.masked._ops._sparse_coo_where",
        "torch.masked._ops._sparse_csr_segment_reduction_helper",
        "torch.masked._ops._sparse_csr_where",
        "torch.masked._ops._std_var",
        "torch.masked._ops._where",
        "torch.masked._ops.amax",
        "torch.masked._ops.amin",
        "torch.masked._ops.argmax",
        "torch.masked._ops.argmin",
        "torch.masked._ops.corresponding_real_dtype",
        "torch.masked._ops.cumprod",
        "torch.masked._ops.cumsum",
        "torch.masked._ops.log_softmax",
        "torch.masked._ops.logaddexp",
        "torch.masked._ops.logsumexp",
        "torch.masked._ops.mean",
        "torch.masked._ops.median",
        "torch.masked._ops.norm",
        "torch.masked._ops.normalize",
        "torch.masked._ops.prod",
        "torch.masked._ops.softmax",
        "torch.masked._ops.softmin",
        "torch.masked._ops.std",
        "torch.masked._ops.sum",
        "torch.masked._ops.var",
        "torch.meshgrid",
        "torch.mps._get_default_mps_generator",
        "torch.mps.current_allocated_memory",
        "torch.mps.driver_allocated_memory",
        "torch.mps.empty_cache",
        "torch.mps.get_rng_state",
        "torch.mps.manual_seed",
        "torch.mps.profiler.profile",
        "torch.mps.profiler.start",
        "torch.mps.profiler.stop",
        "torch.mps.seed",
        "torch.mps.set_per_process_memory_fraction",
        "torch.mps.set_rng_state",
        "torch.mps.synchronize",
        "torch.nested._internal.nested_tensor.buffer_from_jagged",
        "torch.nested._internal.nested_tensor.get_tensor_symint",
        "torch.nested._internal.nested_tensor.is_expandable_to",
        "torch.nested._internal.nested_tensor.jagged_from_list",
        "torch.nested._internal.nested_tensor.jagged_from_tensor_and_lengths",
        "torch.nested._internal.nested_tensor.nested_view_from_values_offsets",
        "torch.nested._internal.nested_tensor.nested_view_from_values_offsets_lengths",
        "torch.nested.as_nested_tensor",
        "torch.nested.narrow",
        "torch.nested.nested_tensor",
        "torch.nn._reduction.get_enum",
        "torch.nn._reduction.legacy_get_enum",
        "torch.nn._reduction.legacy_get_string",
        "torch.nn.factory_kwargs",
        "torch.nn.functional._adaptive_max_pool1d",
        "torch.nn.functional._adaptive_max_pool2d",
        "torch.nn.functional._adaptive_max_pool3d",
        "torch.nn.functional._canonical_mask",
        "torch.nn.functional._fractional_max_pool2d",
        "torch.nn.functional._fractional_max_pool3d",
        "torch.nn.functional._get_softmax_dim",
        "torch.nn.functional._in_projection_packed",
        "torch.nn.functional._in_projection",
        "torch.nn.functional._is_integer",
        "torch.nn.functional._max_pool1d",
        "torch.nn.functional._max_pool2d",
        "torch.nn.functional._max_pool3d",
        "torch.nn.functional._mha_shape_check",
        "torch.nn.functional._no_grad_embedding_renorm_",
        "torch.nn.functional._none_or_dtype",
        "torch.nn.functional._threshold",
        "torch.nn.functional._unpool_output_size",
        "torch.nn.functional._verify_batch_size",
        "torch.nn.functional._verify_spatial_size",
        "torch.nn.functional.adaptive_avg_pool2d",
        "torch.nn.functional.adaptive_avg_pool3d",
        "torch.nn.functional.adaptive_max_pool1d_with_indices",
        "torch.nn.functional.adaptive_max_pool1d",
        "torch.nn.functional.adaptive_max_pool2d_with_indices",
        "torch.nn.functional.adaptive_max_pool2d",
        "torch.nn.functional.adaptive_max_pool3d_with_indices",
        "torch.nn.functional.adaptive_max_pool3d",
        "torch.nn.functional.affine_grid",
        "torch.nn.functional.alpha_dropout",
        "torch.nn.functional.assert_int_or_pair",
        "torch.nn.functional.batch_norm",
        "torch.nn.functional.binary_cross_entropy_with_logits",
        "torch.nn.functional.binary_cross_entropy",
        "torch.nn.functional.celu",
        "torch.nn.functional.cosine_embedding_loss",
        "torch.nn.functional.cross_entropy",
        "torch.nn.functional.ctc_loss",
        "torch.nn.functional.dropout",
        "torch.nn.functional.dropout1d",
        "torch.nn.functional.dropout2d",
        "torch.nn.functional.dropout3d",
        "torch.nn.functional.elu",
        "torch.nn.functional.embedding_bag",
        "torch.nn.functional.embedding",
        "torch.nn.functional.feature_alpha_dropout",
        "torch.nn.functional.fold",
        "torch.nn.functional.fractional_max_pool2d_with_indices",
        "torch.nn.functional.fractional_max_pool2d",
        "torch.nn.functional.fractional_max_pool3d_with_indices",
        "torch.nn.functional.fractional_max_pool3d",
        "torch.nn.functional.gaussian_nll_loss",
        "torch.nn.functional.glu",
        "torch.nn.functional.grid_sample",
        "torch.nn.functional.group_norm",
        "torch.nn.functional.gumbel_softmax",
        "torch.nn.functional.hardsigmoid",
        "torch.nn.functional.hardswish",
        "torch.nn.functional.hardtanh",
        "torch.nn.functional.hinge_embedding_loss",
        "torch.nn.functional.huber_loss",
        "torch.nn.functional.instance_norm",
        "torch.nn.functional.interpolate",
        "torch.nn.functional.kl_div",
        "torch.nn.functional.l1_loss",
        "torch.nn.functional.layer_norm",
        "torch.nn.functional.leaky_relu",
        "torch.nn.functional.local_response_norm",
        "torch.nn.functional.log_softmax",
        "torch.nn.functional.lp_pool1d",
        "torch.nn.functional.lp_pool2d",
        "torch.nn.functional.margin_ranking_loss",
        "torch.nn.functional.max_pool1d_with_indices",
        "torch.nn.functional.max_pool1d",
        "torch.nn.functional.max_pool2d_with_indices",
        "torch.nn.functional.max_pool2d",
        "torch.nn.functional.max_pool3d_with_indices",
        "torch.nn.functional.max_pool3d",
        "torch.nn.functional.max_unpool1d",
        "torch.nn.functional.max_unpool2d",
        "torch.nn.functional.max_unpool3d",
        "torch.nn.functional.mish",
        "torch.nn.functional.mse_loss",
        "torch.nn.functional.multi_head_attention_forward",
        "torch.nn.functional.multi_margin_loss",
        "torch.nn.functional.multilabel_margin_loss",
        "torch.nn.functional.multilabel_soft_margin_loss",
        "torch.nn.functional.nll_loss",
        "torch.nn.functional.normalize",
        "torch.nn.functional.poisson_nll_loss",
        "torch.nn.functional.relu",
        "torch.nn.functional.relu6",
        "torch.nn.functional.rrelu",
        "torch.nn.functional.selu",
        "torch.nn.functional.sigmoid",
        "torch.nn.functional.silu",
        "torch.nn.functional.smooth_l1_loss",
        "torch.nn.functional.soft_margin_loss",
        "torch.nn.functional.softmax",
        "torch.nn.functional.softmin",
        "torch.nn.functional.softsign",
        "torch.nn.functional.tanh",
        "torch.nn.functional.tanhshrink",
        "torch.nn.functional.triplet_margin_loss",
        "torch.nn.functional.unfold",
        "torch.nn.functional.upsample_bilinear",
        "torch.nn.functional.upsample_nearest",
        "torch.nn.functional.upsample",
        "torch.nn.grad._pair",
        "torch.nn.grad._single",
        "torch.nn.grad._triple",
        "torch.nn.grad.conv1d_input",
        "torch.nn.grad.conv1d_weight",
        "torch.nn.grad.conv2d_input",
        "torch.nn.grad.conv2d_weight",
        "torch.nn.grad.conv3d_input",
        "torch.nn.grad.conv3d_weight",
        "torch.nn.modules.activation._arg_requires_grad",
        "torch.nn.modules.activation._check_arg_device",
        "torch.nn.modules.activation._is_make_fx_tracing",
        "torch.nn.modules.container._addindent",
        "torch.nn.modules.transformer._detect_is_causal_mask",
        "torch.nn.modules.transformer._generate_square_subsequent_mask",
        "torch.nn.modules.transformer._get_activation_fn",
        "torch.nn.modules.transformer._get_clones",
        "torch.nn.modules.transformer._get_seq_len",
        "torch.nn.modules.utils._list_with_default",
        "torch.nn.modules.utils._ntuple",
        "torch.nn.modules.utils._quadruple",
        "torch.nn.modules.utils._reverse_repeat_tuple",
        "torch.nn.modules.utils.consume_prefix_in_state_dict_if_present",
        "torch.nn.parameter.is_lazy",
        "torch.norm",
        "torch.quantization.default_eval_fn",
        "torch.random._seed_custom_device",
        "torch.random.fork_rng",
        "torch.random.initial_seed",
        "torch.random.seed",
        "torch.return_types.pytree_register_structseq",
        "torch.set_default_device",
        "torch.set_default_dtype",
        "torch.set_default_tensor_type",
        "torch.set_deterministic_debug_mode",
        "torch.set_float32_matmul_precision",
        "torch.set_warn_always",
        "torch.signal.windows.windows._add_docstr",
        "torch.signal.windows.windows._window_function_checks",
        "torch.signal.windows.windows.bartlett",
        "torch.signal.windows.windows.blackman",
        "torch.signal.windows.windows.cosine",
        "torch.signal.windows.windows.exponential",
        "torch.signal.windows.windows.gaussian",
        "torch.signal.windows.windows.general_cosine",
        "torch.signal.windows.windows.general_hamming",
        "torch.signal.windows.windows.hamming",
        "torch.signal.windows.windows.hann",
        "torch.signal.windows.windows.kaiser",
        "torch.signal.windows.windows.merge_dicts",
        "torch.signal.windows.windows.nuttall",
        "torch.signal.windows.windows.parse_kwargs",
        "torch.sparse.semi_structured.to_sparse_semi_structured",
        "torch.sparse.sum",
        "torch.split",
        "torch.stft",
        "torch.sym_float",
        "torch.sym_int",
        "torch.sym_ite",
        "torch.sym_max",
        "torch.sym_min",
        "torch.sym_not",
        "torch.tensordot",
        "torch.typename",
        "torch.unique_consecutive",
        "torch.use_deterministic_algorithms",
    ],
    TorchInGraphFunctionVariable,
)


torch_name_rule_map = [
    manual_torch_name_rule_map,
    torch_c_binding_in_graph_functions,
    torch_non_c_binding_in_graph_functions,
]


"""
Generate the torch object - Dynamo tracing rule (the wrapping variable) map.
"""


@functools.lru_cache(None)
def get_torch_obj_rule_map():
    d: Dict[Any, VariableTracker] = dict()
    for m in torch_name_rule_map:
        for k, v in m.items():  # type: ignore[attr-defined]
            if ".py#" not in k:
                obj = load_object(k)
            else:
                obj = _module_dir(torch) + k[len("torch/") :]
            if obj is not None:
                if obj in d and d[obj] != v:
                    raise AssertionError(
                        f"Duplicate torch object {obj} with different rules: {v}, {d[obj]}"
                    )
                else:
                    d[obj] = v
    return d


def _load_obj_from_str(fully_qualified_name):
    module, obj_name = fully_qualified_name.rsplit(".", maxsplit=1)
    return getattr(importlib.import_module(module), obj_name)


"""
Load string represented torch objects.
"""


def load_object(name):
    try:
        x = name.split("#")
        if len(x) == 2:
            obj = _load_obj_from_str(x[0])
            val = getattr(obj, x[1])
        else:
            assert len(x) == 1, f"Invalid obj name {name}"
            val = _load_obj_from_str(x[0])
        val = unwrap_if_wrapper(val)
    except (AttributeError, ImportError):
        val = None
    return val


"""
Get all torch.Tensor methods which are allowed to be in graph functions.
"""


@functools.lru_cache(None)
def get_tensor_method():
    s = set()
    for name in dir(torch.Tensor):
        method = getattr(torch.Tensor, name)
        if isinstance(
            method, (types.MethodDescriptorType, types.WrapperDescriptorType)
        ):
            s.add(method)
    return frozenset(s)


"""
Return if a torch object is ATen op or torch.Tensor method.
"""


def is_aten_op_or_tensor_method(obj):
    return obj in get_tensor_method() or isinstance(
        obj,
        (torch._ops.OpOverloadPacket, torch._ops.OpOverload),
    )


class FunctionIdSet:
    """
    Track a set of `id()`s of objects which are either allowed or not
    allowed to go into the generated FX graph.  Use to test for torch.*,
    numpy.*, builtins.*, etc.

    Support user modification to permit customization of what can be
    added to the graph and what will cause a graph break.
    """

    function_ids: Optional[Set[int]] = None
    function_names: Optional[Dict[int, str]] = None

    def __init__(self, lazy_initializer: Callable[[], Union[Dict[int, str], Set[int]]]):
        self.lazy_initializer = lazy_initializer

    def __call__(self):
        if self.function_ids is None:
            value = self.lazy_initializer()
            if isinstance(value, dict):
                self.function_ids = set(value.keys())
                self.function_names = value
            else:
                assert isinstance(value, set)
                self.function_ids = value
        return self.function_ids

    def get_name(self, idx: int, default: str):
        self()  # lazy init
        assert self.function_names is not None
        return self.function_names.get(idx, default)

    def add(self, idx: int):
        function_ids = self()  # lazy init
        function_ids.add(idx)

    def remove(self, idx: int):
        function_ids = self()
        if idx in function_ids:
            function_ids.remove(idx)

    def __contains__(self, idx: int):
        return idx in self()


@FunctionIdSet
def _allowed_callable_ids() -> Dict[int, str]:
    rv: Dict[int, str] = {}
    return rv


@FunctionIdSet
def _disallowed_callable_ids() -> Dict[int, str]:
    rv: Dict[int, str] = {}
    return rv


@FunctionIdSet
def _builtin_function_ids() -> Dict[int, str]:
    rv = {
        id(v): f"builtins.{k}"
        for k, v in builtins.__dict__.items()
        if not k.startswith("_") and callable(v)
    }
    rv.update(
        {
            id(v): f"operator.{k}"
            for k, v in operator.__dict__.items()
            if not k.startswith("_") and callable(v)
        }
    )
    rv.update(
        {id(v): f"functools.{v.__name__}" for v in (itertools.chain, itertools.islice)}
    )
    rv.update(
        {
            id(cast): "typing.cast",
            id(functools.reduce): "functools.reduce",
            id(copy.deepcopy): "copy.deepcopy",
        }
    )
    return rv


@FunctionIdSet
def _numpy_function_ids() -> Dict[int, str]:
    rv = dict()
    for mod in NP_SUPPORTED_MODULES:
        rv.update(
            {
                id(v): f"{mod.__name__}.{k}"
                for k, v in mod.__dict__.items()
                if callable(v)
                and (getattr(v, "__module__", None) or mod.__name__) == mod.__name__
            }
        )
    return rv


@FunctionIdSet
def _builtin_constant_ids() -> Dict[int, str]:
    """
    Collects constant builtins by eliminating callable items.
    """
    rv = {
        id(v): f"builtins.{k}"
        for k, v in builtins.__dict__.items()
        if not k.startswith("_") and not callable(v)
    }
    return rv


_lazy_module_init: Dict[str, List[Callable[[], None]]] = defaultdict(list)


def add_module_init_func(name: str, init_func: Callable[[], None]) -> None:
    """Register a module without eagerly importing it"""
    # If the module is already imported, eagerly run init
    assert "." not in name, f"Expected a root module name, but got {name}"
    if name in sys.modules:
        init_func()

    # Module is not yet imported, delay processing until needed
    assert name not in _lazy_module_init
    _lazy_module_init[name].append(init_func)


def _maybe_init_lazy_module(obj: object) -> None:
    module = getattr(obj, "__module__", None)
    if module is None:
        return

    base_module = module.split(".")[0]
    init_funcs = _lazy_module_init.pop(base_module, None)
    if init_funcs is not None:
        for fn in init_funcs:
            fn()


def is_callable_allowed(obj) -> bool:
    _maybe_init_lazy_module(obj)
    return id(obj) in _allowed_callable_ids


def is_callable_disallowed(obj) -> bool:
    _maybe_init_lazy_module(obj)
    return id(obj) in _disallowed_callable_ids


def is_forbidden(obj) -> bool:
    _maybe_init_lazy_module(obj)
    return getattr(obj, "_dynamo_forbidden", False)


def is_builtin_callable(obj) -> bool:
    return id(obj) in _builtin_function_ids


def is_builtin_constant(obj) -> bool:
    return id(obj) in _builtin_constant_ids


def is_numpy(obj) -> bool:
    if np is None:
        return False
    return isinstance(obj, (np.ndarray, np.generic)) or id(obj) in _numpy_function_ids


"""
A note on skip/inline rules:

Dynamo consults this file to determine whether function should be inlined or skipped.

A skip applies at the frame boundary, meaning dynamo either triggers a graph break
at the beginning of the frame or attempts to trace/inline the whole frame. When skipping
a frame, recursively called frames are still traced by dynamo unless also skipped.

Skipfiles (skipped at the file level instead of function level) still apply on a
frame-by-frame boundary as dynamo traces, but apply to all functions in that file.

@skip is a helper decorator that can be applied to your function to cause it to be
included here.

Dynamo skip/inline rules & priorities are defined as follows:
* Inline is the default behavior and will be used unless explicitly skipped.
* Dynamo has two SKIPLIST: BUILTIN_SKIPLIST and THIRDPARTY_SKIPLIST.
    * BUILTIN_SKIPLIST contains builtin python modules, such as abc, collections, etc.
    * THIRDPARTY_SKIPLIST contains common third party libraries, such as numpy, pandas, etc.
* Functions in these two SKIPLISTs are always skipped, except:
    * They have explicitly defined rule in `manual_torch_name_rule_map`;
    * The corresponding python module has been put into MOD_INLINELIST.
* PyTorch(torch) is in the BUILTIN_SKIPLIST by default, but there are many cases
    where we want inline the functions under torch namespace.
    We should specify inline for the functions in `manual_torch_name_rule_map` or
    put the corresponding python module into MOD_INLINELIST to make dynamo inline them.
* If you call functions under skipped modules/files, Dynamo will wrap these functions
    as SkipFunctionVariable. There are a few functions(e.g, collections.OrderedDict) that
    we have special handling at SkipFunctionVariable.call_function.

Overall: *_INLINELIST has precedence over *_SKIPLIST has precedence over DEFAULT (inline)

To figure out what the behavior is, check the following list in order:
* `manual_torch_name_rule_map` (Inline if YES)
* MOD_INLINELIST (Inline if YES)
* BUILTIN_SKIPLIST & THIRDPARTY_SKIPLIST (Skip if YES)
* Inline by default

In general, if you want to force inline a function or module, please consider adding
the function's python module to MOD_INLINELIST first.
Use the `manual_torch_name_rule_map` only when there are other functions under the same module that
you don't want to inline them.
"""


BUILTIN_SKIPLIST = (
    abc,
    collections,
    contextlib,
    copy,
    copyreg,
    dataclasses,
    enum,
    functools,
    importlib,
    inspect,
    linecache,
    logging,
    multiprocessing,
    operator,
    os,
    posixpath,
    random,
    re,
    selectors,
    signal,
    tempfile,
    threading,
    tokenize,
    torch,  # torch/* is skipped by default unless specified in FUNC_INLINELIST or MOD_INLINELIST
    traceback,
    types,
    typing,
    unittest,
    weakref,
    _collections_abc,
    _weakrefset,
)

# third party libraries skiplist is defined by str, because users may not use these libraries.
# we should use lazy import & skip in the future.
THIRDPARTY_SKIPLIST = (
    "fx2trt_oss",
    "hypothesis",
    "networkx",
    "numpy",
    "omegaconf",
    "onnx",
    "onnxruntime",
    "onnx_tf",
    "pandas",
    "sklearn",
    "tabulate",
    "tensorflow",
    "tensorrt",
    "torch2trt",
    "tqdm",
    "tree",
    "tvm",
    "xarray",
)


def _strip_init_py(s):
    # TODO: Once we require py3.9 use removesuffix instead.
    suffix = "__init__.py"
    if s.endswith(suffix):
        return s[: -len(suffix)]
    else:
        return s


def _module_dir(m: types.ModuleType):
    # Protect against a module not exporting __file__ - this can happen for
    # frozen modules, for example.
    file = getattr(m, "__file__", None)
    return file and _strip_init_py(file)


# These are legacy workarounds, don't add new modules to this list.
# Please use the MOD_INLINELIST instead to force inline functions under particular modules.
LEGACY_MOD_INLINELIST = {
    "torch._dynamo.external_utils",
    "torch._export.db.examples",
    "torch._export.wrappers",
    "torch._functorch.apis",
    "torch._functorch.deprecated",
    "torch._higher_order_ops.cond",
    "torch.ao.quantization.pt2e.export_utils",
    "torch.ao.quantization.pt2e.qat_utils",
    "torch.ao.quantization.pt2e.representation.rewrite",
    "torch.ao.quantization.pt2e.utils",
    "torch.ao.quantization.quantizer.xnnpack_quantizer",
    "torch.optim",
}

if torch.distributed.is_available():
    LEGACY_MOD_INLINELIST |= {
        "torch.distributed._tensor.api",
        "torch.distributed._tensor.device_mesh",
        "torch.distributed.device_mesh",
        "torch.distributed.algorithms._checkpoint.checkpoint_wrapper",
        "torch.distributed.tensor.parallel._data_parallel_utils",
        "torch.distributed.tensor.parallel._utils",
        "torch.distributed.tensor.parallel.style",
        # we have to add replicate to LEGACY_MOD_INLINELIST to ensure
        # the forward_hook won't be ignored.
        "torch.distributed._composable.replicate",
    }


# Force inline functions under these modules, even they are in *_SKIPLIST.
# We are using python module name instead of file or directory object to avoid circular dependency.
# Please keep this sorted alphabetically.
MOD_INLINELIST = {
    "torch._refs",
    "torch._prims",
    "torch._decomp",
    "torch._dynamo._trace_wrapped_higher_order_op",
    "torch._dynamo.comptime",
    "torch._dynamo.polyfill",
    "torch._functorch.vmap",
<<<<<<< HEAD
=======
    "torch._library.custom_ops",
>>>>>>> 22ba180e
    "torch._functorch.eager_transforms",
    "torch._inductor.test_operators",
    "torch.amp.autocast_mode",
    "torch.ao.nn",
    "torch.autograd.function",
    "torch.backends.cuda",
    "torch.cuda.amp.autocast_mode",
    "torch.distributions",
    "torch.fx._pytree",
    "torch.fx.passes.shape_prop",
    "torch.nn",
    "torch.random",
    "torch.sparse",
    "torch.testing",
    "torch.testing._internal.hypothesis_utils",
    "torch.utils._content_store",
    "torch.utils._contextlib",
    "torch.utils._foreach_utils",
    "torch.utils._pytree",
    "torch.utils.hooks",
    "torch._tensor",
    "torch._higher_order_ops.strict_mode",
    "torch._higher_order_ops.while_loop",
}


if torch.distributed.is_available():
    MOD_INLINELIST.add("torch.distributed")
    MOD_INLINELIST.add("torch.distributed._functional_collectives")
    MOD_INLINELIST.add("torch.distributed._composable.replicate")


@functools.lru_cache(None)
def get_legacy_mod_inlinelist():
    inlinelist = set()
    for m in LEGACY_MOD_INLINELIST:
        inlinelist.add(_module_dir(torch) + m[len("torch.") :].replace(".", "/"))
    return inlinelist


@functools.lru_cache(None)
def get_mod_inlinelist():
    inlinelist = set()
    for m in MOD_INLINELIST:
        inlinelist.add(_module_dir(torch) + m[len("torch.") :].replace(".", "/"))
    return inlinelist


# skip some standard python builtin libs
SKIP_DIRS = [
    "<frozen importlib",
    "<__array_function__ internals>",
    _config_module.__file__,
]
SKIP_DIRS.extend(filter(None, (_module_dir(m) for m in BUILTIN_SKIPLIST)))

SKIP_DIRS_RE = re.compile(r"match nothing^")

is_fbcode = importlib.import_module("torch._inductor.config").is_fbcode()
# Skip fbcode paths(including torch.package paths) containing
# one of the following strings.
FBCODE_SKIP_DIRS = {
    "torchrec/distributed",
    "torchrec/fb/distributed",
    "caffe2/torch/fb/sparsenn/pooled_embeddings_modules.py",
}
FBCODE_SKIP_DIRS_RE = re.compile(f".*({'|'.join(map(re.escape, FBCODE_SKIP_DIRS))})")


# TODO(yanboliang, anijain2305) - There are a few concerns that we should
# resolve
# 1) Audit if torchrec/distributed is even required in FBCODE_SKIPS_DIR
# 2) To inline just one file but skip others in a directory, we could use
# manual_torch_name_rule_map but this one is hard because FBCODE can add unusual
# names like torch_package.
# So, this is a stop gap solution till then.
FBCODE_INLINE_FILES_IN_SKIPPED_DIRS = {
    "torchrec/distributed/types.py",
}
FBCODE_INLINE_FILES_IN_SKIPPED_DIRS_RE = re.compile(
    f".*({'|'.join(map(re.escape, FBCODE_INLINE_FILES_IN_SKIPPED_DIRS))})"
)


def _recompile_re():
    global SKIP_DIRS_RE
    SKIP_DIRS_RE = re.compile(f"^({'|'.join(map(re.escape, SKIP_DIRS))})")


def add(import_name: str):
    if isinstance(import_name, types.ModuleType):
        return add(import_name.__name__)
    assert isinstance(import_name, str)
    from importlib.util import find_spec

    module_spec = find_spec(import_name)
    if not module_spec:
        return
    origin = module_spec.origin
    if origin is None:
        return
    global SKIP_DIRS_RE
    SKIP_DIRS.append(_strip_init_py(origin))
    _recompile_re()


@dataclasses.dataclass
class SkipResult:
    skipped: bool
    reason: Optional[str]


def check_file(filename, is_inlined_call=False):
    """Should skip this file?"""
    if filename is None:
        return SkipResult(True, "filename is None")
    if any(filename.startswith(d) for d in get_legacy_mod_inlinelist()):
        return SkipResult(
            False,
            "LEGACY_MOD_INLINELIST",
        )
    if is_inlined_call and is_torch_inline_allowed(filename):
        return SkipResult(
            False,
            "MOD_INLINELIST",
        )
    if (
        is_fbcode
        and bool(FBCODE_SKIP_DIRS_RE.match(filename))
        and not bool(FBCODE_INLINE_FILES_IN_SKIPPED_DIRS_RE.match(filename))
    ):
        return SkipResult(
            True,
            "FBCODE_SKIP_DIRS",
        )
    if bool(SKIP_DIRS_RE.match(filename)):
        return SkipResult(True, "SKIP_DIRS")
    else:
        return SkipResult(False, "inlined by default")


@dataclasses.dataclass
class FunctionInfo:
    py_obj: Optional[object]
    name: Optional[str]
    filename: str
    code: Optional[types.CodeType]


"""
This is the main entry point to determine whether an object (function) should be inlined or skipped.
Let's illustrate the logic with an example:
    @torch.compile
    def f1(x, y):
        ......
        f2(x, y)
        ......

    def f2(x, y):
        ......
        f3(x, y)
        ......

    def f3(x, y):
        ......

There are mainly three call sites of check/check_verbose:
* The compile region entrance (like function f1), the correspoinding code is located at eval_frame.py.
* When tracing the recursively called functions (like function f2 and f3).
    * Dynamo decides inline/skip everytime it encounters a new recursively function call, and the call site
      is in InliningInstructionTranslator.check_inlineable of symbolic_convert.py.
    * If f2 is skipped by Dynamo, when evaluating the frame of f3, Dynamo need the inline/skip check again
      and the call site is in catch_errors_wrapper.catch_errors of convert_frame.py.
* For global variables and function arguments, Dynamo needs to decide if they are wrapped as SkipFunctionVariable in builder.py.

`is_inlined_call` is used to indicate if the current function call is inlined (f2 is inlined call if it passes check)
or not (f3 is not inlined call if f2 is skipped). Inside of the `check_verbose` function, there are more rules
to be checked if this `is_inlined_call`.
The reason to have this flag is that if the upper level function call (e.g, f2) is skipped,
we don't want to inline the lower level function call (e.g, f3) by default.
"""


def check_verbose(obj, is_inlined_call=False):
    if isinstance(
        obj, (UserFunctionVariable, UserMethodVariable, NestedUserFunctionVariable)
    ):
        try:
            py_obj = obj.get_function()
        except NotImplementedError:
            py_obj = None
        fi = FunctionInfo(py_obj, obj.get_name(), obj.get_filename(), obj.get_code())
    elif isinstance(obj, types.CodeType):
        fi = FunctionInfo(None, obj.co_name, obj.co_filename, obj)
    elif isinstance(obj, (types.FunctionType, types.MethodType)):
        fi = FunctionInfo(
            obj, obj.__name__, getfile(obj), obj.__code__  # type: ignore[union-attr] # FIXME Add MethodType.__code__ to typeshed
        )
    else:
        fi = FunctionInfo(obj, None, getfile(obj), None)

    # Consulte the central trace rules defined in torch._dynamo.trace_rules.
    reasons: Set[str] = set()
    rule = torch._dynamo.trace_rules.lookup_inner(
        fi.py_obj, fi.name, fi.filename, is_inlined_call, reasons
    )
    if rule in [UserFunctionVariable, FunctorchHigherOrderVariable]:
        return SkipResult(
            False,
            f"inlined according trace_rules.lookup {reasons.pop()}",
        )
    else:
        assert rule == SkipFunctionVariable, rule
        return SkipResult(
            True,
            f"skipped according trace_rules.lookup {reasons.pop()}",
        )


def check(obj, is_inlined_call=False):
    return check_verbose(obj, is_inlined_call).skipped


# skip common third party libs
for _name in THIRDPARTY_SKIPLIST:
    add(_name)

_recompile_re()


def is_torch_inline_allowed(filename):
    return any(filename.startswith(d) for d in get_mod_inlinelist())


@functools.lru_cache(None)
def dynamo_dir():
    import torch._dynamo

    return _module_dir(torch._dynamo)


def is_torch(filename):
    if filename.startswith(dynamo_dir()):
        return False
    return filename.startswith(_module_dir(torch))


"""
Main entry point for looking up the trace rule (the Dynamo variable) for a given callable object.
"""


def lookup_callable(obj):
    if not hashable(obj):
        return None
    # Custom allow/disallow in graph takes precedence over the general lookup.
    if is_callable_disallowed(obj):
        return SkipFunctionVariable
    if is_callable_allowed(obj):
        return TorchInGraphFunctionVariable
    if is_builtin_callable(obj):
        return BuiltinVariable


"""
Main entry point for looking up the trace rule (the Dynamo variable) for a given function object.
E.g, the lookup result of `torch.sin` is `TorchInGraphFunctionVariable`.
"""


def lookup(obj):
    return lookup_inner(obj)


def lookup_inner(
    obj,
    name=None,
    filename=None,
    is_direct_call=True,
    reasons: Union[None, Set[str]] = None,
):
    # Step 1: lookup obj's tracing rule in `torch_name_rule_map`.
    # The rules defined in `torch_name_rule_map` mainly includes two parts:
    # - Manually defined rules for any functions.
    # - The list of torch in graph functions.
    if not hashable(obj):
        if reasons is not None:
            reasons.add("obj is not hashable")
        return None
    if obj is not None:
        if is_aten_op_or_tensor_method(obj):
            return TorchInGraphFunctionVariable
        rule = get_torch_obj_rule_map().get(obj, None)
        if rule is not None:
            if reasons is not None:
                reasons.add("get_torch_obj_rule_map")
            return rule
    elif name is not None and filename is not None and not is_direct_call:
        if name.startswith(TORCH_DYNAMO_RESUME_IN_PREFIX):
            rule = get_torch_obj_rule_map().get(
                filename + "#" + TORCH_DYNAMO_RESUME_IN_PREFIX, None
            )
        else:
            rule = get_torch_obj_rule_map().get(filename + "#" + name, None)
        if rule is not None:
            if reasons is not None:
                reasons.add("get_torch_obj_rule_map")
            return rule

    # Step 2: lookup obj's tracing rule by function name.
    if is_direct_call:
        if name == "patched_init":
            if reasons is not None:
                reasons.add("func name is patched_init")
            return SkipFunctionVariable
        elif name == "__torch_function__":
            if reasons is not None:
                reasons.add("func name is __torch_function__")
            return UserFunctionVariable

    # Step 3: lookup obj's tracing rule by filename.
    if filename is None:
        filename = getfile(obj)

    skip_result = check_file(filename, is_direct_call)
    if reasons is not None:
        reasons.add(skip_result.reason)
    if skip_result.skipped:
        return SkipFunctionVariable
    else:
        return UserFunctionVariable<|MERGE_RESOLUTION|>--- conflicted
+++ resolved
@@ -197,20 +197,11 @@
     "torch._functorch.eager_transforms._wrap_all_tensors": UserFunctionVariable,
     "torch._functorch.eager_transforms._wrap_tensor_for_grad": UserFunctionVariable,
     # functorch/jacrev
-<<<<<<< HEAD
-    "torch._functorch.eager_transforms.jacrev": UserFunctionVariable,
-=======
     "torch._functorch.eager_transforms.jacrev": FunctorchHigherOrderVariable,
->>>>>>> 22ba180e
     "torch._functorch.eager_transforms.error_if_complex": UserFunctionVariable,
     "torch._functorch.eager_transforms._chunked_standard_basis_for_": UserFunctionVariable,
     "torch._functorch.eager_transforms._safe_zero_index": UserFunctionVariable,
     # functorch/vjp
-<<<<<<< HEAD
-    "torch._functorch.eager_transforms.vjp": UserFunctionVariable,
-    "torch._functorch.eager_transforms._vjp_with_argnums": UserFunctionVariable,
-    "torch._functorch.eager_transforms.assert_non_empty_tensor_output": UserFunctionVariable,
-=======
     "torch._functorch.eager_transforms.vjp": FunctorchHigherOrderVariable,
     "torch._functorch.eager_transforms._vjp_with_argnums": UserFunctionVariable,
     "torch._functorch.eager_transforms.assert_non_empty_tensor_output": UserFunctionVariable,
@@ -240,7 +231,6 @@
     "torch._functorch.deprecated.grad_and_value": UserFunctionVariable,
     "torch._functorch.deprecated.vjp": UserFunctionVariable,
     #
->>>>>>> 22ba180e
     "torch._constrain_as_size": UserFunctionVariable,
     "torch._constrain_as_value": UserFunctionVariable,
     "torch._tensor._convert": UserFunctionVariable,
@@ -250,10 +240,7 @@
     "torch._C._functorch._remove_batch_dim": TorchInGraphFunctionVariable,
     "torch._C._functorch._wrap_for_grad": TorchInGraphFunctionVariable,
     "torch._C._functorch._unwrap_for_grad": TorchInGraphFunctionVariable,
-<<<<<<< HEAD
-=======
     "torch._C._functorch.maybe_current_level": TorchInGraphFunctionVariable,
->>>>>>> 22ba180e
     "torch._C._functorch.is_batchedtensor": TorchInGraphFunctionVariable,
     "torch._dynamo.mark_static": UserFunctionVariable,
     "torch.fx.experimental.symbolic_shapes.guard_size_oblivious": TorchInGraphFunctionVariable,
@@ -264,8 +251,6 @@
     "torch.sparse_csc_tensor": SkipFunctionVariable,
     "torch.sparse_csr_tensor": SkipFunctionVariable,
     "torch.sparse_compressed_tensor": SkipFunctionVariable,
-<<<<<<< HEAD
-=======
     "torch._C._autograd._unsafe_set_version_counter": TorchInGraphFunctionVariable,
     # avoid skipping user defined modules in distributed unit tests
     "torch/testing/_internal/common_fsdp.py#forward": UserFunctionVariable,
@@ -274,7 +259,6 @@
     f"torch/testing/_internal/distributed/_tensor/common_dtensor.py#{TORCH_DYNAMO_RESUME_IN_PREFIX}": UserFunctionVariable,
     "torch/testing/_internal/common_distributed.py#forward": UserFunctionVariable,
     f"torch/testing/_internal/common_distributed.py#{TORCH_DYNAMO_RESUME_IN_PREFIX}": UserFunctionVariable,
->>>>>>> 22ba180e
 }
 
 
@@ -2205,35 +2189,12 @@
         "torch._functorch.deprecated.warn_deprecated",
         "torch._functorch.eager_transforms._any_differentiable",
         "torch._functorch.eager_transforms._autograd_grad",
-<<<<<<< HEAD
-        "torch._functorch.eager_transforms._construct_standard_basis_for",
-        "torch._functorch.eager_transforms._vjp_treespec_compare",
-        "torch._functorch.eager_transforms._set_tensor_requires_grad",
-=======
         "torch._functorch.eager_transforms._vjp_treespec_compare",
         "torch._functorch.eager_transforms._set_tensor_requires_grad",
         "torch._functorch.eager_transforms._jvp_treespec_compare",
->>>>>>> 22ba180e
         "torch._functorch.eager_transforms._is_differentiable",
         "torch._functorch.eager_transforms._maybe_unwrap_functional_tensor",
         "torch._functorch.eager_transforms._maybe_wrap_functional_tensor",
-<<<<<<< HEAD
-        "torch._functorch.eager_transforms._replace_args",
-        "torch._functorch.eager_transforms._unwrap_all_tensors_from_functional",
-        "torch._functorch.eager_transforms._wrap_all_tensors_to_functional",
-        "torch._functorch.eager_transforms.assert_flat_tuple_of_tensors",
-        "torch._functorch.eager_transforms.assert_non_empty_list_of_tensors",
-        "torch._functorch.eager_transforms.assert_output_is_tensor_or_tensors",
-        "torch._functorch.eager_transforms.functionalize",
-        "torch._functorch.eager_transforms.hessian",
-        "torch._functorch.eager_transforms.jacfwd",
-        "torch._functorch.eager_transforms.jvp",
-        "torch._functorch.eager_transforms.lazy_dynamo_disable",
-        "torch._functorch.eager_transforms.linearize",
-        "torch._functorch.eager_transforms.noop",
-        "torch._functorch.eager_transforms.safe_unflatten",
-        "torch._functorch.eager_transforms.safe_unpack_dual",
-=======
         "torch._functorch.eager_transforms._unwrap_all_tensors_from_functional",
         "torch._functorch.eager_transforms._wrap_all_tensors_to_functional",
         "torch._functorch.eager_transforms.assert_flat_tuple_of_tensors",
@@ -2241,7 +2202,6 @@
         "torch._functorch.eager_transforms.lazy_dynamo_disable",
         "torch._functorch.eager_transforms.linearize",
         "torch._functorch.eager_transforms.noop",
->>>>>>> 22ba180e
         "torch._functorch.functional_call.construct_stacked_leaf",
         "torch._functorch.functional_call.functional_call",
         "torch._functorch.functional_call.stack_module_state",
@@ -3242,10 +3202,7 @@
     "torch._dynamo.comptime",
     "torch._dynamo.polyfill",
     "torch._functorch.vmap",
-<<<<<<< HEAD
-=======
     "torch._library.custom_ops",
->>>>>>> 22ba180e
     "torch._functorch.eager_transforms",
     "torch._inductor.test_operators",
     "torch.amp.autocast_mode",
