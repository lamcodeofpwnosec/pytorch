--- conflicted
+++ resolved
@@ -32,15 +32,6 @@
 
 
 def make_eager_backend_with_torch_function_mode(mode):
-<<<<<<< HEAD
-    """Used to trace HOPs (cond and while) for eager exectution, the metadata
-    TF mode mutates vars outside of the scope of the HOP, and we can't have graph breaks
-    in the HOP, so we need to externally run this mode and not trace it."""
-
-    def fn(gm, fake_tensor_inputs, **kwargs):
-        with mode:
-            return gm.forward
-=======
     return make_eager_backend_with_torch_function_modes([mode])
 
 
@@ -58,7 +49,6 @@
         result = gm.forward
         stack.close()
         return result
->>>>>>> 9b2e453e
 
     return fn
 
