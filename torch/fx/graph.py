# mypy: allow-untyped-defs
from collections import defaultdict
from .node import Node, Argument, Target, map_arg, _type_repr, _get_qualified_name
import torch.utils._pytree as pytree
from . import _pytree as fx_pytree
from ._compatibility import compatibility
from torch._C import _NodeIter

import os
import contextlib
from typing import TYPE_CHECKING, Callable, Any, List, Dict, NamedTuple, Optional, Tuple, Set, FrozenSet, Type, Iterable
from dataclasses import dataclass
from contextlib import contextmanager
import copy
import enum
import torch
import keyword
import re
import builtins
import math
import warnings
import inspect
import functools

__all__ = ["PythonCode", "CodeGen", "Graph"]

if TYPE_CHECKING:
    from .graph_module import GraphModule  # noqa: F401
    from ._symbolic_trace import Tracer   # noqa: F401


# Mapping of builtins to their `typing` equivalent.
_origin_type_map = {
    list: List,
    dict: Dict,
    set: Set,
    frozenset: FrozenSet,
    tuple: Tuple,
}

_legal_ops = dict.fromkeys(['call_function', 'call_method', 'get_attr', 'call_module', 'placeholder', 'output'])


# Signature for functions thattransforms the body (`list[str]`) of the
# generated code
TransformCodeFunc = Callable[[List[str]], List[str]]


class _CustomBuiltin(NamedTuple):
    """Additional objs that we add to every graph's globals.

    The repr() for some standard library objects is not valid Python code without
    an import. For common objects of this sort, we bundle them in the globals of
    every FX graph.
    """
    # How to import this object from the standard library.
    import_str: str
    # The actual object, produced from that import string.
    obj: Any

_custom_builtins: Dict[str, _CustomBuiltin] = {}


def _register_custom_builtin(name: str, import_str: str, obj: Any):
    _custom_builtins[name] = _CustomBuiltin(import_str, obj)


_register_custom_builtin('inf', 'from math import inf', math.inf)
_register_custom_builtin('nan', 'from math import nan', math.nan)
_register_custom_builtin('NoneType', 'NoneType = type(None)', type(None))
_register_custom_builtin('torch', 'import torch', torch)
_register_custom_builtin('device', 'from torch import device', torch.device)
_register_custom_builtin('fx_pytree', 'import torch.fx._pytree as fx_pytree', fx_pytree)
_register_custom_builtin('pytree', 'import torch.utils._pytree as pytree', pytree)


def _is_magic(x: str) -> bool:
    return x.startswith('__') and x.endswith('__')


def _snake_case(s: str) -> str:
    """
    Transforms the given string ``s`` to a Python-style variable name

    Examples:
        ``mod.snake_case`` -> ``mod.snake_case``
        ``mod.pascalCase``-> ``mod.pascal_case``
        ``mod.ALL_CAPS`` -> ``mod.all_caps``
    """
    return _snake_case_sub(s).lower()


# Replace occurrences where a lowercase letter is followed by an uppercase letter
_snake_case_sub = functools.partial(re.compile(r'(?<=[a-z])([A-Z])').sub, r'_\1')


def _is_from_torch(obj: Any) -> bool:
    module_name = getattr(obj, '__module__', None)
    if module_name is not None:
        base_module = module_name.partition('.')[0]
        return (
            base_module == 'torch' and
            not module_name.startswith("torch._dynamo.") and
            not module_name.startswith("torch._inductor.")
        )

    name = getattr(obj, '__name__', None)
    # exclude torch because torch.torch.torch.torch works. idk mang
    if name is not None and name != 'torch':
        for guess in [torch, torch.nn.functional]:
            if getattr(guess, name, None) is obj:
                return True

    return False


class _Namespace:
    """A context for associating names uniquely with objects.

    The following invariants are enforced:
    - Each object gets a single name.
    - Each name is unique within a given namespace.
    - Names generated do not shadow builtins, unless the object is indeed that builtin.
    """
    def __init__(self):
        self._obj_to_name: Dict[Any, str] = {}
        self._unassociated_names = set()
        self._used_names: Set[str] = set()
        self._base_count: Dict[str, int] = defaultdict(int)

        self._illegal_char_regex = re.compile('[^0-9a-zA-Z_]+')
        self._name_suffix_regex = re.compile(r"(.*)_(\d+)$")

    def create_name(self, candidate: str, obj: Optional[Any]) -> str:
        """Create a unique name.

        Arguments:
            candidate: used as the basis for the unique name, relevant to the user.
            obj: If not None, an object that will be associated with the unique name.
        """
        if obj is not None and obj in self._obj_to_name:
            return self._obj_to_name[obj]

        # delete all characters that are illegal in a Python identifier
        candidate = self._illegal_char_regex.sub('_', candidate)

        if not candidate:
            candidate = '_unnamed'

        if candidate[0].isdigit():
            candidate = f'_{candidate}'

        match = self._name_suffix_regex.match(candidate)
        if match is None:
            base = candidate
            num = None
        else:
            base, num_str = match.group(1, 2)
            num = int(num_str)

        candidate = base if num is None else f'{base}_{num}'
        if not num:
            num = self._base_count[base]

        while candidate in self._used_names or self._is_illegal_name(candidate, obj):
            num += 1
            candidate = f'{base}_{num}'

        self._used_names.add(candidate)
        self._base_count[base] = num
        if obj is None:
            self._unassociated_names.add(candidate)
        else:
            self._obj_to_name[obj] = candidate
        return candidate

    def associate_name_with_obj(self, name: str, obj: Any):
        """Associate a unique name with an object.

        Neither `name` nor `obj` should be associated already.
        """
        assert obj not in self._obj_to_name
        assert name in self._unassociated_names
        self._obj_to_name[obj] = name
        self._unassociated_names.remove(name)

    def _is_illegal_name(self, name: str, obj: Any) -> bool:
        # 1. keywords are never allowed as names.
        if name in keyword.kwlist:
            return True

        # 2. Can't shadow a builtin name, unless you *are* that builtin.
        if name in builtins.__dict__:
            return obj is not builtins.__dict__[name]

        # 3. Can't shadow our custom builtins either
        if name in _custom_builtins:
            return obj is not _custom_builtins[name].obj

        return False

    def _rename_object(self, obj: Any, name: str):
        assert obj in self._obj_to_name
        self._obj_to_name[obj] = name
        self._used_names.add(name)

dtype_abbrs = {
    torch.bfloat16: 'bf16',
    torch.float64: 'f64',
    torch.float32: 'f32',
    torch.float16: 'f16',
    torch.float8_e4m3fn: 'f8e4m3fn',
    torch.float8_e5m2: 'f8e5m2',
    torch.float8_e4m3fnuz: 'f8e4m3fnuz',
    torch.float8_e5m2fnuz: 'f8e5m2fnuz',
    torch.complex32: 'c32',
    torch.complex64: 'c64',
    torch.complex128: 'c128',
    torch.int8: 'i8',
    torch.int16: 'i16',
    torch.int32: 'i32',
    torch.int64: 'i64',
    torch.bool: 'b8',
    torch.uint8: 'u8',
    torch.uint16: 'u16',
    torch.uint32: 'u32',
    torch.uint64: 'u64',
    torch.bits16: 'b16',
}

@compatibility(is_backward_compatible=True)
@dataclass
class PythonCode:
    """
    Represents all the information necessary to exec or save a graph as Python code.
    """
    # Python source code for the forward function definition.
    src: str
    # Values in global scope during execution of `src_def`.
    globals: Dict[str, Any]
    # Optional mapping from the forward function's line number to
    # node index.
    _lineno_map: Optional[Dict[int, Optional[int]]]


def _format_target(base: str, target: str) -> str:
    elems = target.split('.')
    r = base
    for e in elems:
        if not e.isidentifier():
            r = f'getattr({r}, "{e}")'
        else:
            r = f'{r}.{e}'
    return r

class _InsertPoint:
    def __init__(self, graph, new_insert):
        self.graph = graph
        self.orig_insert, graph._insert = graph._insert, new_insert

    def __enter__(self):
        pass

    def __exit__(self, type, value, tb):
        self.graph._insert = self.orig_insert

class _node_list:
    def __init__(self, graph: 'Graph', direction: str = '_next'):
        assert direction in ['_next', '_prev']
        self.graph = graph
        self.direction = direction

    def __len__(self):
        return self.graph._len

    def __iter__(self):
        assert self.direction == "_prev" or self.direction == "_next"
        yield from _NodeIter(self.graph._root, self.direction == "_prev")

    def __reversed__(self):
        return _node_list(self.graph, '_next' if self.direction == '_prev' else '_prev')

class _PyTreeInfo(NamedTuple):
    """
    Contains extra info stored when we're using Pytrees
    """
    orig_args: List[str]
    in_spec: pytree.TreeSpec
    out_spec: Optional[pytree.TreeSpec]

@dataclass(frozen=True)
class _ParsedStackTrace:
    """
    Represents the top-most frame of a parsed stack trace
    """
    file: str
    lineno: str
    name: str
    code: str

    def get_summary_str(self):
        return f'File: {self.file}:{self.lineno} in {self.name}, code: {self.code}'

# get File:lineno code from stack_trace
def _parse_stack_trace(stack_trace: str):
    if stack_trace is None:
        return None
    pattern = re.compile(r"^File \"(.+)\", line (\d+), in (.+)$")
    lines = stack_trace.strip().split('\n')
    # stacktrace should have innermost frame last, so we
    # iterate backwards to find the first line that starts
    # with 'File '
    summary_str = ""
    for idx in range(len(lines) - 2, -1, -1):
        line = lines[idx].strip()
        matches = pattern.match(line)
        if matches:
            file = matches.group(1)
            lineno = matches.group(2)
            name = matches.group(3)
            # next line should be the code
            code = lines[idx + 1].strip()
            return _ParsedStackTrace(file, lineno, name, code)
    return None

@compatibility(is_backward_compatible=False)
class CodeGen:
    def __init__(self):
        self._body_transformer: Optional[TransformCodeFunc] = None
        self._func_name: str = "forward"

    def gen_fn_def(self, free_vars: List[str], maybe_return_annotation: str) -> str:
        """
        Given the free variables and a return annotation, generates the beginning of the FX function.
        By default, `gen_fn_def(['a', 'b'], '') == 'def {self._func_name}(a, b):'`
        """
        # If the original function didn't have self as its first argument, we
        # would have added it.
        if len(free_vars) == 0 or free_vars[0] != 'self':
            free_vars.insert(0, 'self')
        return f"def {self._func_name}({', '.join(free_vars)}){maybe_return_annotation}:"

    def generate_output(self, output_args: Argument) -> str:
        """
        Given the output arguments, generates the return statement of the FX function.
        Note: The returned statement should not be indented.
        """
        return f'return {repr(output_args)}'

    def process_inputs(self, *args: Any) -> Any:
        """
        Transforms the inputs so that the graph can take them as arguments, as
        non-default codegen may result in the inputs to the function being
        different from the inputs to the graph.

        If the graph was directly runnable, this invariant should hold true
        `f.graph.process_outputs(f.graph(*f.graph.process_inputs(*inputs))) == f(*inputs)`
        """
        return args

    def process_outputs(self, outputs: Any) -> Any:
        """
        Transforms the outputs of the graph to be identical to the codegen.

        See ``process_inputs`` for more details.
        """
        return outputs

    def additional_globals(self) -> List[Tuple[str, Any]]:
        """
        If your codegen uses extra global values, add tuples of (identifier,reference to the value) here.
        For example, return ['List', typing.List] if you need ``List`` in the global context.
        """
        return []

    def _gen_python_code(
        self, nodes, root_module: str, namespace: _Namespace, *,
        verbose: bool = False, include_stride: bool = False, include_device: bool = False, colored: bool = False
    ) -> PythonCode:
        free_vars: List[str] = []
        body: List[str] = []
        globals_: Dict[str, Any] = {}
        wrapped_fns: Dict[str, None] = {}

        # Wrap string in list to pass by reference
        maybe_return_annotation : List[str] = ['']
        include_stride = include_stride or (os.environ.get("FX_GRAPH_SHOW_STRIDE", "0") == "1")
        include_device = include_device or (os.environ.get("FX_GRAPH_SHOW_DEVICE", "0") == "1")

        def add_global(name_hint: str, obj: Any):
            """Add an obj to be tracked as a global.

            We call this for names that reference objects external to the
            Graph, like functions or types.

            Returns: the global name that should be used to reference 'obj' in generated source.
            """
            if _is_from_torch(obj) and obj != torch.device:  # to support registering torch.device
                # HACK: workaround for how torch custom ops are registered. We
                # can't import them like normal modules so they must retain their
                # fully qualified name.
                return _get_qualified_name(obj)

            # normalize the name hint to get a proper identifier
            global_name = namespace.create_name(name_hint, obj)

            if global_name in globals_:
                assert globals_[global_name] is obj
                return global_name
            globals_[global_name] = obj
            return global_name

        # Pre-fill the globals table with registered builtins.
        for name, (_, obj) in _custom_builtins.items():
            add_global(name, obj)

        def type_repr(o : Any):
            if o == ():
                # Empty tuple is used for empty tuple type annotation Tuple[()]
                return '()'

            typename = _type_repr(o)

            if hasattr(o, '__origin__'):
                # This is a generic type, e.g. typing.List[torch.Tensor]
                origin_type = _origin_type_map.get(o.__origin__, o.__origin__)
                origin_typename = add_global(_type_repr(origin_type), origin_type)

                if hasattr(o, '__args__'):
                    # Assign global names for each of the inner type variables.
                    args = [type_repr(arg) for arg in o.__args__]

                    if len(args) == 0:
                        # Bare type, such as `typing.Tuple` with no subscript
                        # This code-path used in Python < 3.9
                        return origin_typename

                    return f'{origin_typename}[{",".join(args)}]'
                else:
                    # Bare type, such as `typing.Tuple` with no subscript
                    # This code-path used in Python 3.9+
                    return origin_typename

            # Common case: this is a regular module name like 'foo.bar.baz'
            return add_global(typename, o)

        codes = {
            "yellow": "\033[33m",
            "cyan": "\033[36m",
            "green": "\033[32m",
            "blue": "\033[34m",
            "red": "\033[31m",
            "dim": "\033[2m",
            "dim_blue": "\033[2m\033[34m",
            "dim_green": "\033[2m\033[32m",
            "reset": "\033[0m",
        }

        def make_wrapper_func(name):
            def f(s):
                if colored:
                    return f"{codes[name]}{s}{codes['reset']}"
                return s
            return f

        yellow = make_wrapper_func("yellow")
        cyan = make_wrapper_func("cyan")
        red = make_wrapper_func("red")
        green = make_wrapper_func("green")
        dim_green = make_wrapper_func("dim_green")
        dim = make_wrapper_func("dim")
        dim_blue = make_wrapper_func("dim_blue")
        blue = make_wrapper_func("blue")

        def _get_repr(arg: Any) -> str:
            # Handle NamedTuples (if it has `_fields`) via add_global.
            if isinstance(arg, tuple) and hasattr(arg, '_fields'):
                qualified_name = _get_qualified_name(type(arg))
                global_name = add_global(qualified_name, type(arg))
                return f"{global_name}{repr(tuple(arg))}"
            elif isinstance(arg, (torch._ops.OpOverload, torch._ops.HigherOrderOperator)):
                qualified_name = _get_qualified_name(arg)
                global_name = add_global(qualified_name, arg)
                return f"{global_name}"
            elif isinstance(arg, enum.Enum):
                cls = arg.__class__
                clsname = add_global(cls.__name__, cls)
                return f"{clsname}.{arg.name}"
            elif isinstance(arg, Node):
                return repr(arg)
            elif isinstance(arg, torch.Tensor):
                size = list(arg.size())
                dtype = str(arg.dtype).split(".")[-1]
                return f"torch.Tensor(size={size}, dtype={dtype})"
            else:
                return blue(repr(arg))


        def _format_args(args: Tuple[Argument, ...], kwargs: Dict[str, Argument]) -> str:
            args_s = ', '.join(_get_repr(a) for a in args)
            kwargs_s = ', '.join(f'{k} = {_get_repr(v)}' for k, v in kwargs.items())
            if args_s and kwargs_s:
                return f'{args_s}, {kwargs_s}'
            return args_s or kwargs_s

        # Run through reverse nodes and record the first instance of a use
        # of a given node. This represents the *last* use of the node in the
        # execution order of the program, which we will use to free unused
        # values
        node_to_last_use : Dict[Node, Node] = {}
        user_to_last_uses : Dict[Node, List[Node]] = {}

        def register_last_uses(n : Node, user : Node):
            if n not in node_to_last_use:
                node_to_last_use[n] = user
                user_to_last_uses.setdefault(user, []).append(n)

        for node in reversed(nodes):
            map_arg(node.args, lambda n: register_last_uses(n, node))
            map_arg(node.kwargs, lambda n: register_last_uses(n, node))

        def delete_unused_values(user : Node):
            """
            Delete values after their last use. This ensures that values that are
            not used in the remainder of the code are freed and the memory usage
            of the code is optimal.
            """
            if user.op == 'placeholder':
                return
            if user.op == 'output':
                body.append('\n')
                return
            nodes_to_delete = user_to_last_uses.get(user, [])

            if len(user.users.keys()) == 0:
                # This node is not used by any others. however it's also not
                # removed by DCE since side-effect. We want to free it's outputs
                # right after its execution done to save memory.
                nodes_to_delete.append(user)

            if len(nodes_to_delete):
                to_delete_str = ' = '.join([repr(n) for n in nodes_to_delete] + ['None'])
                body.append(f';  {dim(to_delete_str)}\n')
            else:
                body.append('\n')

        prev_stacktrace = None

        def append_stacktrace_summary(node : Node):
            """
            Append a summary of the stacktrace to the generated code. This is
            useful for debugging.
            """
            nonlocal prev_stacktrace

            if node.op not in {'placeholder', 'output'}:
                if node.stack_trace:
                    if node.stack_trace != prev_stacktrace:
                        prev_stacktrace = node.stack_trace
                        summary_str = ""

                        if parsed_stack_trace := _parse_stack_trace(node.stack_trace):
                            summary_str = parsed_stack_trace.get_summary_str()

                        body.append(f'\n {dim("# " + summary_str)}\n')
                elif prev_stacktrace != "":
                    prev_stacktrace = ""
                    no_stacktrace_msg = "# No stacktrace found for following nodes"
                    body.append(f'\n{dim(no_stacktrace_msg)}\n')

        def stringify_shape(shape : Iterable) -> str:
            return f"[{', '.join(str(x) for x in shape)}]"

        def emit_node(node : Node):
            maybe_type_annotation = '' if node.type is None else f' : {type_repr(node.type)}'

            if verbose:
                # override annotation with more detailed information
                from torch.fx.experimental.proxy_tensor import py_sym_types
                from torch.fx.passes.shape_prop import TensorMetadata

                meta_val = node.meta.get('val', node.meta.get('tensor_meta', node.meta.get('example_value', None)))
                # use string as annotation, to make it valid python code

                if isinstance(meta_val, torch.Tensor):
                    stride_annotation = f"{stringify_shape(meta_val.stride())}" if include_stride else ""
                    device_annotation = f"{meta_val.device}" if include_device else ""
                    maybe_type_annotation = \
                        f': "{red(dtype_abbrs[meta_val.dtype])}{blue(stringify_shape(meta_val.shape))}' \
                        f'{dim_blue(stride_annotation)}{dim_green(device_annotation)}"'
                elif isinstance(meta_val, py_sym_types):
                    maybe_type_annotation = f': "Sym({meta_val})"'
                elif isinstance(meta_val, TensorMetadata):
                    maybe_type_annotation = f': "{dtype_abbrs[meta_val.dtype]}{stringify_shape(meta_val.shape)}"'

            if node.op == 'placeholder':
                assert isinstance(node.target, str)
                maybe_default_arg = '' if not node.args else f' = {_get_repr(node.args[0])}'
                free_vars.append(f'{node.target}{maybe_type_annotation}{maybe_default_arg}')
                raw_name = node.target.replace('*', '')
                if raw_name != repr(node):
                    body.append(f'{repr(node)} = {raw_name}\n')
                return
            elif node.op == 'call_method':
                assert isinstance(node.target, str)
                body.append(
                    f'{repr(node)}{maybe_type_annotation} = {_format_target(_get_repr(node.args[0]), node.target)}'
                    f'({_format_args(node.args[1:], node.kwargs)})')
                return
            elif node.op == 'call_function':
                assert callable(node.target)
                # pretty print operators
                if getattr(node.target, "__module__", "") == '_operator' and node.target.__name__ in magic_methods:
                    assert isinstance(node.args, tuple)
                    body.append(f'{repr(node)}{maybe_type_annotation} = '
                                f'{magic_methods[node.target.__name__].format(*(_get_repr(a) for a in node.args))}')
                    return

                # pretty print inplace operators; required for jit.script to work properly
                # not currently supported in normal FX graphs, but generated by torchdynamo
                if getattr(node.target, "__module__", "") == '_operator' and node.target.__name__ in inplace_methods:
                    body.append(f'{inplace_methods[node.target.__name__].format(*(_get_repr(a) for a in node.args))};  '
                                f'{repr(node)}{maybe_type_annotation} = {_get_repr(node.args[0])}')
                    return

                qualified_name = _get_qualified_name(node.target)
                global_name = add_global(qualified_name, node.target)
                # special case for getattr: node.args could be 2-argument or 3-argument
                # 2-argument: attribute access; 3-argument: fall through to attrib function call with default value
                if global_name == 'getattr' and \
                   isinstance(node.args, tuple) and \
                   isinstance(node.args[1], str) and \
                   node.args[1].isidentifier() and \
                   len(node.args) == 2:
                    body.append(f'{repr(node)}{maybe_type_annotation} = {_format_target(_get_repr(node.args[0]), node.args[1])}')
                    return
                body.append(f'{repr(node)}{maybe_type_annotation} = {global_name}({_format_args(node.args, node.kwargs)})')
                if node.meta.get('is_wrapped', False):
                    wrapped_fns.setdefault(global_name)
                return
            elif node.op == 'call_module':
                assert isinstance(node.target, str)
                body.append(f'{repr(node)}{maybe_type_annotation} = '
                            f'{_format_target(root_module, node.target)}({_format_args(node.args, node.kwargs)})')
                return
            elif node.op == 'get_attr':
                assert isinstance(node.target, str)
                body.append(f'{repr(node)}{maybe_type_annotation} = {_format_target(root_module, node.target)}')
                return
            elif node.op == 'output':
                if node.type is not None:
                    maybe_return_annotation[0] = f" -> {type_repr(node.type)}"
                body.append(self.generate_output(node.args[0]))
                return
            raise NotImplementedError(f'node: {node.op} {node.target}')

        for i, node in enumerate(nodes):
            # NOTE: emit_node does not emit a string with newline. It depends
            # on delete_unused_values to append one
            if verbose:
                append_stacktrace_summary(node)
            # emit a counter comment to keep track of
            # node index, which will be deleted later
            # after going through _body_transformer
            body.append(f"# COUNTER: {i}\n")
            emit_node(node)
            delete_unused_values(node)

        if len(body) == 0:
            # If the Graph has no non-placeholder nodes, no lines for the body
            # have been emitted. To continue to have valid Python code, emit a
            # single pass statement
            body.append('pass\n')



        if len(wrapped_fns) > 0:
            wrap_name = add_global('wrap', torch.fx.wrap)
            wrap_stmts = '\n'.join([f'{wrap_name}("{name}")' for name in wrapped_fns])
        else:
            wrap_stmts = ''

        if self._body_transformer:
            body = self._body_transformer(body)

        for name, value in self.additional_globals():
            add_global(name, value)

        prologue = self.gen_fn_def(free_vars, maybe_return_annotation[0])

        # remove counter and generate lineno to node index mapping
        lineno_map: Dict[int, Optional[int]] = {}
        prologue_len = prologue.count('\n') + 1
        new_lines: List[str] = []
        cur_idx = None
        for line in ''.join(body).split('\n'):
            counter = re.search(r"# COUNTER: (\d+)", line)
            if counter and counter.group(1) is not None:
                cur_idx = int(counter.group(1))
            else:
                lineno_map[len(new_lines) + prologue_len] = cur_idx
                new_lines.append(line)

        code = "\n".join(new_lines).lstrip('\n')
        code = '\n'.join('    ' + line for line in code.split('\n'))

        fn_code = f"""
{wrap_stmts}

{prologue}
{code}"""
        return PythonCode(fn_code, globals_, _lineno_map=lineno_map)


# Ideally, we'd like to refactor all of the pytree logic into this codegen
# class. Unfortunately, there are 3 areas we currently need extra logic in FX.
# 1. In the initial symbolic trace, the pytree logic is tied up with `concrete_args`.
# 2. In the FX graph, we need to access 2 attributes - in_spec and out_spec.
#    Since we can't access .graph within the FX forward, we need to copy the attribute to the module.
# 3. We currently can't register the pytree imports with `add_global` - not sure why.
class _PyTreeCodeGen(CodeGen):
    def __init__(self, pytree_info: _PyTreeInfo):
        super().__init__()
        self.pytree_info: _PyTreeInfo = pytree_info

    def process_inputs(self, *inputs: Any) -> Any:
        flat_args = pytree.arg_tree_leaves(*inputs)
        return flat_args

    def process_outputs(self, out: Any) -> Any:
        if self.pytree_info is None or self.pytree_info.out_spec is None:
            return out
        if not isinstance(out, (list, tuple)):
            out = [out]
        assert self.pytree_info.out_spec is not None
        return pytree.tree_unflatten(out, self.pytree_info.out_spec)

    def gen_fn_def(self, free_vars, maybe_return_annotation):
        # Given a user function/model:
        #   myargs = (myargs0, myargs1)
        #   mykwargs = {'mykwargs0': ..., 'mykwargs1': ...}
        #   def forward(self, mypos, *myargs, mykey=None, **mykwargs):
        #
        # The generated code flattens all keywords into positional arguments for `forward()`
        #   e.g forward(self, mypos, myargs0, myargs1, mykey, mykwargs0, mykwargs1):
        #
        # Within `forward`, `tree_flatten_spec``still parses args and kwargs separately
        #   e.g. tree_flatten_spec(((mypos, myargs0, myargs1,),
        #                           {'mykey': mykey, 'mykwargs0': mykwargs0, 'mykwargs1': mykwargs1}),
        #                          self._in_spec)
        #
        # If the user function/model does not have keywords, the dict is suppressed from tree_flatten_spec
        #   e.g. tree_flatten_spec((mypos, myargs0, myargs1,), self._in_spec)
        if self.pytree_info is None:
            return super().gen_fn_def(free_vars, maybe_return_annotation)

        fn_args = self.pytree_info.orig_args
        has_orig_self = (fn_args[0] == 'self') if len(fn_args) > 0 else False
        if has_orig_self:
            free_vars.insert(0, 'self')
        fn_definition = super().gen_fn_def(fn_args[:], maybe_return_annotation)

        if len(free_vars) > 0:  # pytree has placeholders in it
            # when kwargs is present, in_spec is tuple(args, kwargs)
            has_args_kwargs_tuple = self.pytree_info.in_spec.type is tuple and \
                self.pytree_info.in_spec.num_children == 2 and \
<<<<<<< HEAD
                self.pytree_info.in_spec.child(0).type is tuple and \
                self.pytree_info.in_spec.child(1).type is dict
            fn_kwargs = '{}'
            fn_signature = f"({', '.join(fn_args)},), self._in_spec"
=======
                self.pytree_info.in_spec.children_specs[0].type == tuple and \
                self.pytree_info.in_spec.children_specs[1].type == dict
>>>>>>> 78bae49d
            if has_args_kwargs_tuple:
                count_args = self.pytree_info.in_spec.child(0).num_children
                fn_args = self.pytree_info.orig_args[:count_args]
<<<<<<< HEAD
                fn_kwargs = '{' + ', '.join(f"'{k}':{v}" for k, v in zip(
                                  self.pytree_info.in_spec.child(1).context,
=======
                fn_signature_args = '(' +', '.join(fn_args) + (',' if len(fn_args) == 1 else '') + ')'
                fn_kwargs = '{' + ', '.join(f"'{k}': {v}" for k, v in zip(
                                  self.pytree_info.in_spec.children_specs[1].context,
>>>>>>> 78bae49d
                                  self.pytree_info.orig_args[count_args:])) + '}'
                fn_signature = f"({fn_signature_args}, {fn_kwargs}), self._in_spec"
            else:
                fn_signature_args = '(' +', '.join(fn_args) + (',' if len(fn_args) == 1 else '') + ')'
                fn_signature = f"{fn_signature_args}, self._in_spec"

            # in Python, `var1: annotation1, var2: annotation2 = function_call()` is invalid.
            # we need to split it to two lines:
            # one for annotation: `var1: annotation1; var2: annotation2;` (note the semicolon)
            # one for code: `var1, var2, = function_call()`
            without_annotation = [x.split(":")[0] for x in free_vars]
            has_annotation = [x + "; " for x in free_vars if ":" in x]
            if len(has_annotation) > 0:
                fn_definition += "\n    " + "".join(has_annotation) + "\n"
            fn_definition += f"""
    {', '.join(without_annotation)}, = fx_pytree.tree_flatten_spec({fn_signature})"""
        return fn_definition

    def generate_output(self, output_args):
        if self.pytree_info and self.pytree_info.out_spec:
            return f'return pytree.tree_unflatten({repr(output_args)}, self._out_spec)'
        else:
            return super().generate_output(output_args)

class _FindNodesLookupTable:
    """
    Side table for the graph for the purpose of doing fast queries
    """
    def __init__(self):
        self.table: Dict[Tuple[str, Optional[Target]], Dict[Node, None]] = defaultdict(dict)

    def _key(self, node) -> Tuple[str, Optional[Target]]:
        return (node.op, node.target if node.op == "call_function" else None)

    def __contains__(self, node) -> bool:
        return node in self.table[self._key(node)]

    def insert(self, node: Node) -> None:
        self.table[self._key(node)][node] = None

    def remove(self, node: Node) -> None:
        self.table[self._key(node)].pop(node)

    def find_nodes(self, *, op: str, target: Optional['Target'] = None):
        if op == "call_function":
            assert target is not None
            return [*self.table[(op, target)].keys()]

        if target is None:
            return [*self.table[(op, None)].keys()]

        # op is call_method, get_attr, call_module
        return [node for node in self.table[(op, None)].keys() if node.target == target]

@compatibility(is_backward_compatible=True)
class Graph:
    """
    ``Graph`` is the main data structure used in the FX Intermediate Representation.
    It consists of a series of ``Node`` s, each representing callsites (or other
    syntactic constructs). The list of ``Node`` s, taken together, constitute a
    valid Python function.

    For example, the following code

    .. code-block:: python

        import torch
        import torch.fx

        class MyModule(torch.nn.Module):
            def __init__(self):
                super().__init__()
                self.param = torch.nn.Parameter(torch.rand(3, 4))
                self.linear = torch.nn.Linear(4, 5)

            def forward(self, x):
                return torch.topk(torch.sum(self.linear(x + self.linear.weight).relu(), dim=-1), 3)

        m = MyModule()
        gm = torch.fx.symbolic_trace(m)

    Will produce the following Graph::

        print(gm.graph)

    .. code-block:: text

        graph(x):
            %linear_weight : [num_users=1] = self.linear.weight
            %add_1 : [num_users=1] = call_function[target=operator.add](args = (%x, %linear_weight), kwargs = {})
            %linear_1 : [num_users=1] = call_module[target=linear](args = (%add_1,), kwargs = {})
            %relu_1 : [num_users=1] = call_method[target=relu](args = (%linear_1,), kwargs = {})
            %sum_1 : [num_users=1] = call_function[target=torch.sum](args = (%relu_1,), kwargs = {dim: -1})
            %topk_1 : [num_users=1] = call_function[target=torch.topk](args = (%sum_1, 3), kwargs = {})
            return topk_1

    For the semantics of operations represented in the ``Graph``, please see :class:`Node`.
    """

    @compatibility(is_backward_compatible=True)
    def __init__(self, owning_module: Optional["GraphModule"] = None, tracer_cls: Optional[Type["Tracer"]] = None,
                 tracer_extras: Optional[Dict[str, Any]] = None):
        """
        Construct an empty Graph.
        """
        self._root : Node = Node(self, '', 'root', '', (), {})
        self._used_names : Dict[str, int] = {}  # base name -> number
        self._insert = self._root.prepend
        self._len = 0
        self._graph_namespace = _Namespace()
        self._owning_module = owning_module
        self._tracer_cls = tracer_cls
        self._tracer_extras = tracer_extras
        self._codegen = CodeGen()
        self._co_fields : Dict[str, Any] = {}
        self._find_nodes_lookup_table = _FindNodesLookupTable()

    @property
    def owning_module(self):
        return self._owning_module

    @owning_module.setter
    def owning_module(self, mod: Optional["GraphModule"]):
        self._owning_module = mod

    @property
    def nodes(self) -> _node_list:
        """
        Get the list of Nodes that constitute this Graph.

        Note that this ``Node`` list representation is a doubly-linked list. Mutations
        during iteration (e.g. delete a Node, add a Node) are safe.

        Returns:

            A doubly-linked list of Nodes. Note that ``reversed`` can be called on
            this list to switch iteration order.
        """
        return _node_list(self)

    @compatibility(is_backward_compatible=False)
    def find_nodes(self, *, op: str, target: Optional['Target'] = None, sort: bool = True):
        """
        Allows for fast query of nodes

        Args:

            op (str): the name of the operation

            target (Optional[Target]): the target of the node. For call_function,
                the target is required. For other ops, the target is optional.

            sort (bool): whether to return nodes in the order they appear on
                         on the graph.

        Returns:

            Iteratable of nodes with the requested op and target.
        """
        node_list = self._find_nodes_lookup_table.find_nodes(op=op, target=target)
        if sort:
            return sorted(node_list)
        return node_list

    @compatibility(is_backward_compatible=True)
    def graph_copy(self, g : 'Graph', val_map : Dict[Node, Node], return_output_node=False) -> 'Optional[Argument]':
        """
        Copy all nodes from a given graph into ``self``.

        Args:

            g (Graph): The source graph from which to copy Nodes.

            val_map (Dict[Node, Node]): a dictionary that will be populated with a mapping
                from nodes in ``g`` to nodes in ``self``. Note that ``val_map`` can be passed
                in with values in it already to override copying of certain values.

        Returns:

            The value in ``self`` that is now equivalent to the output value in ``g``,
            if ``g`` had an ``output`` node. ``None`` otherwise.
        """
        for node in g.nodes:
            if node in val_map:
                continue
            if node.op == 'output':
                rv = map_arg(node.args[0], lambda n: val_map[n])
                return rv if not return_output_node else (rv, node)
            val_map[node] = self.node_copy(node, lambda n : val_map[n])
        return None

    def __deepcopy__(self, memo=None) -> 'Graph':
        """
        Explicitly implement __deepcopy__ to prevent excessive recursion depth
        from the default implementation. This uses graph_copy to copy the nodes
        in an iterative way, rather than recursive. It also populates the
        memoization table to prevent unnecessary copies (e.g. references to
        nodes or other parts of the Graph from a custom GraphModule implementation.
        """
        memo = memo if memo else {}
        g = Graph(tracer_cls=self._tracer_cls)
        output_vals = g.graph_copy(self, val_map=memo, return_output_node=True)
        g._codegen = copy.deepcopy(self._codegen)
        assert isinstance(output_vals, tuple)
        output_val, old_output_node = output_vals
        new_output_node = g.output(output_val, type_expr=getattr(old_output_node, 'type', None))
        new_output_node.meta = copy.copy(old_output_node.meta)
        return g

    @compatibility(is_backward_compatible=True)
    def create_node(self, op: str, target: 'Target',
                    args: Optional[Tuple['Argument', ...]] = None,
                    kwargs: Optional[Dict[str, 'Argument']] = None,
                    name: Optional[str] = None,
                    type_expr: Optional[Any] = None) -> Node:
        """
        Create a ``Node`` and add it to the ``Graph`` at the current insert-point.
        Note that the current insert-point can be set via :meth:`Graph.inserting_before`
        and :meth:`Graph.inserting_after`.

        Args:
            op (str): the opcode for this Node. One of 'call_function', 'call_method', 'get_attr',
                'call_module', 'placeholder', or 'output'. The semantics of these opcodes are
                described in the ``Graph`` docstring.

            args (Optional[Tuple[Argument, ...]]): is a tuple of arguments to this node.

            kwargs (Optional[Dict[str, Argument]]): the kwargs of this Node

            name (Optional[str]): an optional string name for the ``Node``.
                This will influence the name of the value assigned to in the
                Python generated code.

            type_expr (Optional[Any]): an optional type annotation representing the
                Python type the output of this node will have.

        Returns:

            The newly-created and inserted node.
        """
        assert op in _legal_ops
        args = () if args is None else args
        kwargs = {} if kwargs is None else kwargs
        assert isinstance(args, tuple), "args must be a tuple"
        assert isinstance(kwargs, dict), "kwargs must be a dict"

        candidate = name if name is not None else self._target_to_str(target)
        name = self._graph_namespace.create_name(candidate, None)
        n = Node(self, name, op, target, args, kwargs, type_expr)

        if self.owning_module is not None and getattr(self.owning_module, "_create_node_hooks", None) is not None:
            for f in self.owning_module._create_node_hooks:
                f(n)

        self._graph_namespace.associate_name_with_obj(name, n)

        self._insert(n)
        self._find_nodes_lookup_table.insert(n)
        self._len += 1
        return n

    @compatibility(is_backward_compatible=False)
    def process_inputs(self, *args):
        """
        Processes args so that they can be passed to the FX graph.
        """
        return self._codegen.process_inputs(*args)

    @compatibility(is_backward_compatible=False)
    def process_outputs(self, out):
        return self._codegen.process_outputs(out)


    @compatibility(is_backward_compatible=True)
    def erase_node(self, to_erase : Node) -> None:
        """
        Erases a ``Node`` from the ``Graph``. Throws an exception if
        there are still users of that node in the ``Graph``.

        Args:

            to_erase (Node): The ``Node`` to erase from the ``Graph``.
        """
        if len(to_erase.users) > 0:
            raise RuntimeError(f'Tried to erase Node {to_erase} but it still had {len(to_erase.users)} '
                               f'users in the graph: {to_erase.users}!')
        if to_erase.graph != self:
            raise RuntimeError(f"Attempting to remove {to_erase} from wrong graph!")
        if to_erase._erased:
            warnings.warn(f"erase_node({to_erase}) on an already erased node")
            return

        if self.owning_module is not None and getattr(self.owning_module, "_erase_node_hooks", None) is not None:
            for f in self.owning_module._erase_node_hooks:
                f(to_erase)

        self._find_nodes_lookup_table.remove(to_erase)
        to_erase._remove_from_list()
        to_erase._erased = True  # iterators may retain handles to erased nodes
        self._len -= 1

        # Null out this Node's argument nodes so that the Nodes referred to
        # can update their ``users`` accordingly
        new_args = map_arg(to_erase.args, lambda n: None)
        assert isinstance(new_args, tuple)
        to_erase.args = new_args
        new_kwargs = map_arg(to_erase.kwargs, lambda n: None)
        assert isinstance(new_kwargs, dict)
        to_erase.kwargs = new_kwargs

    @compatibility(is_backward_compatible=True)
    def inserting_before(self, n: Optional[Node] = None):
        """Set the point at which create_node and companion methods will insert into the graph.
        When used within a 'with' statement, this will temporary set the insert point and
        then restore it when the with statement exits::

            with g.inserting_before(n):
                ... # inserting before node n
            ... # insert point restored to what it was previously
            g.inserting_before(n) #  set the insert point permanently

        Args:

            n (Optional[Node]): The node before which to insert. If None this will insert before
                the beginning of the entire graph.

        Returns:
            A resource manager that will restore the insert point on ``__exit__``.
        """
        if n is None:
            return self.inserting_after(self._root)
        assert n.graph == self, "Node to insert before is not in graph."
        return _InsertPoint(self, n.prepend)

    @compatibility(is_backward_compatible=True)
    def inserting_after(self, n: Optional[Node] = None):
        """Set the point at which create_node and companion methods will insert into the graph.
        When used within a 'with' statement, this will temporary set the insert point and
        then restore it when the with statement exits::

            with g.inserting_after(n):
                ... # inserting after node n
            ... # insert point restored to what it was previously
            g.inserting_after(n) #  set the insert point permanently

        Args:

            n (Optional[Node]): The node before which to insert. If None this will insert after
                the beginning of the entire graph.

        Returns:
            A resource manager that will restore the insert point on ``__exit__``.
        """
        if n is None:
            return self.inserting_before(self._root)
        assert n.graph == self, "Node to insert after is not in graph."
        return _InsertPoint(self, n.append)

    @compatibility(is_backward_compatible=True)
    def placeholder(self, name: str, type_expr: Optional[Any] = None,
                    default_value : Any = inspect.Signature.empty) -> Node:
        """
        Insert a ``placeholder`` node into the Graph. A ``placeholder`` represents
        a function input.

        Args:

            name (str): A name for the input value. This corresponds to the name
                of the positional argument to the function this ``Graph`` represents.

            type_expr (Optional[Any]): an optional type annotation representing the
                Python type the output of this node will have. This is needed in some
                cases for proper code generation (e.g. when the function is used
                subsequently in TorchScript compilation).

            default_value (Any): The default value this function argument should take
                on. NOTE: to allow for `None` as a default value, `inspect.Signature.empty`
                should be passed as this argument to specify that the parameter does _not_
                have a default value.

        .. note::
            The same insertion point and type expression rules apply for this method
            as ``Graph.create_node``.
        """
        args = () if default_value is inspect.Signature.empty else (default_value,)
        return self.create_node('placeholder', name, args=args, type_expr=type_expr)

    @compatibility(is_backward_compatible=True)
    def get_attr(self, qualified_name: str, type_expr: Optional[Any] = None) -> Node:
        """
        Insert a ``get_attr`` node into the Graph. A ``get_attr`` ``Node`` represents the
        fetch of an attribute from the ``Module`` hierarchy.

        Args:

            qualified_name (str): the fully-qualified name of the attribute to be retrieved.
                For example, if the traced Module has a submodule named ``foo``, which has a
                submodule named ``bar``, which has an attribute named ``baz``, the qualified
                name ``foo.bar.baz`` should be passed as ``qualified_name``.

            type_expr (Optional[Any]): an optional type annotation representing the
                Python type the output of this node will have.


        Returns:

            The newly-created and inserted ``get_attr`` node.

        .. note::
            The same insertion point and type expression rules apply for this method
            as ``Graph.create_node``.
        """
        def _get_attr_reference_exists(mod: torch.nn.Module, qualified_name: str) -> bool:
            module_path, _, name = qualified_name.rpartition(".")

            try:
                submod: torch.nn.Module = mod.get_submodule(module_path)
            except AttributeError:
                warnings.warn(f"Failed to fetch module {module_path}!")
                return False

            if not hasattr(submod, name):
                return False

            res = getattr(submod, name)

            if (not isinstance(res, torch.nn.Module)
                    and not isinstance(res, torch.nn.Parameter)
                    and name not in submod._buffers):
                return False

            return True

        if (self.owning_module and
                not _get_attr_reference_exists(self.owning_module, qualified_name)):
            warnings.warn("Attempted to insert a get_attr Node with no "
                          "underlying reference in the owning "
                          "GraphModule! Call "
                          "GraphModule.add_submodule to add the "
                          "necessary submodule, "
                          "GraphModule.add_parameter to add the "
                          "necessary Parameter, or "
                          "nn.Module.register_buffer to add the "
                          "necessary buffer", stacklevel=2)
        return self.create_node('get_attr', qualified_name, type_expr=type_expr)

    @compatibility(is_backward_compatible=True)
    def call_module(self,
                    module_name: str,
                    args: Optional[Tuple['Argument', ...]] = None,
                    kwargs: Optional[Dict[str, 'Argument']] = None,
                    type_expr: Optional[Any] = None) -> Node:
        """
        Insert a ``call_module`` ``Node`` into the ``Graph``. A ``call_module`` node
        represents a call to the forward() function of a ``Module`` in the ``Module``
        hierarchy.

        Args:

            module_name (str): The qualified name of the ``Module`` in the ``Module``
                hierarchy to be called. For example, if the traced ``Module`` has a
                submodule named ``foo``, which has a submodule named ``bar``, the
                qualified name ``foo.bar`` should be passed as ``module_name`` to
                call that module.

            args (Optional[Tuple[Argument, ...]]): The positional arguments to be passed
                to the called method. Note that this should *not* include a ``self`` argument.

            kwargs (Optional[Dict[str, Argument]]): The keyword arguments to be passed
                to the called method

            type_expr (Optional[Any]): an optional type annotation representing the
                Python type the output of this node will have.

        Returns:

            The newly-created and inserted ``call_module`` node.

        .. note::
            The same insertion point and type expression rules apply for this method
            as :meth:`Graph.create_node`.
        """
        if (self.owning_module and
                self.owning_module.get_submodule(module_name) is None):
            warnings.warn("Attempted to insert a call_module Node with "
                          "no underlying reference in the owning "
                          "GraphModule! Call "
                          "GraphModule.add_submodule to add the "
                          "necessary submodule")
        return self.create_node('call_module', module_name, args, kwargs, type_expr=type_expr)

    @compatibility(is_backward_compatible=True)
    def call_method(self,
                    method_name: str,
                    args: Optional[Tuple['Argument', ...]] = None,
                    kwargs: Optional[Dict[str, 'Argument']] = None,
                    type_expr: Optional[Any] = None) -> Node:
        """
        Insert a ``call_method`` ``Node`` into the ``Graph``. A ``call_method`` node
        represents a call to a given method on the 0th element of ``args``.

        Args:

            method_name (str): The name of the method to apply to the self argument.
                For example, if args[0] is a ``Node`` representing a ``Tensor``,
                then to call ``relu()`` on that ``Tensor``, pass ``relu`` to ``method_name``.

            args (Optional[Tuple[Argument, ...]]): The positional arguments to be passed
                to the called method. Note that this *should* include a ``self`` argument.

            kwargs (Optional[Dict[str, Argument]]): The keyword arguments to be passed
                to the called method

            type_expr (Optional[Any]): an optional type annotation representing the
                Python type the output of this node will have.

        Returns:

            The newly created and inserted ``call_method`` node.

        .. note::
            The same insertion point and type expression rules apply for this method
            as :meth:`Graph.create_node`.
        """
        return self.create_node('call_method', method_name, args, kwargs, type_expr=type_expr)

    @compatibility(is_backward_compatible=True)
    def call_function(self,
                      the_function: Callable[..., Any],
                      args: Optional[Tuple['Argument', ...]] = None,
                      kwargs: Optional[Dict[str, 'Argument']] = None,
                      type_expr: Optional[Any] = None) -> Node:
        """
        Insert a ``call_function`` ``Node`` into the ``Graph``. A ``call_function`` node
        represents a call to a Python callable, specified by ``the_function``.

        Args:

            the_function (Callable[..., Any]): The function to be called. Can be any PyTorch
                operator, Python function, or member of the ``builtins`` or ``operator``
                namespaces.

            args (Optional[Tuple[Argument, ...]]): The positional arguments to be passed
                to the called function.

            kwargs (Optional[Dict[str, Argument]]): The keyword arguments to be passed
                to the called function

            type_expr (Optional[Any]): an optional type annotation representing the
                Python type the output of this node will have.

        Returns:

            The newly created and inserted ``call_function`` node.

        .. note::
            The same insertion point and type expression rules apply for this method
            as :meth:`Graph.create_node`.
        """
        return self.create_node('call_function', the_function, args, kwargs, type_expr=type_expr)

    @compatibility(is_backward_compatible=True)
    def node_copy(self, node: Node, arg_transform: Callable[[Node], 'Argument'] = lambda x: x) -> Node:
        """
        Copy a node from one graph into another. ``arg_transform`` needs to transform arguments from
        the graph of node to the graph of self. Example::

            # Copying all the nodes in `g` into `new_graph`
            g : torch.fx.Graph = ...
            new_graph = torch.fx.graph()
            value_remap = {}
            for node in g.nodes:
                value_remap[node] = new_graph.node_copy(node, lambda n : value_remap[n])

        Args:

            node (Node): The node to copy into ``self``.

            arg_transform (Callable[[Node], Argument]): A function that transforms
                ``Node`` arguments in node's ``args`` and ``kwargs`` into the
                equivalent argument in ``self``. In the simplest case, this should
                retrieve a value out of a table mapping Nodes in the original
                graph to ``self``.
        """
        args = map_arg(node.args, arg_transform)
        kwargs = map_arg(node.kwargs, arg_transform)
        assert isinstance(args, tuple)
        assert isinstance(kwargs, dict)
        result_node = self.create_node(node.op, node.target, args, kwargs, node.name, node.type)
        result_node.meta = copy.copy(node.meta)
        return result_node

    @compatibility(is_backward_compatible=True)
    def output(self, result: 'Argument', type_expr: Optional[Any] = None):
        """
        Insert an ``output`` ``Node`` into the ``Graph``. An ``output`` node represents
        a ``return`` statement in Python code. ``result`` is the value that should
        be returned.

        Args:

            result (Argument): The value to be returned.

            type_expr (Optional[Any]): an optional type annotation representing the
                Python type the output of this node will have.

        .. note::

            The same insertion point and type expression rules apply for this method
            as ``Graph.create_node``.
        """
        return self.create_node(op='output', target='output', args=(result,), type_expr=type_expr)

    def _target_to_str(self, target : Target) -> str:
        if callable(target):
            op = target.__name__
        else:
            assert isinstance(target, str)
            op = target
            if _is_magic(op):
                op = op[2:-2]
        op = _snake_case(op)
        return op

    @compatibility(is_backward_compatible=True)
    def python_code(
        self, root_module: str, *,
        verbose: bool = False, include_stride: bool = False, include_device: bool = False, colored: bool = False
    ) -> PythonCode:
        """
        Turn this ``Graph`` into valid Python code.

        Args:

            root_module (str): The name of the root module on which to look-up
                qualified name targets. This is usually 'self'.

        Returns:

            A PythonCode object, consisting of two fields:
                src: the Python source code representing the object
                globals: a dictionary of global names in `src` -> the objects that they reference.
        """
        # NOTE: [Graph Namespaces]
        #
        # There are two types of symbols in generated Python source code:
        # locals and globals.
        #   Locals are locally defined by the output of a node in the Graph.
        #   Globals are references to external objects, like functions or types.
        #
        # When generating Python code, we need to make sure to name things
        # appropriately. In particular:
        # - All names should be unique, to avoid weird shadowing bugs.
        # - These names need to be consistent, e.g. a object should always be
        #   referenced by the same name.
        #
        # To do this, we create a new namespace just for this source. All names
        # that get printed must come from this namespace.
        #
        # Why can't we re-use node.name? Because it was generated within the
        # namespace `self._graph_namespace`. In order to provide uniqueness
        # over both locals (node.name) *and* globals, we create a completely
        # new namespace to put all identifiers in.
        namespace = _Namespace()

        # Override Node's repr to generate a valid name within our namespace.
        # Since repr() is designed to produce a valid Python expression, it
        # makes sense to re-use it. This way, it's easy to print something like
        # Tuple[Node, Node] by simply calling repr() on it. Node's __repr__ is
        # implemented cooperatively to allow this.
        def node_repr(n: Node):
            return namespace.create_name(n.name, n)

        @contextmanager
        def override_node_repr(graph: Graph):
            orig_repr_fns = {}
            for node in graph.nodes:
                orig_repr_fns[node] = node._repr_fn
                node._repr_fn = node_repr
            try:
                yield None
            finally:
                # restore the original repr functions
                for node in graph.nodes:
                    node._repr_fn = orig_repr_fns[node]

        with override_node_repr(self):
            return self._python_code(
                root_module, namespace,
                verbose=verbose, include_stride=include_stride, include_device=include_device, colored=colored
            )

    def _python_code(
        self, root_module: str, namespace: _Namespace, *,
        verbose: bool = False, include_stride: bool = False, include_device: bool = False, colored: bool = False,
    ) -> PythonCode:
        return self._codegen._gen_python_code(
            self.nodes, root_module, namespace,
            verbose=verbose, include_stride=include_stride, include_device=include_device, colored=colored
        )


    def __str__(self) -> str:
        """
        Return a human-readable (not machine-readable) string representation
        of this Graph
        """
        placeholder_names : List[str] = []
        # This is a one-element array just so ``format_node`` can modify the closed
        # over value
        maybe_return_typename : List[str] = ['']

        node_strs = [node.format_node(placeholder_names) for node in self.nodes]
        param_str = ', '.join(placeholder_names)
        s = f'graph({param_str}){maybe_return_typename[0]}:'
        for node_str in node_strs:
            if node_str:
                s += '\n    ' + node_str
        return s

    @compatibility(is_backward_compatible=True)
    def print_tabular(self):
        """
        Prints the intermediate representation of the graph in tabular
        format. Note that this API requires the ``tabulate`` module to be
        installed.
        """
        try:
            from tabulate import tabulate
        except ImportError:
            print("`print_tabular` relies on the library `tabulate`, "
                  "which could not be found on this machine. Run `pip "
                  "install tabulate` to install the library.")
            raise

        node_specs = [[n.op, n.name, n.target, n.args, n.kwargs]
                      for n in self.nodes]
        print(tabulate(node_specs,
              headers=['opcode', 'name', 'target', 'args', 'kwargs']))

    @compatibility(is_backward_compatible=True)
    def lint(self):
        """
        Runs various checks on this Graph to make sure it is well-formed. In
        particular:
        - Checks Nodes have correct ownership (owned by this graph)
        - Checks Nodes appear in topological order
        - If this Graph has an owning GraphModule, checks that targets
        exist in that GraphModule
        """

        # Check topo order
        def check_arg(arg : Node, n : Optional[Node] = None) -> None:
            context_str = f' of Node \'{n}\' ' if n else ' '
            if arg.graph is not self:
                raise RuntimeError(f'Argument \'{arg}\'{context_str}does not belong to this Graph, '
                                   f'but was used as an argument! If you are copying nodes from another graph, make '
                                   f'sure to use ``arg_transform`` on node_copy() to remap values\n{self}')
            if arg not in seen_values:
                raise RuntimeError(f'Argument \'{arg}\'{context_str}was used before it has been '
                                   f'defined! Please check that Nodes in the graph are topologically ordered\n{self}')

        seen_names : Set[str] = set()
        seen_values : Set[Node] = set()
        for node in self.nodes:
            if node.op not in ['placeholder', 'call_method', 'call_module', 'call_function', 'get_attr', 'output']:
                raise RuntimeError(f'Node {node} had unknown opcode {node.op}!')
            if node.graph is not self:
                raise RuntimeError(f'Node \'{node}\' does not belong to this Graph!')
            if node not in self._find_nodes_lookup_table:
                raise RuntimeError(f"Node '{node}' is not added to the side table")
            map_arg(node.args, lambda arg: check_arg(arg, node))
            map_arg(node.kwargs, lambda arg: check_arg(arg, node))
            seen_values.add(node)

            if node.name in seen_names:
                raise RuntimeError(f'Node redefined name {node.name}!')
            seen_names.add(node.name)

        # Check targets are legit
        if self.owning_module:
            num_warnings = 0
            MAX_WARNINGS = 5
            for node in self.nodes:
                if node.op == 'call_function':
                    if not callable(node.target):
                        raise ValueError(f'Node {node} target {node.target} has type {torch.typename(node.target)} but '
                                         'a Callable is expected')
                else:
                    if not isinstance(node.target, str):
                        raise ValueError(f'Node {node} target {node.target} has type {torch.typename(node.target)} but '
                                         'a str is expected')
                if node.op in ['get_attr', 'call_module']:
                    target_atoms = node.target.split('.')
                    m_itr = self.owning_module
                    for i, atom in enumerate(target_atoms):
                        new_m_itr = getattr(m_itr, atom, None)
                        seen_qualname = '.'.join(target_atoms[:i])
                        if new_m_itr is None:
                            raise RuntimeError(f'Node {node} target {node.target} references nonexistent attribute '
                                               f'{atom} of {seen_qualname}')
                        if (node.op == "call_module"
                                and not isinstance(new_m_itr, torch.nn.Module)):
                            raise RuntimeError(f'Node {node} target {node.target} {atom} of {seen_qualname} does '
                                               'not reference an nn.Module')
                        elif (node.op == "get_attr"
                              and not isinstance(new_m_itr, torch.nn.Module)
                              and not isinstance(new_m_itr, torch.nn.Parameter)
                              and atom not in m_itr._buffers):
                            if num_warnings < MAX_WARNINGS:
                                # Don't emit this warning too frequently,
                                # for very large graphs this can become very expensive
                                # from a performance perspective.
                                warnings.warn(f'Node {node} target {node.target} {atom} of {seen_qualname} does '
                                              'not reference an nn.Module, nn.Parameter, or buffer, which is '
                                              'what \'get_attr\' Nodes typically target')
                            num_warnings += 1
                        else:
                            m_itr = new_m_itr
            if num_warnings > MAX_WARNINGS:
                warnings.warn(
                    f'Additional {num_warnings - MAX_WARNINGS} warnings '
                    'suppressed about get_attr references'
                )

    @compatibility(is_backward_compatible=True)
    def eliminate_dead_code(self, is_impure_node: Optional[Callable[[Node], bool]] = None):
        """
        Remove all dead code from the graph, based on each node's number of
        users, and whether the nodes have any side effects. The graph must be
        topologically sorted before calling.

        Args:
            is_impure_node (Optional[Callable[[Node], bool]]): A function that returns
            whether a node is impure. If this is None, then the default behavior is to
            use Node.is_impure.

        Returns:
          bool: Whether the graph was changed as a result of the pass.

        Example:

        Before dead code is eliminated, `a` from `a = x + 1` below has no users
        and thus can be eliminated from the graph without having an effect.

        .. code-block:: python

            def forward(self, x):
                a = x + 1
                return x + self.attr_1

        After dead code is eliminated, `a = x + 1` has been removed, and the rest
        of `forward` remains.

        .. code-block:: python

            def forward(self, x):
                return x + self.attr_1

        .. warning::

            Dead code elimination has some heuristics to avoid removing
            side-effectful nodes (see Node.is_impure) but in general coverage
            is very bad, so you should assume that this method is not sound
            to call unless you know that your FX graph consists entirely
            of functional operations or you supply your own custom
            function for detecting side-effectful nodes.
        """
        # Lint the graph first to make sure its topologically sorted, otherwise
        # DCE below will not behave as expected.
        self.lint()

        def has_side_effect(node):
            if is_impure_node is not None:
                return is_impure_node(node)
            return node.is_impure()

        # Reverse iterate so that when we remove a node, any nodes used as an
        # input to that node have an updated user count that no longer reflects
        # the removed node.
        changed = False
        for node in reversed(self.nodes):
            if not has_side_effect(node) and len(node.users) == 0:
                self.erase_node(node)
                changed = True

        return changed

    @compatibility(is_backward_compatible=False)
    def set_codegen(self, codegen: CodeGen):
        self._codegen = codegen

    @compatibility(is_backward_compatible=False)
    def on_generate_code(
        self,
        make_transformer: Callable[[Optional[TransformCodeFunc]], TransformCodeFunc]
    ):
        """Register a transformer function when python code is generated

        Args:
            make_transformer (Callable[[Optional[TransformCodeFunc]], TransformCodeFunc]):
                a function that returns a code transformer to be registered.
                This function is called by `on_generate_code` to obtain the
                code transformer.

                This function is also given as its input the currently
                registered code transformer (or None if nothing is registered),
                in case it is not desirable to overwrite it. This is useful to
                chain code transformers together.

        Returns:
            a context manager that when used in a `with` statement, to automatically
            restore the previously registered code transformer.

        Example:

        .. code-block:: python


            gm: fx.GraphModule = ...

            # This is a code transformer we want to register. This code
            # transformer prepends a pdb import and trace statement at the very
            # beginning of the generated torch.fx code to allow for manual
            # debugging with the PDB library.
            def insert_pdb(body):
                return ["import pdb; pdb.set_trace()\\n", *body]

            # Registers `insert_pdb`, and overwrites the current registered
            # code transformer (given by `_` to the lambda):
            gm.graph.on_generate_code(
                lambda _: insert_pdb
            )

            # Or alternatively, registers a code transformer which first
            # runs `body` through existing registered transformer, then
            # through `insert_pdb`:
            gm.graph.on_generate_code(
                lambda current_trans: (
                    lambda body: insert_pdb(
                        current_trans(body) if current_trans
                        else body
                    )
                )
            )

            gm.recompile()
            gm(*inputs)  # drops into pdb


        This function can also be used as a context manager, with the benefit to
        automatically restores the previously registered code transformer:

        .. code-block:: python

            # ... continue from previous example

            with gm.graph.on_generate_code(lambda _: insert_pdb):
                # do more stuff with `gm`...
                gm.recompile()
                gm(*inputs)  # drops into pdb

            # now previous code transformer is restored (but `gm`'s code with pdb
            # remains - that means you can run `gm` with pdb here too, until you
            # run next `recompile()`).
        """
        on_gen_code_old = self._codegen._body_transformer
        self._codegen._body_transformer = make_transformer(on_gen_code_old)

        @contextlib.contextmanager
        def on_generate_code_context_manager():
            try:
                yield
            finally:
                self._codegen._body_transformer = on_gen_code_old

        return on_generate_code_context_manager()


reflectable_magic_methods = {
    'add': '{} + {}',
    'sub': '{} - {}',
    'mul': '{} * {}',
    'floordiv': '{} // {}',
    'truediv': '{} / {}',
    'div': '{} / {}',
    'mod': '{} % {}',
    'pow': '{} ** {}',
    'lshift': '{} << {}',
    'rshift': '{} >> {}',
    'and_': '{} & {}',
    'or_': '{} | {}',
    'xor': '{} ^ {}',
    'getitem': '{}[{}]',
    'matmul': '{} @ {}',
}

magic_methods = dict({
    'eq': '{} == {}',
    'ne': '{} != {}',
    'lt': '{} < {}',
    'gt': '{} > {}',
    'le': '{} <= {}',
    'ge': '{} >= {}',
    'pos': '+{}',
    'neg': '-{}',
    'invert': '~{}'}, **reflectable_magic_methods)

inplace_methods = {
    'iadd': '{} += {}',
    'iand': '{} &= {}',
    'ifloordiv': '{} //= {}',
    'ilshift': '{} <<= {}',
    'imod': '{} %= {}',
    'imul': '{} *= {}',
    'imatmul': '{} @= {}',
    'ior': '{} |= {}',
    'ipow': '{} **= {}',
    'irshift': '{} >>= {}',
    'isub': '{} -= {}',
    'itruediv': '{} /= {}',
    'ixor': '{} ^= {}',
    'setitem': '{}[{}] = {}',
}<|MERGE_RESOLUTION|>--- conflicted
+++ resolved
@@ -764,26 +764,14 @@
             # when kwargs is present, in_spec is tuple(args, kwargs)
             has_args_kwargs_tuple = self.pytree_info.in_spec.type is tuple and \
                 self.pytree_info.in_spec.num_children == 2 and \
-<<<<<<< HEAD
                 self.pytree_info.in_spec.child(0).type is tuple and \
                 self.pytree_info.in_spec.child(1).type is dict
-            fn_kwargs = '{}'
-            fn_signature = f"({', '.join(fn_args)},), self._in_spec"
-=======
-                self.pytree_info.in_spec.children_specs[0].type == tuple and \
-                self.pytree_info.in_spec.children_specs[1].type == dict
->>>>>>> 78bae49d
             if has_args_kwargs_tuple:
                 count_args = self.pytree_info.in_spec.child(0).num_children
                 fn_args = self.pytree_info.orig_args[:count_args]
-<<<<<<< HEAD
-                fn_kwargs = '{' + ', '.join(f"'{k}':{v}" for k, v in zip(
-                                  self.pytree_info.in_spec.child(1).context,
-=======
                 fn_signature_args = '(' +', '.join(fn_args) + (',' if len(fn_args) == 1 else '') + ')'
                 fn_kwargs = '{' + ', '.join(f"'{k}': {v}" for k, v in zip(
-                                  self.pytree_info.in_spec.children_specs[1].context,
->>>>>>> 78bae49d
+                                  self.pytree_info.in_spec.child(1).context,
                                   self.pytree_info.orig_args[count_args:])) + '}'
                 fn_signature = f"({fn_signature_args}, {fn_kwargs}), self._in_spec"
             else:
