# mypy: allow-untyped-defs
import builtins
import contextlib
import copy
import enum
import functools
import inspect
import keyword
import math
import os
import re
import warnings
from collections import defaultdict
from contextlib import contextmanager
from dataclasses import dataclass
from typing import (
    Any,
    Callable,
    Dict,
    FrozenSet,
    Iterable,
    List,
    NamedTuple,
    Optional,
    Set,
    Tuple,
    Type,
    TYPE_CHECKING,
)

import torch
import torch.utils._pytree as pytree
from torch._C import _NodeIter

from . import _pytree as fx_pytree
from ._compatibility import compatibility
from .node import _get_qualified_name, _type_repr, Argument, map_arg, Node, Target
<<<<<<< HEAD
=======

>>>>>>> 3b186c56


if TYPE_CHECKING:
    from ._symbolic_trace import Tracer  # noqa: F401
    from .graph_module import GraphModule  # noqa: F401
<<<<<<< HEAD


__all__ = ["PythonCode", "CodeGen", "Graph"]
=======
>>>>>>> 3b186c56


# Mapping of builtins to their `typing` equivalent.
_origin_type_map = {
    list: List,
    dict: Dict,
    set: Set,
    frozenset: FrozenSet,
    tuple: Tuple,
}

_legal_ops = dict.fromkeys(
    ["call_function", "call_method", "get_attr", "call_module", "placeholder", "output"]
)


# Signature for functions thattransforms the body (`list[str]`) of the
# generated code
TransformCodeFunc = Callable[[List[str]], List[str]]


class _CustomBuiltin(NamedTuple):
    """Additional objs that we add to every graph's globals.

    The repr() for some standard library objects is not valid Python code without
    an import. For common objects of this sort, we bundle them in the globals of
    every FX graph.
    """

    # How to import this object from the standard library.
    import_str: str
    # The actual object, produced from that import string.
    obj: Any


_custom_builtins: Dict[str, _CustomBuiltin] = {}


def _register_custom_builtin(name: str, import_str: str, obj: Any):
    _custom_builtins[name] = _CustomBuiltin(import_str, obj)


_register_custom_builtin("inf", "from math import inf", math.inf)
_register_custom_builtin("nan", "from math import nan", math.nan)
_register_custom_builtin("NoneType", "NoneType = type(None)", type(None))
_register_custom_builtin("torch", "import torch", torch)
_register_custom_builtin("device", "from torch import device", torch.device)
_register_custom_builtin("fx_pytree", "import torch.fx._pytree as fx_pytree", fx_pytree)
_register_custom_builtin("pytree", "import torch.utils._pytree as pytree", pytree)


def _is_magic(x: str) -> bool:
    return x.startswith("__") and x.endswith("__")


def _snake_case(s: str) -> str:
    """
    Transforms the given string ``s`` to a Python-style variable name

    Examples:
        ``mod.snake_case`` -> ``mod.snake_case``
        ``mod.pascalCase``-> ``mod.pascal_case``
        ``mod.ALL_CAPS`` -> ``mod.all_caps``
    """
    return _snake_case_sub(s).lower()


# Replace occurrences where a lowercase letter is followed by an uppercase letter
_snake_case_sub = functools.partial(re.compile(r"(?<=[a-z])([A-Z])").sub, r"_\1")


def _is_from_torch(obj: Any) -> bool:
    module_name = getattr(obj, "__module__", None)
    if module_name is not None:
        base_module = module_name.partition(".")[0]
        return (
            base_module == "torch"
            and not module_name.startswith("torch._dynamo.")
            and not module_name.startswith("torch._inductor.")
        )

    name = getattr(obj, "__name__", None)
    # exclude torch because torch.torch.torch.torch works. idk mang
    if name is not None and name != "torch":
        for guess in [torch, torch.nn.functional]:
            if getattr(guess, name, None) is obj:
                return True

    return False


class _Namespace:
    """A context for associating names uniquely with objects.

    The following invariants are enforced:
    - Each object gets a single name.
    - Each name is unique within a given namespace.
    - Names generated do not shadow builtins, unless the object is indeed that builtin.
    """

    def __init__(self):
        self._obj_to_name: Dict[Any, str] = {}
        self._unassociated_names = set()
        self._used_names: Set[str] = set()
        self._base_count: Dict[str, int] = defaultdict(int)

        self._illegal_char_regex = re.compile("[^0-9a-zA-Z_]+")
        self._name_suffix_regex = re.compile(r"(.*)_(\d+)$")

    def create_name(self, candidate: str, obj: Optional[Any]) -> str:
        """Create a unique name.

        Arguments:
            candidate: used as the basis for the unique name, relevant to the user.
            obj: If not None, an object that will be associated with the unique name.
        """
        if obj is not None and obj in self._obj_to_name:
            return self._obj_to_name[obj]

        # delete all characters that are illegal in a Python identifier
        candidate = self._illegal_char_regex.sub("_", candidate)

        if not candidate:
            candidate = "_unnamed"

        if candidate[0].isdigit():
            candidate = f"_{candidate}"

        match = self._name_suffix_regex.match(candidate)
        if match is None:
            base = candidate
            num = None
        else:
            base, num_str = match.group(1, 2)
            num = int(num_str)

        candidate = base if num is None else f"{base}_{num}"
        if not num:
            num = self._base_count[base]

        while candidate in self._used_names or self._is_illegal_name(candidate, obj):
            num += 1
            candidate = f"{base}_{num}"

        self._used_names.add(candidate)
        self._base_count[base] = num
        if obj is None:
            self._unassociated_names.add(candidate)
        else:
            self._obj_to_name[obj] = candidate
        return candidate

    def associate_name_with_obj(self, name: str, obj: Any):
        """Associate a unique name with an object.

        Neither `name` nor `obj` should be associated already.
        """
        assert obj not in self._obj_to_name
        assert name in self._unassociated_names
        self._obj_to_name[obj] = name
        self._unassociated_names.remove(name)

    def _is_illegal_name(self, name: str, obj: Any) -> bool:
        # 1. keywords are never allowed as names.
        if name in keyword.kwlist:
            return True

        # 2. Can't shadow a builtin name, unless you *are* that builtin.
        if name in builtins.__dict__:
            return obj is not builtins.__dict__[name]

        # 3. Can't shadow our custom builtins either
        if name in _custom_builtins:
            return obj is not _custom_builtins[name].obj

        return False

    def _rename_object(self, obj: Any, name: str):
        assert obj in self._obj_to_name
        self._obj_to_name[obj] = name
        self._used_names.add(name)


dtype_abbrs = {
    torch.bfloat16: "bf16",
    torch.float64: "f64",
    torch.float32: "f32",
    torch.float16: "f16",
    torch.float8_e4m3fn: "f8e4m3fn",
    torch.float8_e5m2: "f8e5m2",
    torch.float8_e4m3fnuz: "f8e4m3fnuz",
    torch.float8_e5m2fnuz: "f8e5m2fnuz",
    torch.complex32: "c32",
    torch.complex64: "c64",
    torch.complex128: "c128",
    torch.int8: "i8",
    torch.int16: "i16",
    torch.int32: "i32",
    torch.int64: "i64",
    torch.bool: "b8",
    torch.uint8: "u8",
    torch.uint16: "u16",
    torch.uint32: "u32",
    torch.uint64: "u64",
    torch.bits16: "b16",
}


@compatibility(is_backward_compatible=True)
@dataclass
class PythonCode:
    """
    Represents all the information necessary to exec or save a graph as Python code.
    """

    # Python source code for the forward function definition.
    src: str
    # Values in global scope during execution of `src_def`.
    globals: Dict[str, Any]
    # Optional mapping from the forward function's line number to
    # node index.
    _lineno_map: Optional[Dict[int, Optional[int]]]


def _format_target(base: str, target: str) -> str:
    elems = target.split(".")
    r = base
    for e in elems:
        if not e.isidentifier():
            r = f'getattr({r}, "{e}")'
        else:
            r = f"{r}.{e}"
    return r


class _InsertPoint:
    def __init__(self, graph, new_insert):
        self.graph = graph
        self.orig_insert, graph._insert = graph._insert, new_insert

    def __enter__(self):
        pass

    def __exit__(self, type, value, tb):
        self.graph._insert = self.orig_insert


class _node_list:
    def __init__(self, graph: "Graph", direction: str = "_next"):
        assert direction in ["_next", "_prev"]
        self.graph = graph
        self.direction = direction

    def __len__(self):
        return self.graph._len

    def __iter__(self):
        assert self.direction == "_prev" or self.direction == "_next"
        yield from _NodeIter(self.graph._root, self.direction == "_prev")

    def __reversed__(self):
        return _node_list(self.graph, "_next" if self.direction == "_prev" else "_prev")


class _PyTreeInfo(NamedTuple):
    """
    Contains extra info stored when we're using Pytrees
    """

    orig_args: List[str]
    in_spec: pytree.TreeSpec
    out_spec: Optional[pytree.TreeSpec]


@dataclass(frozen=True)
class _ParsedStackTrace:
    """
    Represents the top-most frame of a parsed stack trace
    """

    file: str
    lineno: str
    name: str
    code: str

    def get_summary_str(self):
        return f"File: {self.file}:{self.lineno} in {self.name}, code: {self.code}"


# get File:lineno code from stack_trace
def _parse_stack_trace(stack_trace: str):
    if stack_trace is None:
        return None
    pattern = re.compile(r"^File \"(.+)\", line (\d+), in (.+)$")
    lines = stack_trace.strip().split("\n")
    # stacktrace should have innermost frame last, so we
    # iterate backwards to find the first line that starts
    # with 'File '
    for idx in range(len(lines) - 2, -1, -1):
        line = lines[idx].strip()
        matches = pattern.match(line)
        if matches:
            file = matches.group(1)
            lineno = matches.group(2)
            name = matches.group(3)
            # next line should be the code
            code = lines[idx + 1].strip()
            return _ParsedStackTrace(file, lineno, name, code)
    return None


@compatibility(is_backward_compatible=False)
class CodeGen:
    def __init__(self):
        self._body_transformer: Optional[TransformCodeFunc] = None
        self._func_name: str = "forward"

    def gen_fn_def(self, free_vars: List[str], maybe_return_annotation: str) -> str:
        """
        Given the free variables and a return annotation, generates the beginning of the FX function.
        By default, `gen_fn_def(['a', 'b'], '') == 'def {self._func_name}(a, b):'`
        """
        # If the original function didn't have self as its first argument, we
        # would have added it.
        if len(free_vars) == 0 or free_vars[0] != "self":
            free_vars.insert(0, "self")
        return (
            f"def {self._func_name}({', '.join(free_vars)}){maybe_return_annotation}:"
        )

    def generate_output(self, output_args: Argument) -> str:
        """
        Given the output arguments, generates the return statement of the FX function.
        Note: The returned statement should not be indented.
        """
        return f"return {repr(output_args)}"

    def process_inputs(self, *args: Any) -> Any:
        """
        Transforms the inputs so that the graph can take them as arguments, as
        non-default codegen may result in the inputs to the function being
        different from the inputs to the graph.

        If the graph was directly runnable, this invariant should hold true
        `f.graph.process_outputs(f.graph(*f.graph.process_inputs(*inputs))) == f(*inputs)`
        """
        return args

    def process_outputs(self, outputs: Any) -> Any:
        """
        Transforms the outputs of the graph to be identical to the codegen.

        See ``process_inputs`` for more details.
        """
        return outputs

    def additional_globals(self) -> List[Tuple[str, Any]]:
        """
        If your codegen uses extra global values, add tuples of (identifier,reference to the value) here.
        For example, return ['List', typing.List] if you need ``List`` in the global context.
        """
        return []

    def _gen_python_code(
        self,
        nodes,
        root_module: str,
        namespace: _Namespace,
        *,
        verbose: bool = False,
        include_stride: bool = False,
        include_device: bool = False,
        colored: bool = False,
    ) -> PythonCode:
        free_vars: List[str] = []
        body: List[str] = []
        globals_: Dict[str, Any] = {}
        wrapped_fns: Dict[str, None] = {}

        # Wrap string in list to pass by reference
        maybe_return_annotation: List[str] = [""]
        include_stride = include_stride or (
            os.environ.get("FX_GRAPH_SHOW_STRIDE", "0") == "1"
        )
        include_device = include_device or (
            os.environ.get("FX_GRAPH_SHOW_DEVICE", "0") == "1"
        )

        def add_global(name_hint: str, obj: Any):
            """Add an obj to be tracked as a global.

            We call this for names that reference objects external to the
            Graph, like functions or types.

            Returns: the global name that should be used to reference 'obj' in generated source.
            """
            if (
                _is_from_torch(obj) and obj != torch.device
            ):  # to support registering torch.device
                # HACK: workaround for how torch custom ops are registered. We
                # can't import them like normal modules so they must retain their
                # fully qualified name.
                return _get_qualified_name(obj)

            # normalize the name hint to get a proper identifier
            global_name = namespace.create_name(name_hint, obj)

            if global_name in globals_:
                assert globals_[global_name] is obj
                return global_name
            globals_[global_name] = obj
            return global_name

        # Pre-fill the globals table with registered builtins.
        for name, (_, obj) in _custom_builtins.items():
            add_global(name, obj)

        def type_repr(o: Any):
            if o == ():
                # Empty tuple is used for empty tuple type annotation Tuple[()]
                return "()"

            typename = _type_repr(o)

            if hasattr(o, "__origin__"):
                # This is a generic type, e.g. typing.List[torch.Tensor]
                origin_type = _origin_type_map.get(o.__origin__, o.__origin__)
                origin_typename = add_global(_type_repr(origin_type), origin_type)

                if hasattr(o, "__args__"):
                    # Assign global names for each of the inner type variables.
                    args = [type_repr(arg) for arg in o.__args__]

                    if len(args) == 0:
                        # Bare type, such as `typing.Tuple` with no subscript
                        # This code-path used in Python < 3.9
                        return origin_typename

                    return f'{origin_typename}[{",".join(args)}]'
                else:
                    # Bare type, such as `typing.Tuple` with no subscript
                    # This code-path used in Python 3.9+
                    return origin_typename

            # Common case: this is a regular module name like 'foo.bar.baz'
            return add_global(typename, o)

        codes = {
            "yellow": "\033[33m",
            "cyan": "\033[36m",
            "green": "\033[32m",
            "blue": "\033[34m",
            "red": "\033[31m",
            "dim": "\033[2m",
            "dim_blue": "\033[2m\033[34m",
            "dim_green": "\033[2m\033[32m",
            "reset": "\033[0m",
        }

        def make_wrapper_func(name):
            def f(s):
                if colored:
                    return f"{codes[name]}{s}{codes['reset']}"
                return s

            return f

        yellow = make_wrapper_func("yellow")  # noqa: F841
        cyan = make_wrapper_func("cyan")  # noqa: F841
        red = make_wrapper_func("red")
        green = make_wrapper_func("green")  # noqa: F841
        dim_green = make_wrapper_func("dim_green")
        dim = make_wrapper_func("dim")
        dim_blue = make_wrapper_func("dim_blue")
        blue = make_wrapper_func("blue")

        def _get_repr(arg: Any) -> str:
            # Handle NamedTuples (if it has `_fields`) via add_global.
            if isinstance(arg, tuple) and hasattr(arg, "_fields"):
                qualified_name = _get_qualified_name(type(arg))
                global_name = add_global(qualified_name, type(arg))
                return f"{global_name}{repr(tuple(arg))}"
            elif isinstance(
                arg, (torch._ops.OpOverload, torch._ops.HigherOrderOperator)
            ):
                qualified_name = _get_qualified_name(arg)
                global_name = add_global(qualified_name, arg)
                return f"{global_name}"
            elif isinstance(arg, enum.Enum):
                cls = arg.__class__
                clsname = add_global(cls.__name__, cls)
                return f"{clsname}.{arg.name}"
            elif isinstance(arg, Node):
                return repr(arg)
            elif isinstance(arg, torch.Tensor):
                size = list(arg.size())
                dtype = str(arg.dtype).split(".")[-1]
                return f"torch.Tensor(size={size}, dtype={dtype})"
            elif isinstance(arg, tuple):
                if len(arg) == 1:
                    return f"({_get_repr(arg[0])},)"
                else:
                    return "(" + ", ".join(_get_repr(a) for a in arg) + ")"
            elif isinstance(arg, list):
                return "[" + ", ".join(_get_repr(a) for a in arg) + "]"
            elif isinstance(arg, slice):
                return f"slice({_get_repr(arg.start)}, {_get_repr(arg.stop)}, {_get_repr(arg.step)})"
            else:
                return blue(repr(arg))

        def _format_args(
            args: Tuple[Argument, ...], kwargs: Dict[str, Argument]
        ) -> str:
            args_s = ", ".join(_get_repr(a) for a in args)
            kwargs_s = ", ".join(f"{k} = {_get_repr(v)}" for k, v in kwargs.items())
            if args_s and kwargs_s:
                return f"{args_s}, {kwargs_s}"
            return args_s or kwargs_s

        # Run through reverse nodes and record the first instance of a use
        # of a given node. This represents the *last* use of the node in the
        # execution order of the program, which we will use to free unused
        # values
        node_to_last_use: Dict[Node, Node] = {}
        user_to_last_uses: Dict[Node, List[Node]] = {}

        def register_last_uses(n: Node, user: Node):
            if n not in node_to_last_use:
                node_to_last_use[n] = user
                user_to_last_uses.setdefault(user, []).append(n)

        for node in reversed(nodes):
            map_arg(node.args, lambda n: register_last_uses(n, node))
            map_arg(node.kwargs, lambda n: register_last_uses(n, node))

        def delete_unused_values(user: Node):
            """
            Delete values after their last use. This ensures that values that are
            not used in the remainder of the code are freed and the memory usage
            of the code is optimal.
            """
            if user.op == "placeholder":
                return
            if user.op == "output":
                body.append("\n")
                return
            nodes_to_delete = user_to_last_uses.get(user, [])

            if len(user.users.keys()) == 0:
                # This node is not used by any others. however it's also not
                # removed by DCE since side-effect. We want to free it's outputs
                # right after its execution done to save memory.
                nodes_to_delete.append(user)

            if len(nodes_to_delete):
                to_delete_str = " = ".join(
                    [repr(n) for n in nodes_to_delete] + ["None"]
                )
                body.append(f";  {dim(to_delete_str)}\n")
            else:
                body.append("\n")

        prev_stacktrace = None

        def append_stacktrace_summary(node: Node):
            """
            Append a summary of the stacktrace to the generated code. This is
            useful for debugging.
            """
            nonlocal prev_stacktrace

            if node.op not in {"placeholder", "output"}:
                if node.stack_trace:
                    if node.stack_trace != prev_stacktrace:
                        prev_stacktrace = node.stack_trace
                        summary_str = ""

                        if parsed_stack_trace := _parse_stack_trace(node.stack_trace):
                            summary_str = parsed_stack_trace.get_summary_str()

                        body.append(f'\n {dim("# " + summary_str)}\n')
                elif prev_stacktrace != "":
                    prev_stacktrace = ""
                    no_stacktrace_msg = "# No stacktrace found for following nodes"
                    body.append(f"\n{dim(no_stacktrace_msg)}\n")

        def stringify_shape(shape: Iterable) -> str:
            return f"[{', '.join(str(x) for x in shape)}]"

        def emit_node(node: Node):
            maybe_type_annotation = (
                "" if node.type is None else f" : {type_repr(node.type)}"
            )

            if verbose:
                # override annotation with more detailed information
                from torch.fx.experimental.proxy_tensor import py_sym_types
                from torch.fx.passes.shape_prop import TensorMetadata

                meta_val = node.meta.get(
                    "val",
                    node.meta.get("tensor_meta", node.meta.get("example_value", None)),
                )
                # use string as annotation, to make it valid python code

                if isinstance(meta_val, torch.Tensor):
                    stride_annotation = (
                        f"{stringify_shape(meta_val.stride())}"
                        if include_stride
                        else ""
                    )
                    device_annotation = f"{meta_val.device}" if include_device else ""
                    maybe_type_annotation = (
                        f': "{red(dtype_abbrs[meta_val.dtype])}{blue(stringify_shape(meta_val.shape))}'
                        f'{dim_blue(stride_annotation)}{dim_green(device_annotation)}"'
                    )
                elif isinstance(meta_val, py_sym_types):
                    maybe_type_annotation = f': "Sym({meta_val})"'
                elif isinstance(meta_val, TensorMetadata):
                    maybe_type_annotation = f': "{dtype_abbrs[meta_val.dtype]}{stringify_shape(meta_val.shape)}"'

            if node.op == "placeholder":
                assert isinstance(node.target, str)
                maybe_default_arg = (
                    "" if not node.args else f" = {_get_repr(node.args[0])}"
                )
                free_vars.append(
                    f"{node.target}{maybe_type_annotation}{maybe_default_arg}"
                )
                raw_name = node.target.replace("*", "")
                if raw_name != repr(node):
                    body.append(f"{repr(node)} = {raw_name}\n")
                return
            elif node.op == "call_method":
                assert isinstance(node.target, str)
                body.append(
                    f"{repr(node)}{maybe_type_annotation} = {_format_target(_get_repr(node.args[0]), node.target)}"
                    f"({_format_args(node.args[1:], node.kwargs)})"
                )
                return
            elif node.op == "call_function":
                assert callable(node.target)
                # pretty print operators
                if (
                    getattr(node.target, "__module__", "") == "_operator"
                    and node.target.__name__ in magic_methods
                ):
                    assert isinstance(node.args, tuple)
                    body.append(
                        f"{repr(node)}{maybe_type_annotation} = "
                        f"{magic_methods[node.target.__name__].format(*(_get_repr(a) for a in node.args))}"
                    )
                    return

                # pretty print inplace operators; required for jit.script to work properly
                # not currently supported in normal FX graphs, but generated by torchdynamo
                if (
                    getattr(node.target, "__module__", "") == "_operator"
                    and node.target.__name__ in inplace_methods
                ):
                    body.append(
                        f"{inplace_methods[node.target.__name__].format(*(_get_repr(a) for a in node.args))};  "
                        f"{repr(node)}{maybe_type_annotation} = {_get_repr(node.args[0])}"
                    )
                    return

                qualified_name = _get_qualified_name(node.target)
                global_name = add_global(qualified_name, node.target)
                # special case for getattr: node.args could be 2-argument or 3-argument
                # 2-argument: attribute access; 3-argument: fall through to attrib function call with default value
                if (
                    global_name == "getattr"
                    and isinstance(node.args, tuple)
                    and isinstance(node.args[1], str)
                    and node.args[1].isidentifier()
                    and len(node.args) == 2
                ):
                    body.append(
                        f"{repr(node)}{maybe_type_annotation} = {_format_target(_get_repr(node.args[0]), node.args[1])}"
                    )
                    return
                body.append(
                    f"{repr(node)}{maybe_type_annotation} = {global_name}({_format_args(node.args, node.kwargs)})"
                )
                if node.meta.get("is_wrapped", False):
                    wrapped_fns.setdefault(global_name)
                return
            elif node.op == "call_module":
                assert isinstance(node.target, str)
                body.append(
                    f"{repr(node)}{maybe_type_annotation} = "
                    f"{_format_target(root_module, node.target)}({_format_args(node.args, node.kwargs)})"
                )
                return
            elif node.op == "get_attr":
                assert isinstance(node.target, str)
                body.append(
                    f"{repr(node)}{maybe_type_annotation} = {_format_target(root_module, node.target)}"
                )
                return
            elif node.op == "output":
                if node.type is not None:
                    maybe_return_annotation[0] = f" -> {type_repr(node.type)}"
                body.append(self.generate_output(node.args[0]))
                return
            raise NotImplementedError(f"node: {node.op} {node.target}")

        for i, node in enumerate(nodes):
            # NOTE: emit_node does not emit a string with newline. It depends
            # on delete_unused_values to append one
            if verbose:
                append_stacktrace_summary(node)
            # emit a counter comment to keep track of
            # node index, which will be deleted later
            # after going through _body_transformer
            body.append(f"# COUNTER: {i}\n")
            emit_node(node)
            delete_unused_values(node)

        if len(body) == 0:
            # If the Graph has no non-placeholder nodes, no lines for the body
            # have been emitted. To continue to have valid Python code, emit a
            # single pass statement
            body.append("pass\n")

        if len(wrapped_fns) > 0:
            wrap_name = add_global("wrap", torch.fx.wrap)
            wrap_stmts = "\n".join([f'{wrap_name}("{name}")' for name in wrapped_fns])
        else:
            wrap_stmts = ""

        if self._body_transformer:
            body = self._body_transformer(body)

        for name, value in self.additional_globals():
            add_global(name, value)

        prologue = self.gen_fn_def(free_vars, maybe_return_annotation[0])

        # remove counter and generate lineno to node index mapping
        lineno_map: Dict[int, Optional[int]] = {}
        prologue_len = prologue.count("\n") + 1
        new_lines: List[str] = []
        cur_idx = None
        for line in "".join(body).split("\n"):
            counter = re.search(r"# COUNTER: (\d+)", line)
            if counter and counter.group(1) is not None:
                cur_idx = int(counter.group(1))
            else:
                lineno_map[len(new_lines) + prologue_len] = cur_idx
                new_lines.append(line)

        code = "\n".join(new_lines).lstrip("\n")
        code = "\n".join("    " + line for line in code.split("\n"))

        fn_code = f"""
{wrap_stmts}

{prologue}
{code}"""
        return PythonCode(fn_code, globals_, _lineno_map=lineno_map)


# Ideally, we'd like to refactor all of the pytree logic into this codegen
# class. Unfortunately, there are 3 areas we currently need extra logic in FX.
# 1. In the initial symbolic trace, the pytree logic is tied up with `concrete_args`.
# 2. In the FX graph, we need to access 2 attributes - in_spec and out_spec.
#    Since we can't access .graph within the FX forward, we need to copy the attribute to the module.
# 3. We currently can't register the pytree imports with `add_global` - not sure why.
class _PyTreeCodeGen(CodeGen):
    def __init__(self, pytree_info: _PyTreeInfo):
        super().__init__()
        self.pytree_info: _PyTreeInfo = pytree_info

    def process_inputs(self, *inputs: Any) -> Any:
        flat_args = pytree.arg_tree_leaves(*inputs)
        return flat_args

    def process_outputs(self, out: Any) -> Any:
        if self.pytree_info is None or self.pytree_info.out_spec is None:
            return out
        if not isinstance(out, (list, tuple)):
            out = [out]
        assert self.pytree_info.out_spec is not None
        return pytree.tree_unflatten(out, self.pytree_info.out_spec)

    def gen_fn_def(self, free_vars, maybe_return_annotation):
        # Given a user function/model:
        #   myargs = (myargs0, myargs1)
        #   mykwargs = {'mykwargs0': ..., 'mykwargs1': ...}
        #   def forward(self, mypos, *myargs, mykey=None, **mykwargs):
        #
        # The generated code flattens all keywords into positional arguments for `forward()`
        #   e.g forward(self, mypos, myargs0, myargs1, mykey, mykwargs0, mykwargs1):
        #
        # Within `forward`, `tree_flatten_spec``still parses args and kwargs separately
        #   e.g. tree_flatten_spec(((mypos, myargs0, myargs1),
        #                           {'mykey': mykey, 'mykwargs0': mykwargs0, 'mykwargs1': mykwargs1}),
        #                          self._in_spec)
        #
        # If the user function/model does not have keywords, the dict is suppressed from tree_flatten_spec
        #   e.g. tree_flatten_spec((mypos, myargs0, myargs1), self._in_spec)
        if self.pytree_info is None:
            return super().gen_fn_def(free_vars, maybe_return_annotation)

        fn_args = self.pytree_info.orig_args
        has_orig_self = (fn_args[0] == "self") if len(fn_args) > 0 else False
        if has_orig_self:
            free_vars.insert(0, "self")
        fn_definition = super().gen_fn_def(fn_args[:], maybe_return_annotation)

        if len(free_vars) > 0:  # pytree has placeholders in it

            class StrReprNoQuotes(str):
                def __repr__(self) -> str:
                    return self

            # when kwargs is present, in_spec is tuple(args, kwargs)
            has_args_kwargs_tuple = (
<<<<<<< HEAD
                self.pytree_info.in_spec.type is tuple
                and self.pytree_info.in_spec.num_children == 2
                and self.pytree_info.in_spec.children_specs[0].type is tuple
                and self.pytree_info.in_spec.children_specs[1].type is dict
            )
            if has_args_kwargs_tuple:
                count_args = self.pytree_info.in_spec.children_specs[0].num_children
                sig_args = repr(tuple(map(StrReprNoQuotes, fn_args[:count_args])))
                sig_kwargs = repr(
                    dict(
                        zip(
                            self.pytree_info.in_spec.children_specs[1].context,
                            map(StrReprNoQuotes, fn_args[count_args:]),
                        )
                    )
                )
                fn_signature = f"({sig_args}, {sig_kwargs}), self._in_spec"
            else:
                sig_args = repr(tuple(map(StrReprNoQuotes, fn_args)))
                fn_signature = f"{sig_args}, self._in_spec"
=======
                self.pytree_info.in_spec.type == tuple
                and self.pytree_info.in_spec.num_children == 2
                and self.pytree_info.in_spec.children_specs[0].type == tuple
                and self.pytree_info.in_spec.children_specs[1].type == dict
            )
            fn_kwargs = "{}"
            fn_signature = f"[{', '.join(fn_args)}], self._in_spec"
            if has_args_kwargs_tuple:
                count_args = self.pytree_info.in_spec.children_specs[0].num_children
                fn_args = self.pytree_info.orig_args[:count_args]
                fn_kwargs = (
                    "{"
                    + ", ".join(
                        f"'{k}':{v}"
                        for k, v in zip(
                            self.pytree_info.in_spec.children_specs[1].context,
                            self.pytree_info.orig_args[count_args:],
                        )
                    )
                    + "}"
                )
                fn_signature = f"([{', '.join(fn_args)}], {fn_kwargs}), self._in_spec"
>>>>>>> 3b186c56

            # in Python, `var1: annotation1, var2: annotation2 = function_call()` is invalid.
            # we need to split it to two lines:
            # one for annotation: `var1: annotation1; var2: annotation2;` (note the semicolon)
            # one for code: `var1, var2, = function_call()`
            without_annotation = [x.split(":")[0] for x in free_vars]
            has_annotation = [x + "; " for x in free_vars if ":" in x]
            if len(has_annotation) > 0:
                fn_definition += "\n    " + "".join(has_annotation) + "\n"
            fn_definition += f"""
    {', '.join(without_annotation)}, = fx_pytree.tree_flatten_spec({fn_signature})"""
        return fn_definition

    def generate_output(self, output_args):
        if self.pytree_info and self.pytree_info.out_spec:
            return f"return pytree.tree_unflatten({repr(output_args)}, self._out_spec)"
        else:
            return super().generate_output(output_args)


class _FindNodesLookupTable:
    """
    Side table for the graph for the purpose of doing fast queries
    """

    def __init__(self):
        self.table: Dict[Tuple[str, Optional[Target]], Dict[Node, None]] = defaultdict(
            dict
        )

    def _key(self, node) -> Tuple[str, Optional[Target]]:
        return (node.op, node.target if node.op == "call_function" else None)

    def __contains__(self, node) -> bool:
        return node in self.table[self._key(node)]

    def insert(self, node: Node) -> None:
        self.table[self._key(node)][node] = None

    def remove(self, node: Node) -> None:
        self.table[self._key(node)].pop(node)

    def find_nodes(self, *, op: str, target: Optional["Target"] = None):
        if op == "call_function":
            assert target is not None
            return [*self.table[(op, target)].keys()]

        if target is None:
            return [*self.table[(op, None)].keys()]

        # op is call_method, get_attr, call_module
        return [node for node in self.table[(op, None)].keys() if node.target == target]


@compatibility(is_backward_compatible=True)
class Graph:
    """
    ``Graph`` is the main data structure used in the FX Intermediate Representation.
    It consists of a series of ``Node`` s, each representing callsites (or other
    syntactic constructs). The list of ``Node`` s, taken together, constitute a
    valid Python function.

    For example, the following code

    .. code-block:: python

        import torch
        import torch.fx


        class MyModule(torch.nn.Module):
            def __init__(self):
                super().__init__()
                self.param = torch.nn.Parameter(torch.rand(3, 4))
                self.linear = torch.nn.Linear(4, 5)

            def forward(self, x):
                return torch.topk(
                    torch.sum(self.linear(x + self.linear.weight).relu(), dim=-1), 3
                )


        m = MyModule()
        gm = torch.fx.symbolic_trace(m)

    Will produce the following Graph::

        print(gm.graph)

    .. code-block:: text

        graph(x):
            %linear_weight : [num_users=1] = self.linear.weight
            %add_1 : [num_users=1] = call_function[target=operator.add](args = (%x, %linear_weight), kwargs = {})
            %linear_1 : [num_users=1] = call_module[target=linear](args = (%add_1,), kwargs = {})
            %relu_1 : [num_users=1] = call_method[target=relu](args = (%linear_1,), kwargs = {})
            %sum_1 : [num_users=1] = call_function[target=torch.sum](args = (%relu_1,), kwargs = {dim: -1})
            %topk_1 : [num_users=1] = call_function[target=torch.topk](args = (%sum_1, 3), kwargs = {})
            return topk_1

    For the semantics of operations represented in the ``Graph``, please see :class:`Node`.
    """

    @compatibility(is_backward_compatible=True)
    def __init__(
        self,
        owning_module: Optional["GraphModule"] = None,
        tracer_cls: Optional[Type["Tracer"]] = None,
        tracer_extras: Optional[Dict[str, Any]] = None,
    ):
        """
        Construct an empty Graph.
        """
        self._root: Node = Node(self, "", "root", "", (), {})
        self._used_names: Dict[str, int] = {}  # base name -> number
        self._insert = self._root.prepend
        self._len = 0
        self._graph_namespace = _Namespace()
        self._owning_module = owning_module
        self._tracer_cls = tracer_cls
        self._tracer_extras = tracer_extras
        self._codegen = CodeGen()
        self._co_fields: Dict[str, Any] = {}
        self._find_nodes_lookup_table = _FindNodesLookupTable()

    @property
    def owning_module(self):
        return self._owning_module

    @owning_module.setter
    def owning_module(self, mod: Optional["GraphModule"]):
        self._owning_module = mod

    @property
    def nodes(self) -> _node_list:
        """
        Get the list of Nodes that constitute this Graph.

        Note that this ``Node`` list representation is a doubly-linked list. Mutations
        during iteration (e.g. delete a Node, add a Node) are safe.

        Returns:

            A doubly-linked list of Nodes. Note that ``reversed`` can be called on
            this list to switch iteration order.
        """
        return _node_list(self)

    @compatibility(is_backward_compatible=False)
    def find_nodes(
        self, *, op: str, target: Optional["Target"] = None, sort: bool = True
    ):
        """
        Allows for fast query of nodes

        Args:

            op (str): the name of the operation

            target (Optional[Target]): the target of the node. For call_function,
                the target is required. For other ops, the target is optional.

            sort (bool): whether to return nodes in the order they appear on
                         on the graph.

        Returns:

            Iteratable of nodes with the requested op and target.
        """
        node_list = self._find_nodes_lookup_table.find_nodes(op=op, target=target)
        if sort:
            return sorted(node_list)
        return node_list

    @compatibility(is_backward_compatible=True)
    def graph_copy(
        self, g: "Graph", val_map: Dict[Node, Node], return_output_node=False
    ) -> "Optional[Argument]":
        """
        Copy all nodes from a given graph into ``self``.

        Args:

            g (Graph): The source graph from which to copy Nodes.

            val_map (Dict[Node, Node]): a dictionary that will be populated with a mapping
                from nodes in ``g`` to nodes in ``self``. Note that ``val_map`` can be passed
                in with values in it already to override copying of certain values.

        Returns:

            The value in ``self`` that is now equivalent to the output value in ``g``,
            if ``g`` had an ``output`` node. ``None`` otherwise.
        """
        for node in g.nodes:
            if node in val_map:
                continue
            if node.op == "output":
                rv = map_arg(node.args[0], lambda n: val_map[n])
                return rv if not return_output_node else (rv, node)
            val_map[node] = self.node_copy(node, lambda n: val_map[n])
        return None

    def __deepcopy__(self, memo=None) -> "Graph":
        """
        Explicitly implement __deepcopy__ to prevent excessive recursion depth
        from the default implementation. This uses graph_copy to copy the nodes
        in an iterative way, rather than recursive. It also populates the
        memoization table to prevent unnecessary copies (e.g. references to
        nodes or other parts of the Graph from a custom GraphModule implementation.
        """
        memo = memo if memo else {}
        g = Graph(tracer_cls=self._tracer_cls)
        output_vals = g.graph_copy(self, val_map=memo, return_output_node=True)
        g._codegen = copy.deepcopy(self._codegen)
        assert isinstance(output_vals, tuple)
        output_val, old_output_node = output_vals
        new_output_node = g.output(
            output_val, type_expr=getattr(old_output_node, "type", None)
        )
        new_output_node.meta = copy.copy(old_output_node.meta)
        return g

    @compatibility(is_backward_compatible=True)
    def create_node(
        self,
        op: str,
        target: "Target",
        args: Optional[Tuple["Argument", ...]] = None,
        kwargs: Optional[Dict[str, "Argument"]] = None,
        name: Optional[str] = None,
        type_expr: Optional[Any] = None,
    ) -> Node:
        """
        Create a ``Node`` and add it to the ``Graph`` at the current insert-point.
        Note that the current insert-point can be set via :meth:`Graph.inserting_before`
        and :meth:`Graph.inserting_after`.

        Args:
            op (str): the opcode for this Node. One of 'call_function', 'call_method', 'get_attr',
                'call_module', 'placeholder', or 'output'. The semantics of these opcodes are
                described in the ``Graph`` docstring.

            args (Optional[Tuple[Argument, ...]]): is a tuple of arguments to this node.

            kwargs (Optional[Dict[str, Argument]]): the kwargs of this Node

            name (Optional[str]): an optional string name for the ``Node``.
                This will influence the name of the value assigned to in the
                Python generated code.

            type_expr (Optional[Any]): an optional type annotation representing the
                Python type the output of this node will have.

        Returns:

            The newly-created and inserted node.
        """
        assert op in _legal_ops
        args = () if args is None else args
        kwargs = {} if kwargs is None else kwargs
        assert isinstance(args, tuple), "args must be a tuple"
        assert isinstance(kwargs, dict), "kwargs must be a dict"

        candidate = name if name is not None else self._target_to_str(target)
        name = self._graph_namespace.create_name(candidate, None)
        n = Node(self, name, op, target, args, kwargs, type_expr)

        if (
            self.owning_module is not None
            and getattr(self.owning_module, "_create_node_hooks", None) is not None
        ):
            for f in self.owning_module._create_node_hooks:
                f(n)

        self._graph_namespace.associate_name_with_obj(name, n)

        self._insert(n)
        self._find_nodes_lookup_table.insert(n)
        self._len += 1
        return n

    @compatibility(is_backward_compatible=False)
    def process_inputs(self, *args):
        """
        Processes args so that they can be passed to the FX graph.
        """
        return self._codegen.process_inputs(*args)

    @compatibility(is_backward_compatible=False)
    def process_outputs(self, out):
        return self._codegen.process_outputs(out)

    @compatibility(is_backward_compatible=True)
    def erase_node(self, to_erase: Node) -> None:
        """
        Erases a ``Node`` from the ``Graph``. Throws an exception if
        there are still users of that node in the ``Graph``.

        Args:

            to_erase (Node): The ``Node`` to erase from the ``Graph``.
        """
        if len(to_erase.users) > 0:
            raise RuntimeError(
                f"Tried to erase Node {to_erase} but it still had {len(to_erase.users)} "
                f"users in the graph: {to_erase.users}!"
            )
        if to_erase.graph != self:
            raise RuntimeError(f"Attempting to remove {to_erase} from wrong graph!")
        if to_erase._erased:
            warnings.warn(f"erase_node({to_erase}) on an already erased node")
            return

        if (
            self.owning_module is not None
            and getattr(self.owning_module, "_erase_node_hooks", None) is not None
        ):
            for f in self.owning_module._erase_node_hooks:
                f(to_erase)

        self._find_nodes_lookup_table.remove(to_erase)
        to_erase._remove_from_list()
        to_erase._erased = True  # iterators may retain handles to erased nodes
        self._len -= 1

        # Null out this Node's argument nodes so that the Nodes referred to
        # can update their ``users`` accordingly
        new_args = map_arg(to_erase.args, lambda n: None)
        assert isinstance(new_args, tuple)
        to_erase.args = new_args
        new_kwargs = map_arg(to_erase.kwargs, lambda n: None)
        assert isinstance(new_kwargs, dict)
        to_erase.kwargs = new_kwargs

    @compatibility(is_backward_compatible=True)
    def inserting_before(self, n: Optional[Node] = None):
        """Set the point at which create_node and companion methods will insert into the graph.
        When used within a 'with' statement, this will temporary set the insert point and
        then restore it when the with statement exits::

            with g.inserting_before(n):
                ...  # inserting before node n
            ...  # insert point restored to what it was previously
            g.inserting_before(n)  #  set the insert point permanently

        Args:

            n (Optional[Node]): The node before which to insert. If None this will insert before
                the beginning of the entire graph.

        Returns:
            A resource manager that will restore the insert point on ``__exit__``.
        """
        if n is None:
            return self.inserting_after(self._root)
        assert n.graph == self, "Node to insert before is not in graph."
        return _InsertPoint(self, n.prepend)

    @compatibility(is_backward_compatible=True)
    def inserting_after(self, n: Optional[Node] = None):
        """Set the point at which create_node and companion methods will insert into the graph.
        When used within a 'with' statement, this will temporary set the insert point and
        then restore it when the with statement exits::

            with g.inserting_after(n):
                ...  # inserting after node n
            ...  # insert point restored to what it was previously
            g.inserting_after(n)  #  set the insert point permanently

        Args:

            n (Optional[Node]): The node before which to insert. If None this will insert after
                the beginning of the entire graph.

        Returns:
            A resource manager that will restore the insert point on ``__exit__``.
        """
        if n is None:
            return self.inserting_before(self._root)
        assert n.graph == self, "Node to insert after is not in graph."
        return _InsertPoint(self, n.append)

    @compatibility(is_backward_compatible=True)
    def placeholder(
        self,
        name: str,
        type_expr: Optional[Any] = None,
        default_value: Any = inspect.Signature.empty,
    ) -> Node:
        """
        Insert a ``placeholder`` node into the Graph. A ``placeholder`` represents
        a function input.

        Args:

            name (str): A name for the input value. This corresponds to the name
                of the positional argument to the function this ``Graph`` represents.

            type_expr (Optional[Any]): an optional type annotation representing the
                Python type the output of this node will have. This is needed in some
                cases for proper code generation (e.g. when the function is used
                subsequently in TorchScript compilation).

            default_value (Any): The default value this function argument should take
                on. NOTE: to allow for `None` as a default value, `inspect.Signature.empty`
                should be passed as this argument to specify that the parameter does _not_
                have a default value.

        .. note::
            The same insertion point and type expression rules apply for this method
            as ``Graph.create_node``.
        """
        args = () if default_value is inspect.Signature.empty else (default_value,)
        return self.create_node("placeholder", name, args=args, type_expr=type_expr)

    @compatibility(is_backward_compatible=True)
    def get_attr(self, qualified_name: str, type_expr: Optional[Any] = None) -> Node:
        """
        Insert a ``get_attr`` node into the Graph. A ``get_attr`` ``Node`` represents the
        fetch of an attribute from the ``Module`` hierarchy.

        Args:

            qualified_name (str): the fully-qualified name of the attribute to be retrieved.
                For example, if the traced Module has a submodule named ``foo``, which has a
                submodule named ``bar``, which has an attribute named ``baz``, the qualified
                name ``foo.bar.baz`` should be passed as ``qualified_name``.

            type_expr (Optional[Any]): an optional type annotation representing the
                Python type the output of this node will have.


        Returns:

            The newly-created and inserted ``get_attr`` node.

        .. note::
            The same insertion point and type expression rules apply for this method
            as ``Graph.create_node``.
        """

        def _get_attr_reference_exists(
            mod: torch.nn.Module, qualified_name: str
        ) -> bool:
            module_path, _, name = qualified_name.rpartition(".")

            try:
                submod: torch.nn.Module = mod.get_submodule(module_path)
            except AttributeError:
                warnings.warn(f"Failed to fetch module {module_path}!")
                return False

            if not hasattr(submod, name):
                return False

            res = getattr(submod, name)

            if (
                not isinstance(res, torch.nn.Module)
                and not isinstance(res, torch.nn.Parameter)
                and name not in submod._buffers
            ):
                return False

            return True

        if self.owning_module and not _get_attr_reference_exists(
            self.owning_module, qualified_name
        ):
            warnings.warn(
                "Attempted to insert a get_attr Node with no "
                "underlying reference in the owning "
                "GraphModule! Call "
                "GraphModule.add_submodule to add the "
                "necessary submodule, "
                "GraphModule.add_parameter to add the "
                "necessary Parameter, or "
                "nn.Module.register_buffer to add the "
                "necessary buffer",
                stacklevel=2,
            )
        return self.create_node("get_attr", qualified_name, type_expr=type_expr)

    @compatibility(is_backward_compatible=True)
    def call_module(
        self,
        module_name: str,
        args: Optional[Tuple["Argument", ...]] = None,
        kwargs: Optional[Dict[str, "Argument"]] = None,
        type_expr: Optional[Any] = None,
    ) -> Node:
        """
        Insert a ``call_module`` ``Node`` into the ``Graph``. A ``call_module`` node
        represents a call to the forward() function of a ``Module`` in the ``Module``
        hierarchy.

        Args:

            module_name (str): The qualified name of the ``Module`` in the ``Module``
                hierarchy to be called. For example, if the traced ``Module`` has a
                submodule named ``foo``, which has a submodule named ``bar``, the
                qualified name ``foo.bar`` should be passed as ``module_name`` to
                call that module.

            args (Optional[Tuple[Argument, ...]]): The positional arguments to be passed
                to the called method. Note that this should *not* include a ``self`` argument.

            kwargs (Optional[Dict[str, Argument]]): The keyword arguments to be passed
                to the called method

            type_expr (Optional[Any]): an optional type annotation representing the
                Python type the output of this node will have.

        Returns:

            The newly-created and inserted ``call_module`` node.

        .. note::
            The same insertion point and type expression rules apply for this method
            as :meth:`Graph.create_node`.
        """
        if self.owning_module and self.owning_module.get_submodule(module_name) is None:
            warnings.warn(
                "Attempted to insert a call_module Node with "
                "no underlying reference in the owning "
                "GraphModule! Call "
                "GraphModule.add_submodule to add the "
                "necessary submodule"
            )
        return self.create_node(
            "call_module", module_name, args, kwargs, type_expr=type_expr
        )

    @compatibility(is_backward_compatible=True)
    def call_method(
        self,
        method_name: str,
        args: Optional[Tuple["Argument", ...]] = None,
        kwargs: Optional[Dict[str, "Argument"]] = None,
        type_expr: Optional[Any] = None,
    ) -> Node:
        """
        Insert a ``call_method`` ``Node`` into the ``Graph``. A ``call_method`` node
        represents a call to a given method on the 0th element of ``args``.

        Args:

            method_name (str): The name of the method to apply to the self argument.
                For example, if args[0] is a ``Node`` representing a ``Tensor``,
                then to call ``relu()`` on that ``Tensor``, pass ``relu`` to ``method_name``.

            args (Optional[Tuple[Argument, ...]]): The positional arguments to be passed
                to the called method. Note that this *should* include a ``self`` argument.

            kwargs (Optional[Dict[str, Argument]]): The keyword arguments to be passed
                to the called method

            type_expr (Optional[Any]): an optional type annotation representing the
                Python type the output of this node will have.

        Returns:

            The newly created and inserted ``call_method`` node.

        .. note::
            The same insertion point and type expression rules apply for this method
            as :meth:`Graph.create_node`.
        """
        return self.create_node(
            "call_method", method_name, args, kwargs, type_expr=type_expr
        )

    @compatibility(is_backward_compatible=True)
    def call_function(
        self,
        the_function: Callable[..., Any],
        args: Optional[Tuple["Argument", ...]] = None,
        kwargs: Optional[Dict[str, "Argument"]] = None,
        type_expr: Optional[Any] = None,
    ) -> Node:
        """
        Insert a ``call_function`` ``Node`` into the ``Graph``. A ``call_function`` node
        represents a call to a Python callable, specified by ``the_function``.

        Args:

            the_function (Callable[..., Any]): The function to be called. Can be any PyTorch
                operator, Python function, or member of the ``builtins`` or ``operator``
                namespaces.

            args (Optional[Tuple[Argument, ...]]): The positional arguments to be passed
                to the called function.

            kwargs (Optional[Dict[str, Argument]]): The keyword arguments to be passed
                to the called function

            type_expr (Optional[Any]): an optional type annotation representing the
                Python type the output of this node will have.

        Returns:

            The newly created and inserted ``call_function`` node.

        .. note::
            The same insertion point and type expression rules apply for this method
            as :meth:`Graph.create_node`.
        """
        return self.create_node(
            "call_function", the_function, args, kwargs, type_expr=type_expr
        )

    @compatibility(is_backward_compatible=True)
    def node_copy(
        self, node: Node, arg_transform: Callable[[Node], "Argument"] = lambda x: x
    ) -> Node:
        """
        Copy a node from one graph into another. ``arg_transform`` needs to transform arguments from
        the graph of node to the graph of self. Example::

            # Copying all the nodes in `g` into `new_graph`
            g: torch.fx.Graph = ...
            new_graph = torch.fx.graph()
            value_remap = {}
            for node in g.nodes:
                value_remap[node] = new_graph.node_copy(node, lambda n: value_remap[n])

        Args:

            node (Node): The node to copy into ``self``.

            arg_transform (Callable[[Node], Argument]): A function that transforms
                ``Node`` arguments in node's ``args`` and ``kwargs`` into the
                equivalent argument in ``self``. In the simplest case, this should
                retrieve a value out of a table mapping Nodes in the original
                graph to ``self``.
        """
        args = map_arg(node.args, arg_transform)
        kwargs = map_arg(node.kwargs, arg_transform)
        assert isinstance(args, tuple)
        assert isinstance(kwargs, dict)
        result_node = self.create_node(
            node.op, node.target, args, kwargs, node.name, node.type
        )
        result_node.meta = copy.copy(node.meta)
        return result_node

    @compatibility(is_backward_compatible=True)
    def output(self, result: "Argument", type_expr: Optional[Any] = None):
        """
        Insert an ``output`` ``Node`` into the ``Graph``. An ``output`` node represents
        a ``return`` statement in Python code. ``result`` is the value that should
        be returned.

        Args:

            result (Argument): The value to be returned.

            type_expr (Optional[Any]): an optional type annotation representing the
                Python type the output of this node will have.

        .. note::

            The same insertion point and type expression rules apply for this method
            as ``Graph.create_node``.
        """
        return self.create_node(
            op="output", target="output", args=(result,), type_expr=type_expr
        )

    def _target_to_str(self, target: Target) -> str:
        if callable(target):
            op = target.__name__
        else:
            assert isinstance(target, str)
            op = target
            if _is_magic(op):
                op = op[2:-2]
        op = _snake_case(op)
        return op

    @compatibility(is_backward_compatible=True)
    def python_code(
        self,
        root_module: str,
        *,
        verbose: bool = False,
        include_stride: bool = False,
        include_device: bool = False,
        colored: bool = False,
    ) -> PythonCode:
        """
        Turn this ``Graph`` into valid Python code.

        Args:

            root_module (str): The name of the root module on which to look-up
                qualified name targets. This is usually 'self'.

        Returns:

            A PythonCode object, consisting of two fields:
                src: the Python source code representing the object
                globals: a dictionary of global names in `src` -> the objects that they reference.
        """
        # NOTE: [Graph Namespaces]
        #
        # There are two types of symbols in generated Python source code:
        # locals and globals.
        #   Locals are locally defined by the output of a node in the Graph.
        #   Globals are references to external objects, like functions or types.
        #
        # When generating Python code, we need to make sure to name things
        # appropriately. In particular:
        # - All names should be unique, to avoid weird shadowing bugs.
        # - These names need to be consistent, e.g. a object should always be
        #   referenced by the same name.
        #
        # To do this, we create a new namespace just for this source. All names
        # that get printed must come from this namespace.
        #
        # Why can't we re-use node.name? Because it was generated within the
        # namespace `self._graph_namespace`. In order to provide uniqueness
        # over both locals (node.name) *and* globals, we create a completely
        # new namespace to put all identifiers in.
        namespace = _Namespace()

        # Override Node's repr to generate a valid name within our namespace.
        # Since repr() is designed to produce a valid Python expression, it
        # makes sense to re-use it. This way, it's easy to print something like
        # Tuple[Node, Node] by simply calling repr() on it. Node's __repr__ is
        # implemented cooperatively to allow this.
        def node_repr(n: Node):
            return namespace.create_name(n.name, n)

        @contextmanager
        def override_node_repr(graph: Graph):
            orig_repr_fns = {}
            for node in graph.nodes:
                orig_repr_fns[node] = node._repr_fn
                node._repr_fn = node_repr
            try:
                yield None
            finally:
                # restore the original repr functions
                for node in graph.nodes:
                    node._repr_fn = orig_repr_fns[node]

        with override_node_repr(self):
            return self._python_code(
                root_module,
                namespace,
                verbose=verbose,
                include_stride=include_stride,
                include_device=include_device,
                colored=colored,
            )

    def _python_code(
        self,
        root_module: str,
        namespace: _Namespace,
        *,
        verbose: bool = False,
        include_stride: bool = False,
        include_device: bool = False,
        colored: bool = False,
    ) -> PythonCode:
        return self._codegen._gen_python_code(
            self.nodes,
            root_module,
            namespace,
            verbose=verbose,
            include_stride=include_stride,
            include_device=include_device,
            colored=colored,
        )

    def __str__(self) -> str:
        """
        Return a human-readable (not machine-readable) string representation
        of this Graph
        """
        placeholder_names: List[str] = []
        # This is a one-element array just so ``format_node`` can modify the closed
        # over value
        maybe_return_typename: List[str] = [""]

        node_strs = [node.format_node(placeholder_names) for node in self.nodes]
        param_str = ", ".join(placeholder_names)
        s = f"graph({param_str}){maybe_return_typename[0]}:"
        for node_str in node_strs:
            if node_str:
                s += "\n    " + node_str
        return s

    @compatibility(is_backward_compatible=True)
    def print_tabular(self):
        """
        Prints the intermediate representation of the graph in tabular
        format. Note that this API requires the ``tabulate`` module to be
        installed.
        """
        try:
            from tabulate import tabulate
        except ImportError:
            print(
                "`print_tabular` relies on the library `tabulate`, "
                "which could not be found on this machine. Run `pip "
                "install tabulate` to install the library."
            )
            raise

        node_specs = [[n.op, n.name, n.target, n.args, n.kwargs] for n in self.nodes]
        print(
            tabulate(node_specs, headers=["opcode", "name", "target", "args", "kwargs"])
        )

    @compatibility(is_backward_compatible=True)
    def lint(self):
        """
        Runs various checks on this Graph to make sure it is well-formed. In
        particular:
        - Checks Nodes have correct ownership (owned by this graph)
        - Checks Nodes appear in topological order
        - If this Graph has an owning GraphModule, checks that targets
        exist in that GraphModule
        """

        # Check topo order
        def check_arg(arg: Node, n: Optional[Node] = None) -> None:
            context_str = f" of Node '{n}' " if n else " "
            if arg.graph is not self:
                raise RuntimeError(
                    f"Argument '{arg}'{context_str}does not belong to this Graph, "
                    f"but was used as an argument! If you are copying nodes from another graph, make "
                    f"sure to use ``arg_transform`` on node_copy() to remap values\n{self}"
                )
            if arg not in seen_values:
                raise RuntimeError(
                    f"Argument '{arg}'{context_str}was used before it has been "
                    f"defined! Please check that Nodes in the graph are topologically ordered\n{self}"
                )

        seen_names: Set[str] = set()
        seen_values: Set[Node] = set()
        for node in self.nodes:
            if node.op not in [
                "placeholder",
                "call_method",
                "call_module",
                "call_function",
                "get_attr",
                "output",
            ]:
                raise RuntimeError(f"Node {node} had unknown opcode {node.op}!")
            if node.graph is not self:
                raise RuntimeError(f"Node '{node}' does not belong to this Graph!")
            if node not in self._find_nodes_lookup_table:
                raise RuntimeError(f"Node '{node}' is not added to the side table")
            map_arg(node.args, lambda arg: check_arg(arg, node))
            map_arg(node.kwargs, lambda arg: check_arg(arg, node))
            seen_values.add(node)

            if node.name in seen_names:
                raise RuntimeError(f"Node redefined name {node.name}!")
            seen_names.add(node.name)

        # Check targets are legit
        if self.owning_module:
            num_warnings = 0
            MAX_WARNINGS = 5
            for node in self.nodes:
                if node.op == "call_function":
                    if not callable(node.target):
                        raise ValueError(
                            f"Node {node} target {node.target} has type {torch.typename(node.target)} but "
                            "a Callable is expected"
                        )
                else:
                    if not isinstance(node.target, str):
                        raise ValueError(
                            f"Node {node} target {node.target} has type {torch.typename(node.target)} but "
                            "a str is expected"
                        )
                if node.op in ["get_attr", "call_module"]:
                    target_atoms = node.target.split(".")
                    m_itr = self.owning_module
                    for i, atom in enumerate(target_atoms):
                        new_m_itr = getattr(m_itr, atom, None)
                        seen_qualname = ".".join(target_atoms[:i])
                        if new_m_itr is None:
                            raise RuntimeError(
                                f"Node {node} target {node.target} references nonexistent attribute "
                                f"{atom} of {seen_qualname}"
                            )
                        if node.op == "call_module" and not isinstance(
                            new_m_itr, torch.nn.Module
                        ):
                            raise RuntimeError(
                                f"Node {node} target {node.target} {atom} of {seen_qualname} does "
                                "not reference an nn.Module"
                            )
                        elif (
                            node.op == "get_attr"
                            and not isinstance(new_m_itr, torch.nn.Module)
                            and not isinstance(new_m_itr, torch.nn.Parameter)
                            and atom not in m_itr._buffers
                        ):
                            if num_warnings < MAX_WARNINGS:
                                # Don't emit this warning too frequently,
                                # for very large graphs this can become very expensive
                                # from a performance perspective.
                                warnings.warn(
                                    f"Node {node} target {node.target} {atom} of {seen_qualname} does "
                                    "not reference an nn.Module, nn.Parameter, or buffer, which is "
                                    "what 'get_attr' Nodes typically target"
                                )
                            num_warnings += 1
                        else:
                            m_itr = new_m_itr
            if num_warnings > MAX_WARNINGS:
                warnings.warn(
                    f"Additional {num_warnings - MAX_WARNINGS} warnings "
                    "suppressed about get_attr references"
                )

    @compatibility(is_backward_compatible=True)
    def eliminate_dead_code(
        self, is_impure_node: Optional[Callable[[Node], bool]] = None
    ):
        """
        Remove all dead code from the graph, based on each node's number of
        users, and whether the nodes have any side effects. The graph must be
        topologically sorted before calling.

        Args:
            is_impure_node (Optional[Callable[[Node], bool]]): A function that returns
            whether a node is impure. If this is None, then the default behavior is to
            use Node.is_impure.

        Returns:
          bool: Whether the graph was changed as a result of the pass.

        Example:

        Before dead code is eliminated, `a` from `a = x + 1` below has no users
        and thus can be eliminated from the graph without having an effect.

        .. code-block:: python

            def forward(self, x):
                a = x + 1
                return x + self.attr_1

        After dead code is eliminated, `a = x + 1` has been removed, and the rest
        of `forward` remains.

        .. code-block:: python

            def forward(self, x):
                return x + self.attr_1

        .. warning::

            Dead code elimination has some heuristics to avoid removing
            side-effectful nodes (see Node.is_impure) but in general coverage
            is very bad, so you should assume that this method is not sound
            to call unless you know that your FX graph consists entirely
            of functional operations or you supply your own custom
            function for detecting side-effectful nodes.
        """
        # Lint the graph first to make sure its topologically sorted, otherwise
        # DCE below will not behave as expected.
        self.lint()

        def has_side_effect(node):
            if is_impure_node is not None:
                return is_impure_node(node)
            return node.is_impure()

        # Reverse iterate so that when we remove a node, any nodes used as an
        # input to that node have an updated user count that no longer reflects
        # the removed node.
        changed = False
        for node in reversed(self.nodes):
            if not has_side_effect(node) and len(node.users) == 0:
                self.erase_node(node)
                changed = True

        return changed

    @compatibility(is_backward_compatible=False)
    def set_codegen(self, codegen: CodeGen):
        self._codegen = codegen

    @compatibility(is_backward_compatible=False)
    def on_generate_code(
        self,
        make_transformer: Callable[[Optional[TransformCodeFunc]], TransformCodeFunc],
    ):
        """Register a transformer function when python code is generated

        Args:
            make_transformer (Callable[[Optional[TransformCodeFunc]], TransformCodeFunc]):
                a function that returns a code transformer to be registered.
                This function is called by `on_generate_code` to obtain the
                code transformer.

                This function is also given as its input the currently
                registered code transformer (or None if nothing is registered),
                in case it is not desirable to overwrite it. This is useful to
                chain code transformers together.

        Returns:
            a context manager that when used in a `with` statement, to automatically
            restore the previously registered code transformer.

        Example:

        .. code-block:: python


            gm: fx.GraphModule = ...


            # This is a code transformer we want to register. This code
            # transformer prepends a pdb import and trace statement at the very
            # beginning of the generated torch.fx code to allow for manual
            # debugging with the PDB library.
            def insert_pdb(body):
                return ["import pdb; pdb.set_trace()\\n", *body]


            # Registers `insert_pdb`, and overwrites the current registered
            # code transformer (given by `_` to the lambda):
            gm.graph.on_generate_code(lambda _: insert_pdb)

            # Or alternatively, registers a code transformer which first
            # runs `body` through existing registered transformer, then
            # through `insert_pdb`:
            gm.graph.on_generate_code(
                lambda current_trans: (
                    lambda body: insert_pdb(current_trans(body) if current_trans else body)
                )
            )

            gm.recompile()
            gm(*inputs)  # drops into pdb


        This function can also be used as a context manager, with the benefit to
        automatically restores the previously registered code transformer:

        .. code-block:: python

            # ... continue from previous example

            with gm.graph.on_generate_code(lambda _: insert_pdb):
                # do more stuff with `gm`...
                gm.recompile()
                gm(*inputs)  # drops into pdb

            # now previous code transformer is restored (but `gm`'s code with pdb
            # remains - that means you can run `gm` with pdb here too, until you
            # run next `recompile()`).
        """
        on_gen_code_old = self._codegen._body_transformer
        self._codegen._body_transformer = make_transformer(on_gen_code_old)

        @contextlib.contextmanager
        def on_generate_code_context_manager():
            try:
                yield
            finally:
                self._codegen._body_transformer = on_gen_code_old

        return on_generate_code_context_manager()


reflectable_magic_methods = {
    "add": "{} + {}",
    "sub": "{} - {}",
    "mul": "{} * {}",
    "floordiv": "{} // {}",
    "truediv": "{} / {}",
    "div": "{} / {}",
    "mod": "{} % {}",
    "pow": "{} ** {}",
    "lshift": "{} << {}",
    "rshift": "{} >> {}",
    "and_": "{} & {}",
    "or_": "{} | {}",
    "xor": "{} ^ {}",
    "getitem": "{}[{}]",
    "matmul": "{} @ {}",
}

magic_methods = dict(
    {
        "eq": "{} == {}",
        "ne": "{} != {}",
        "lt": "{} < {}",
        "gt": "{} > {}",
        "le": "{} <= {}",
        "ge": "{} >= {}",
        "pos": "+{}",
        "neg": "-{}",
        "invert": "~{}",
    },
    **reflectable_magic_methods,
)

inplace_methods = {
    "iadd": "{} += {}",
    "iand": "{} &= {}",
    "ifloordiv": "{} //= {}",
    "ilshift": "{} <<= {}",
    "imod": "{} %= {}",
    "imul": "{} *= {}",
    "imatmul": "{} @= {}",
    "ior": "{} |= {}",
    "ipow": "{} **= {}",
    "irshift": "{} >>= {}",
    "isub": "{} -= {}",
    "itruediv": "{} /= {}",
    "ixor": "{} ^= {}",
    "setitem": "{}[{}] = {}",
}<|MERGE_RESOLUTION|>--- conflicted
+++ resolved
@@ -35,21 +35,14 @@
 from . import _pytree as fx_pytree
 from ._compatibility import compatibility
 from .node import _get_qualified_name, _type_repr, Argument, map_arg, Node, Target
-<<<<<<< HEAD
-=======
-
->>>>>>> 3b186c56
 
 
 if TYPE_CHECKING:
     from ._symbolic_trace import Tracer  # noqa: F401
     from .graph_module import GraphModule  # noqa: F401
-<<<<<<< HEAD
 
 
 __all__ = ["PythonCode", "CodeGen", "Graph"]
-=======
->>>>>>> 3b186c56
 
 
 # Mapping of builtins to their `typing` equivalent.
@@ -869,7 +862,6 @@
 
             # when kwargs is present, in_spec is tuple(args, kwargs)
             has_args_kwargs_tuple = (
-<<<<<<< HEAD
                 self.pytree_info.in_spec.type is tuple
                 and self.pytree_info.in_spec.num_children == 2
                 and self.pytree_info.in_spec.children_specs[0].type is tuple
@@ -890,30 +882,6 @@
             else:
                 sig_args = repr(tuple(map(StrReprNoQuotes, fn_args)))
                 fn_signature = f"{sig_args}, self._in_spec"
-=======
-                self.pytree_info.in_spec.type == tuple
-                and self.pytree_info.in_spec.num_children == 2
-                and self.pytree_info.in_spec.children_specs[0].type == tuple
-                and self.pytree_info.in_spec.children_specs[1].type == dict
-            )
-            fn_kwargs = "{}"
-            fn_signature = f"[{', '.join(fn_args)}], self._in_spec"
-            if has_args_kwargs_tuple:
-                count_args = self.pytree_info.in_spec.children_specs[0].num_children
-                fn_args = self.pytree_info.orig_args[:count_args]
-                fn_kwargs = (
-                    "{"
-                    + ", ".join(
-                        f"'{k}':{v}"
-                        for k, v in zip(
-                            self.pytree_info.in_spec.children_specs[1].context,
-                            self.pytree_info.orig_args[count_args:],
-                        )
-                    )
-                    + "}"
-                )
-                fn_signature = f"([{', '.join(fn_args)}], {fn_kwargs}), self._in_spec"
->>>>>>> 3b186c56
 
             # in Python, `var1: annotation1, var2: annotation2 = function_call()` is invalid.
             # we need to split it to two lines:
