name: trunk

on:
  push:
    branches:
      - main
      - release/*
      - landchecks/*
    tags:
      - ciflow/trunk/*
  workflow_dispatch:
  schedule:
    - cron: 29 8 * * *  # about 1:29am PDT

concurrency:
  group: ${{ github.workflow }}-${{ github.event.pull_request.number || github.ref_name }}-${{ github.ref_type == 'branch' && github.sha }}-${{ github.event_name == 'workflow_dispatch' }}-${{ github.event_name == 'schedule' }}
  cancel-in-progress: true

permissions: read-all

jobs:
  llm-td:
    name: before-test
    uses: ./.github/workflows/llm_td_retrieval.yml
    permissions:
      id-token: write
      contents: read

  target-determination:
    name: before-test
    uses: ./.github/workflows/target_determination.yml
    needs: llm-td
    permissions:
      id-token: write
      contents: read

  get-label-type:
    name: get-label-type
    uses: ./.github/workflows/_runner-determinator.yml
    with:
      triggering_actor: ${{ github.triggering_actor }}
      issue_owner: ${{ github.event.pull_request.user.login || github.event.issue.user.login }}
      curr_branch: ${{ github.head_ref || github.ref_name }}
      curr_ref_type: ${{ github.ref_type }}

  linux-focal-cuda12_4-py3_10-gcc9-sm86-build:
    name: linux-focal-cuda12.4-py3.10-gcc9-sm86
    uses: ./.github/workflows/_linux-build.yml
    needs: get-label-type
    with:
      runner_prefix: "${{ needs.get-label-type.outputs.label-type }}amz2023."
      build-environment: linux-focal-cuda12.4-py3.10-gcc9-sm86
      docker-image-name: pytorch-linux-focal-cuda12.4-cudnn9-py3-gcc9
      cuda-arch-list: 8.6
      test-matrix: |
        { include: [
          { config: "default", shard: 1, num_shards: 5, runner: "${{ needs.get-label-type.outputs.label-type }}amz2023.linux.g5.4xlarge.nvidia.gpu" },
          { config: "default", shard: 2, num_shards: 5, runner: "${{ needs.get-label-type.outputs.label-type }}amz2023.linux.g5.4xlarge.nvidia.gpu" },
          { config: "default", shard: 3, num_shards: 5, runner: "${{ needs.get-label-type.outputs.label-type }}amz2023.linux.g5.4xlarge.nvidia.gpu" },
          { config: "default", shard: 4, num_shards: 5, runner: "${{ needs.get-label-type.outputs.label-type }}amz2023.linux.g5.4xlarge.nvidia.gpu" },
          { config: "default", shard: 5, num_shards: 5, runner: "${{ needs.get-label-type.outputs.label-type }}amz2023.linux.g5.4xlarge.nvidia.gpu" },
        ]}

  linux-focal-cuda12_4-py3_10-gcc9-sm86-test:
    name: linux-focal-cuda12.4-py3.10-gcc9-sm86
    uses: ./.github/workflows/_linux-test.yml
    needs:
      - linux-focal-cuda12_4-py3_10-gcc9-sm86-build
      - target-determination
    with:
      build-environment: linux-focal-cuda12.4-py3.10-gcc9-sm86
      docker-image: ${{ needs.linux-focal-cuda12_4-py3_10-gcc9-sm86-build.outputs.docker-image }}
      test-matrix: ${{ needs.linux-focal-cuda12_4-py3_10-gcc9-sm86-build.outputs.test-matrix }}

  libtorch-linux-focal-cuda12_1-py3_7-gcc9-debug-build:
    name: libtorch-linux-focal-cuda12.1-py3.7-gcc9-debug
    uses: ./.github/workflows/_linux-build.yml
    needs: get-label-type
    with:
      build-environment: libtorch-linux-focal-cuda12.1-py3.7-gcc9
      docker-image-name: pytorch-linux-focal-cuda12.1-cudnn9-py3-gcc9
      build-generates-artifacts: false
      runner_prefix: "${{ needs.get-label-type.outputs.label-type }}amz2023."
      runner: "linux.4xlarge"
      test-matrix: |
        { include: [
          { config: "default", shard: 1, num_shards: 1 },
        ]}

  # no-ops builds test USE_PER_OPERATOR_HEADERS=0 where ATen/ops is not generated
  linux-focal-cuda12_1-py3_10-gcc9-no-ops-build:
    name: linux-focal-cuda12.1-py3.10-gcc9-no-ops
    uses: ./.github/workflows/_linux-build.yml
    needs: get-label-type
    with:
      runner_prefix: "${{ needs.get-label-type.outputs.label-type }}amz2023."
      build-environment: linux-focal-cuda12.1-py3.10-gcc9-no-ops
      docker-image-name: pytorch-linux-focal-cuda12.1-cudnn9-py3-gcc9
      test-matrix: |
        { include: [
          { config: "default", shard: 1, num_shards: 1 },
        ]}

  libtorch-linux-focal-cuda12_4-py3_7-gcc9-debug-build:
    name: libtorch-linux-focal-cuda12.4-py3.7-gcc9-debug
    uses: ./.github/workflows/_linux-build.yml
    needs: get-label-type
    with:
      build-environment: libtorch-linux-focal-cuda12.4-py3.7-gcc9
      docker-image-name: pytorch-linux-focal-cuda12.4-cudnn9-py3-gcc9
      build-generates-artifacts: false
      runner_prefix: "${{ needs.get-label-type.outputs.label-type }}amz2023."
      runner: "linux.4xlarge"
      test-matrix: |
        { include: [
          { config: "default", shard: 1, num_shards: 1 },
        ]}

  # no-ops builds test USE_PER_OPERATOR_HEADERS=0 where ATen/ops is not generated
  linux-focal-cuda12_4-py3_10-gcc9-no-ops-build:
    name: linux-focal-cuda12.4-py3.10-gcc9-no-ops
    uses: ./.github/workflows/_linux-build.yml
    needs: get-label-type
    with:
      runner_prefix: "${{ needs.get-label-type.outputs.label-type }}amz2023."
      build-environment: linux-focal-cuda12.4-py3.10-gcc9-no-ops
      docker-image-name: pytorch-linux-focal-cuda12.4-cudnn9-py3-gcc9
      test-matrix: |
        { include: [
          { config: "default", shard: 1, num_shards: 1 },
        ]}

  pytorch-linux-focal-py3-clang9-android-ndk-r21e-build:
    name: pytorch-linux-focal-py3-clang9-android-ndk-r21e-build
    uses: ./.github/workflows/_android-full-build-test.yml
    with:
      build-environment: pytorch-linux-focal-py3-clang9-android-ndk-r21e-build
      docker-image-name: pytorch-linux-focal-py3-clang9-android-ndk-r21e
      test-matrix: |
        { include: [
          { config: "default", shard: 1, num_shards: 1, runner: "amz2023.linux.2xlarge" },
        ]}

  macos-py3-arm64-build:
    name: macos-py3-arm64
    uses: ./.github/workflows/_mac-build.yml
    with:
      sync-tag: macos-py3-arm64-build
      build-environment: macos-py3-arm64
      runner-type: macos-m1-stable
      build-generates-artifacts: true
      # To match the one pre-installed in the m1 runners
      python-version: 3.9.12
      test-matrix: |
        { include: [
          { config: "default", shard: 1, num_shards: 3, runner: "macos-m1-stable" },
          { config: "default", shard: 2, num_shards: 3, runner: "macos-m1-stable" },
          { config: "default", shard: 3, num_shards: 3, runner: "macos-m1-stable" },
        ]}

  macos-py3-arm64-mps-test:
    name: macos-py3-arm64-mps
    uses: ./.github/workflows/_mac-test-mps.yml
    needs: macos-py3-arm64-build
    if: needs.macos-py3-arm64-build.outputs.build-outcome == 'success'
    with:
      sync-tag: macos-py3-arm64-mps-test
      build-environment: macos-py3-arm64
      # Same as the build job
      python-version: 3.9.12
      test-matrix: |
        { include: [
          { config: "mps", shard: 1, num_shards: 1, runner: "macos-m1-13" },
          { config: "mps", shard: 1, num_shards: 1, runner: "macos-m1-14" },
        ]}

  macos-py3-arm64-test:
    name: macos-py3-arm64
    uses: ./.github/workflows/_mac-test.yml
    needs:
      - macos-py3-arm64-build
      - target-determination
    with:
      build-environment: macos-py3-arm64
      # Same as the build job
      python-version: 3.9.12
      test-matrix: ${{ needs.macos-py3-arm64-build.outputs.test-matrix }}

  win-vs2019-cpu-py3-build:
    name: win-vs2019-cpu-py3
    uses: ./.github/workflows/_win-build.yml
    needs: get-label-type
    with:
      build-environment: win-vs2019-cpu-py3
      cuda-version: cpu
      sync-tag: win-cpu-build
      runner: "${{ needs.get-label-type.outputs.label-type }}windows.4xlarge.nonephemeral"
      test-matrix: |
        { include: [
          { config: "default", shard: 1, num_shards: 3, runner: "${{ needs.get-label-type.outputs.label-type }}windows.4xlarge.nonephemeral" },
          { config: "default", shard: 2, num_shards: 3, runner: "${{ needs.get-label-type.outputs.label-type }}windows.4xlarge.nonephemeral" },
          { config: "default", shard: 3, num_shards: 3, runner: "${{ needs.get-label-type.outputs.label-type }}windows.4xlarge.nonephemeral" },
        ]}
    secrets: inherit

  win-vs2019-cpu-py3-test:
    name: win-vs2019-cpu-py3
    uses: ./.github/workflows/_win-test.yml
    needs:
      - win-vs2019-cpu-py3-build
      - target-determination
    with:
      build-environment: win-vs2019-cpu-py3
      cuda-version: cpu
      test-matrix: ${{ needs.win-vs2019-cpu-py3-build.outputs.test-matrix }}

  win-vs2019-cuda12_1-py3-build:
    name: win-vs2019-cuda12.1-py3
    uses: ./.github/workflows/_win-build.yml
    needs: get-label-type
    with:
      build-environment: win-vs2019-cuda12.1-py3
      cuda-version: "12.1"
      runner: "${{ needs.get-label-type.outputs.label-type }}windows.4xlarge.nonephemeral"

  linux-focal-rocm6_2-py3_8-build:
    name: linux-focal-rocm6.2-py3.8
    uses: ./.github/workflows/_linux-build.yml
    needs: get-label-type
    with:
<<<<<<< HEAD
      runner: "${{ needs.get-label-type.outputs.label-type }}amz2023.linux.2xlarge"
      build-environment: linux-focal-rocm6.2-py3.8
=======
      runner_prefix: "${{ needs.get-label-type.outputs.label-type }}amz2023."
      build-environment: linux-focal-rocm6.1-py3.8
>>>>>>> b0171c39
      docker-image-name: pytorch-linux-focal-rocm-n-py3
      sync-tag: rocm-build
      test-matrix: |
        { include: [
          { config: "default", shard: 1, num_shards: 2, runner: "linux.rocm.gpu" },
          { config: "default", shard: 2, num_shards: 2, runner: "linux.rocm.gpu" },
          { config: "distributed", shard: 1, num_shards: 1, runner: "linux.rocm.gpu" },
        ]}
    secrets: inherit

  linux-focal-rocm6_2-py3_8-test:
    permissions:
      id-token: write
      contents: read
    name: linux-focal-rocm6.2-py3.8
    uses: ./.github/workflows/_rocm-test.yml
    needs:
      - linux-focal-rocm6_2-py3_8-build
      - target-determination
    with:
      build-environment: linux-focal-rocm6.2-py3.8
      docker-image: ${{ needs.linux-focal-rocm6_2-py3_8-build.outputs.docker-image }}
      test-matrix: ${{ needs.linux-focal-rocm6_2-py3_8-build.outputs.test-matrix }}
      tests-to-include: "test_nn test_torch test_cuda test_ops test_unary_ufuncs test_binary_ufuncs test_autograd inductor/test_torchinductor distributed/test_c10d_common distributed/test_c10d_nccl"

  linux-focal-cuda12_4-py3_10-gcc9-experimental-split-build:
    name: linux-focal-cuda12.4-py3.10-gcc9-experimental-split-build
    uses: ./.github/workflows/_linux-build.yml
    needs: get-label-type
    with:
      runner_prefix: "${{ needs.get-label-type.outputs.label-type }}amz2023."
      use_split_build: true
      build-environment: linux-focal-cuda12.4-py3.10-gcc9
      docker-image-name: pytorch-linux-focal-cuda12.4-cudnn9-py3-gcc9
      test-matrix: |
        { include: [
          { config: "nogpu_AVX512", shard: 1, num_shards: 1, runner: "${{ needs.get-label-type.outputs.label-type }}amz2023.linux.2xlarge" },
          { config: "nogpu_NO_AVX2", shard: 1, num_shards: 1, runner: "${{ needs.get-label-type.outputs.label-type }}amz2023.linux.2xlarge" },
          { config: "jit_legacy", shard: 1, num_shards: 1, runner: "${{ needs.get-label-type.outputs.label-type }}amz2023.linux.4xlarge.nvidia.gpu" },
          { config: "default", shard: 1, num_shards: 5, runner: "${{ needs.get-label-type.outputs.label-type }}amz2023.linux.4xlarge.nvidia.gpu" },
          { config: "default", shard: 2, num_shards: 5, runner: "${{ needs.get-label-type.outputs.label-type }}amz2023.linux.4xlarge.nvidia.gpu" },
          { config: "default", shard: 3, num_shards: 5, runner: "${{ needs.get-label-type.outputs.label-type }}amz2023.linux.4xlarge.nvidia.gpu" },
          { config: "default", shard: 4, num_shards: 5, runner: "${{ needs.get-label-type.outputs.label-type }}amz2023.linux.4xlarge.nvidia.gpu" },
          { config: "default", shard: 5, num_shards: 5, runner: "${{ needs.get-label-type.outputs.label-type }}amz2023.linux.4xlarge.nvidia.gpu" },
        ]}

  linux-focal-cuda12_4-py3_10-gcc9-experimental-split-build-test:
    name: linux-focal-cuda12.4-py3.10-gcc9-experimental-split-build-test
    uses: ./.github/workflows/_linux-test.yml
    needs:
      - linux-focal-cuda12_4-py3_10-gcc9-experimental-split-build
      - target-determination
    with:
      build-environment: linux-focal-cuda12.4-py3.10-gcc9-experimental-split-build
      docker-image: ${{ needs.linux-focal-cuda12_4-py3_10-gcc9-experimental-split-build.outputs.docker-image }}
      test-matrix: ${{ needs.linux-focal-cuda12_4-py3_10-gcc9-experimental-split-build.outputs.test-matrix }}

  linux-focal-cuda11_8-py3_10-gcc9-experimental-split-build:
    name: linux-focal-cuda11.8-py3.10-gcc9-experimental-split-build
    uses: ./.github/workflows/_linux-build.yml
    needs: get-label-type
    with:
      runner_prefix: "${{ needs.get-label-type.outputs.label-type }}amz2023."
      use_split_build: true
      build-environment: linux-focal-cuda11.8-py3.10-gcc9
      docker-image-name: pytorch-linux-focal-cuda11.8-cudnn9-py3-gcc9
      test-matrix: |
        { include: [
          { config: "distributed", shard: 1, num_shards: 3, runner: "${{ needs.get-label-type.outputs.label-type }}amz2023.linux.8xlarge.nvidia.gpu" },
          { config: "distributed", shard: 2, num_shards: 3, runner: "${{ needs.get-label-type.outputs.label-type }}amz2023.linux.8xlarge.nvidia.gpu" },
          { config: "distributed", shard: 3, num_shards: 3, runner: "${{ needs.get-label-type.outputs.label-type }}amz2023.linux.8xlarge.nvidia.gpu" },
        ]}

  linux-focal-cuda11_8-py3_10-gcc9-experimental-split-build-test:
    name: linux-focal-cuda11.8-py3.10-gcc9-experimental-split-build-test
    uses: ./.github/workflows/_linux-test.yml
    needs:
      - linux-focal-cuda11_8-py3_10-gcc9-experimental-split-build
      - target-determination
    with:
      timeout-minutes: 360
      build-environment: linux-focal-cuda11.8-py3.10-gcc9-experimental-split-build
      docker-image: ${{ needs.linux-focal-cuda11_8-py3_10-gcc9-experimental-split-build.outputs.docker-image }}
      test-matrix: ${{ needs.linux-focal-cuda11_8-py3_10-gcc9-experimental-split-build.outputs.test-matrix }}<|MERGE_RESOLUTION|>--- conflicted
+++ resolved
@@ -228,13 +228,8 @@
     uses: ./.github/workflows/_linux-build.yml
     needs: get-label-type
     with:
-<<<<<<< HEAD
-      runner: "${{ needs.get-label-type.outputs.label-type }}amz2023.linux.2xlarge"
+      runner_prefix: "${{ needs.get-label-type.outputs.label-type }}amz2023."
       build-environment: linux-focal-rocm6.2-py3.8
-=======
-      runner_prefix: "${{ needs.get-label-type.outputs.label-type }}amz2023."
-      build-environment: linux-focal-rocm6.1-py3.8
->>>>>>> b0171c39
       docker-image-name: pytorch-linux-focal-rocm-n-py3
       sync-tag: rocm-build
       test-matrix: |
