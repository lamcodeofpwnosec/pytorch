# @generated DO NOT EDIT MANUALLY

# Template is at:    .github/templates/linux_binary_build_workflow.yml.j2
# Generation script: .github/scripts/generate_ci_workflows.py
name: linux-binary-manywheel


on:
  push:
    branches:
      - main
    tags:
      - 'ciflow/trunk/*'
  workflow_dispatch:

env:
  # Needed for conda builds
  ALPINE_IMAGE: "308535385114.dkr.ecr.us-east-1.amazonaws.com/tool/alpine"
  ANACONDA_USER: pytorch
  AWS_DEFAULT_REGION: us-east-1
  BINARY_ENV_FILE: /tmp/env
  BUILD_ENVIRONMENT: linux-binary-manywheel
  BUILDER_ROOT: /builder
  GITHUB_TOKEN: ${{ secrets.GITHUB_TOKEN }}
  PR_NUMBER: ${{ github.event.pull_request.number }}
  PYTORCH_FINAL_PACKAGE_DIR: /artifacts
  PYTORCH_ROOT: /pytorch
  SHA1: ${{ github.event.pull_request.head.sha || github.sha }}
  SKIP_ALL_TESTS: 0
concurrency:
  group: linux-binary-manywheel-${{ github.event.pull_request.number || github.ref_name }}-${{ github.ref_type == 'branch' && github.sha }}-${{ github.event_name == 'workflow_dispatch' }}
  cancel-in-progress: true

jobs:
  get-label-type:
    name: get-label-type
    uses: ./.github/workflows/_runner-determinator.yml
    with:
      triggering_actor: ${{ github.triggering_actor }}
      issue_owner: ${{ github.event.pull_request.user.login || github.event.issue.user.login }}
      curr_branch: ${{ github.head_ref || github.ref_name }}
      curr_ref_type: ${{ github.ref_type }}
  manywheel-py3_9-cuda11_8-build:
    if: ${{ github.repository_owner == 'pytorch' }}
    uses: ./.github/workflows/_binary-build-linux.yml
    needs: get-label-type
    with:
      PYTORCH_ROOT: /pytorch
      BUILDER_ROOT: /builder
      PACKAGE_TYPE: manywheel
      # TODO: This is a legacy variable that we eventually want to get rid of in
      #       favor of GPU_ARCH_VERSION
      DESIRED_CUDA: cu118
      GPU_ARCH_VERSION: 11.8
      GPU_ARCH_TYPE: cuda
      DOCKER_IMAGE: pytorch/manylinux-builder:cuda11.8-main
      use_split_build: False
      DESIRED_PYTHON: "3.9"
      runner_prefix: "${{ needs.get-label-type.outputs.label-type }}"
      build_name: manywheel-py3_9-cuda11_8
      build_environment: linux-binary-manywheel
      PYTORCH_EXTRA_INSTALL_REQUIREMENTS: nvidia-cuda-nvrtc-cu11==11.8.89; platform_system == 'Linux' and platform_machine == 'x86_64' | nvidia-cuda-runtime-cu11==11.8.89; platform_system == 'Linux' and platform_machine == 'x86_64' | nvidia-cuda-cupti-cu11==11.8.87; platform_system == 'Linux' and platform_machine == 'x86_64' | nvidia-cudnn-cu11==9.1.0.70; platform_system == 'Linux' and platform_machine == 'x86_64' | nvidia-cublas-cu11==11.11.3.6; platform_system == 'Linux' and platform_machine == 'x86_64' | nvidia-cufft-cu11==10.9.0.58; platform_system == 'Linux' and platform_machine == 'x86_64' | nvidia-curand-cu11==10.3.0.86; platform_system == 'Linux' and platform_machine == 'x86_64' | nvidia-cusolver-cu11==11.4.1.48; platform_system == 'Linux' and platform_machine == 'x86_64' | nvidia-cusparse-cu11==11.7.5.86; platform_system == 'Linux' and platform_machine == 'x86_64' | nvidia-nccl-cu11==2.21.5; platform_system == 'Linux' and platform_machine == 'x86_64' | nvidia-nvtx-cu11==11.8.86; platform_system == 'Linux' and platform_machine == 'x86_64'
    secrets:
      github-token: ${{ secrets.GITHUB_TOKEN }}
  manywheel-py3_9-cuda11_8-test:  # Testing
    if: ${{ github.repository_owner == 'pytorch' }}
    needs:
      - manywheel-py3_9-cuda11_8-build
      - get-label-type
    uses: ./.github/workflows/_binary-test-linux.yml
    with:
      PYTORCH_ROOT: /pytorch
      BUILDER_ROOT: /builder
      PACKAGE_TYPE: manywheel
      # TODO: This is a legacy variable that we eventually want to get rid of in
      #       favor of GPU_ARCH_VERSION
      DESIRED_CUDA: cu118
      GPU_ARCH_VERSION: 11.8
      GPU_ARCH_TYPE: cuda
      DOCKER_IMAGE: pytorch/manylinux-builder:cuda11.8-main
      use_split_build: False
      DESIRED_PYTHON: "3.9"
      build_name: manywheel-py3_9-cuda11_8
      build_environment: linux-binary-manywheel
      runner_prefix: "${{ needs.get-label-type.outputs.label-type }}"
      runs_on: linux.4xlarge.nvidia.gpu
    secrets:
      github-token: ${{ secrets.GITHUB_TOKEN }}

<<<<<<< HEAD
=======
  manywheel-py3_9-cuda11_8-split-build:
    if: ${{ github.repository_owner == 'pytorch' }}
    uses: ./.github/workflows/_binary-build-linux.yml
    needs: get-label-type
    with:
      PYTORCH_ROOT: /pytorch
      BUILDER_ROOT: /builder
      PACKAGE_TYPE: manywheel
      # TODO: This is a legacy variable that we eventually want to get rid of in
      #       favor of GPU_ARCH_VERSION
      DESIRED_CUDA: cu118
      GPU_ARCH_VERSION: 11.8
      GPU_ARCH_TYPE: cuda
      DOCKER_IMAGE: pytorch/manylinux-builder:cuda11.8-main
      use_split_build: True
      DESIRED_PYTHON: "3.9"
      runner_prefix: "${{ needs.get-label-type.outputs.label-type }}"
      build_name: manywheel-py3_9-cuda11_8-split
      build_environment: linux-binary-manywheel
      PYTORCH_EXTRA_INSTALL_REQUIREMENTS: nvidia-cuda-nvrtc-cu11==11.8.89; platform_system == 'Linux' and platform_machine == 'x86_64' | nvidia-cuda-runtime-cu11==11.8.89; platform_system == 'Linux' and platform_machine == 'x86_64' | nvidia-cuda-cupti-cu11==11.8.87; platform_system == 'Linux' and platform_machine == 'x86_64' | nvidia-cudnn-cu11==9.1.0.70; platform_system == 'Linux' and platform_machine == 'x86_64' | nvidia-cublas-cu11==11.11.3.6; platform_system == 'Linux' and platform_machine == 'x86_64' | nvidia-cufft-cu11==10.9.0.58; platform_system == 'Linux' and platform_machine == 'x86_64' | nvidia-curand-cu11==10.3.0.86; platform_system == 'Linux' and platform_machine == 'x86_64' | nvidia-cusolver-cu11==11.4.1.48; platform_system == 'Linux' and platform_machine == 'x86_64' | nvidia-cusparse-cu11==11.7.5.86; platform_system == 'Linux' and platform_machine == 'x86_64' | nvidia-nccl-cu11==2.21.5; platform_system == 'Linux' and platform_machine == 'x86_64' | nvidia-nvtx-cu11==11.8.86; platform_system == 'Linux' and platform_machine == 'x86_64'
    secrets:
      github-token: ${{ secrets.GITHUB_TOKEN }}
  manywheel-py3_9-cuda11_8-split-test:  # Testing
    if: ${{ github.repository_owner == 'pytorch' }}
    needs:
      - manywheel-py3_9-cuda11_8-split-build
      - get-label-type
    uses: ./.github/workflows/_binary-test-linux.yml
    with:
      PYTORCH_ROOT: /pytorch
      BUILDER_ROOT: /builder
      PACKAGE_TYPE: manywheel
      # TODO: This is a legacy variable that we eventually want to get rid of in
      #       favor of GPU_ARCH_VERSION
      DESIRED_CUDA: cu118
      GPU_ARCH_VERSION: 11.8
      GPU_ARCH_TYPE: cuda
      DOCKER_IMAGE: pytorch/manylinux-builder:cuda11.8-main
      use_split_build: True
      DESIRED_PYTHON: "3.9"
      build_name: manywheel-py3_9-cuda11_8-split
      build_environment: linux-binary-manywheel
      runner_prefix: "${{ needs.get-label-type.outputs.label-type }}"
      runs_on: linux.4xlarge.nvidia.gpu
    secrets:
      github-token: ${{ secrets.GITHUB_TOKEN }}

>>>>>>> e688b787
  manywheel-py3_9-cuda12_1-build:
    if: ${{ github.repository_owner == 'pytorch' }}
    uses: ./.github/workflows/_binary-build-linux.yml
    needs: get-label-type
    with:
      PYTORCH_ROOT: /pytorch
      BUILDER_ROOT: /builder
      PACKAGE_TYPE: manywheel
      # TODO: This is a legacy variable that we eventually want to get rid of in
      #       favor of GPU_ARCH_VERSION
      DESIRED_CUDA: cu121
      GPU_ARCH_VERSION: 12.1
      GPU_ARCH_TYPE: cuda
      DOCKER_IMAGE: pytorch/manylinux-builder:cuda12.1-main
      use_split_build: False
      DESIRED_PYTHON: "3.9"
      runner_prefix: "${{ needs.get-label-type.outputs.label-type }}"
      build_name: manywheel-py3_9-cuda12_1
      build_environment: linux-binary-manywheel
      PYTORCH_EXTRA_INSTALL_REQUIREMENTS: nvidia-cuda-nvrtc-cu12==12.1.105; platform_system == 'Linux' and platform_machine == 'x86_64' | nvidia-cuda-runtime-cu12==12.1.105; platform_system == 'Linux' and platform_machine == 'x86_64' | nvidia-cuda-cupti-cu12==12.1.105; platform_system == 'Linux' and platform_machine == 'x86_64' | nvidia-cudnn-cu12==9.1.0.70; platform_system == 'Linux' and platform_machine == 'x86_64' | nvidia-cublas-cu12==12.1.3.1; platform_system == 'Linux' and platform_machine == 'x86_64' | nvidia-cufft-cu12==11.0.2.54; platform_system == 'Linux' and platform_machine == 'x86_64' | nvidia-curand-cu12==10.3.2.106; platform_system == 'Linux' and platform_machine == 'x86_64' | nvidia-cusolver-cu12==11.4.5.107; platform_system == 'Linux' and platform_machine == 'x86_64' | nvidia-cusparse-cu12==12.1.0.106; platform_system == 'Linux' and platform_machine == 'x86_64' | nvidia-nccl-cu12==2.21.5; platform_system == 'Linux' and platform_machine == 'x86_64' | nvidia-nvtx-cu12==12.1.105; platform_system == 'Linux' and platform_machine == 'x86_64'
    secrets:
      github-token: ${{ secrets.GITHUB_TOKEN }}
  manywheel-py3_9-cuda12_1-test:  # Testing
    if: ${{ github.repository_owner == 'pytorch' }}
    needs:
      - manywheel-py3_9-cuda12_1-build
      - get-label-type
    uses: ./.github/workflows/_binary-test-linux.yml
    with:
      PYTORCH_ROOT: /pytorch
      BUILDER_ROOT: /builder
      PACKAGE_TYPE: manywheel
      # TODO: This is a legacy variable that we eventually want to get rid of in
      #       favor of GPU_ARCH_VERSION
      DESIRED_CUDA: cu121
      GPU_ARCH_VERSION: 12.1
      GPU_ARCH_TYPE: cuda
      DOCKER_IMAGE: pytorch/manylinux-builder:cuda12.1-main
      use_split_build: False
      DESIRED_PYTHON: "3.9"
      build_name: manywheel-py3_9-cuda12_1
      build_environment: linux-binary-manywheel
      runner_prefix: "${{ needs.get-label-type.outputs.label-type }}"
      runs_on: linux.4xlarge.nvidia.gpu
    secrets:
      github-token: ${{ secrets.GITHUB_TOKEN }}

<<<<<<< HEAD
=======
  manywheel-py3_9-cuda12_1-split-build:
    if: ${{ github.repository_owner == 'pytorch' }}
    uses: ./.github/workflows/_binary-build-linux.yml
    needs: get-label-type
    with:
      PYTORCH_ROOT: /pytorch
      BUILDER_ROOT: /builder
      PACKAGE_TYPE: manywheel
      # TODO: This is a legacy variable that we eventually want to get rid of in
      #       favor of GPU_ARCH_VERSION
      DESIRED_CUDA: cu121
      GPU_ARCH_VERSION: 12.1
      GPU_ARCH_TYPE: cuda
      DOCKER_IMAGE: pytorch/manylinux-builder:cuda12.1-main
      use_split_build: True
      DESIRED_PYTHON: "3.9"
      runner_prefix: "${{ needs.get-label-type.outputs.label-type }}"
      build_name: manywheel-py3_9-cuda12_1-split
      build_environment: linux-binary-manywheel
      PYTORCH_EXTRA_INSTALL_REQUIREMENTS: nvidia-cuda-nvrtc-cu12==12.1.105; platform_system == 'Linux' and platform_machine == 'x86_64' | nvidia-cuda-runtime-cu12==12.1.105; platform_system == 'Linux' and platform_machine == 'x86_64' | nvidia-cuda-cupti-cu12==12.1.105; platform_system == 'Linux' and platform_machine == 'x86_64' | nvidia-cudnn-cu12==9.1.0.70; platform_system == 'Linux' and platform_machine == 'x86_64' | nvidia-cublas-cu12==12.1.3.1; platform_system == 'Linux' and platform_machine == 'x86_64' | nvidia-cufft-cu12==11.0.2.54; platform_system == 'Linux' and platform_machine == 'x86_64' | nvidia-curand-cu12==10.3.2.106; platform_system == 'Linux' and platform_machine == 'x86_64' | nvidia-cusolver-cu12==11.4.5.107; platform_system == 'Linux' and platform_machine == 'x86_64' | nvidia-cusparse-cu12==12.1.0.106; platform_system == 'Linux' and platform_machine == 'x86_64' | nvidia-nccl-cu12==2.21.5; platform_system == 'Linux' and platform_machine == 'x86_64' | nvidia-nvtx-cu12==12.1.105; platform_system == 'Linux' and platform_machine == 'x86_64'
    secrets:
      github-token: ${{ secrets.GITHUB_TOKEN }}
  manywheel-py3_9-cuda12_1-split-test:  # Testing
    if: ${{ github.repository_owner == 'pytorch' }}
    needs:
      - manywheel-py3_9-cuda12_1-split-build
      - get-label-type
    uses: ./.github/workflows/_binary-test-linux.yml
    with:
      PYTORCH_ROOT: /pytorch
      BUILDER_ROOT: /builder
      PACKAGE_TYPE: manywheel
      # TODO: This is a legacy variable that we eventually want to get rid of in
      #       favor of GPU_ARCH_VERSION
      DESIRED_CUDA: cu121
      GPU_ARCH_VERSION: 12.1
      GPU_ARCH_TYPE: cuda
      DOCKER_IMAGE: pytorch/manylinux-builder:cuda12.1-main
      use_split_build: True
      DESIRED_PYTHON: "3.9"
      build_name: manywheel-py3_9-cuda12_1-split
      build_environment: linux-binary-manywheel
      runner_prefix: "${{ needs.get-label-type.outputs.label-type }}"
      runs_on: linux.4xlarge.nvidia.gpu
    secrets:
      github-token: ${{ secrets.GITHUB_TOKEN }}

>>>>>>> e688b787
  manywheel-py3_9-cuda12_4-build:
    if: ${{ github.repository_owner == 'pytorch' }}
    uses: ./.github/workflows/_binary-build-linux.yml
    needs: get-label-type
    with:
      PYTORCH_ROOT: /pytorch
      BUILDER_ROOT: /builder
      PACKAGE_TYPE: manywheel
      # TODO: This is a legacy variable that we eventually want to get rid of in
      #       favor of GPU_ARCH_VERSION
      DESIRED_CUDA: cu124
      GPU_ARCH_VERSION: 12.4
      GPU_ARCH_TYPE: cuda
      DOCKER_IMAGE: pytorch/manylinux-builder:cuda12.4-main
      use_split_build: False
      DESIRED_PYTHON: "3.9"
      runner_prefix: "${{ needs.get-label-type.outputs.label-type }}"
      build_name: manywheel-py3_9-cuda12_4
      build_environment: linux-binary-manywheel
      PYTORCH_EXTRA_INSTALL_REQUIREMENTS: nvidia-cuda-nvrtc-cu12==12.4.127; platform_system == 'Linux' and platform_machine == 'x86_64' | nvidia-cuda-runtime-cu12==12.4.127; platform_system == 'Linux' and platform_machine == 'x86_64' | nvidia-cuda-cupti-cu12==12.4.127; platform_system == 'Linux' and platform_machine == 'x86_64' | nvidia-cudnn-cu12==9.1.0.70; platform_system == 'Linux' and platform_machine == 'x86_64' | nvidia-cublas-cu12==12.4.5.8; platform_system == 'Linux' and platform_machine == 'x86_64' | nvidia-cufft-cu12==11.2.1.3; platform_system == 'Linux' and platform_machine == 'x86_64' | nvidia-curand-cu12==10.3.5.147; platform_system == 'Linux' and platform_machine == 'x86_64' | nvidia-cusolver-cu12==11.6.1.9; platform_system == 'Linux' and platform_machine == 'x86_64' | nvidia-cusparse-cu12==12.3.1.170; platform_system == 'Linux' and platform_machine == 'x86_64' | nvidia-nccl-cu12==2.21.5; platform_system == 'Linux' and platform_machine == 'x86_64' | nvidia-nvtx-cu12==12.4.127; platform_system == 'Linux' and platform_machine == 'x86_64' | nvidia-nvjitlink-cu12==12.4.127; platform_system == 'Linux' and platform_machine == 'x86_64'
    secrets:
      github-token: ${{ secrets.GITHUB_TOKEN }}
  manywheel-py3_9-cuda12_4-test:  # Testing
    if: ${{ github.repository_owner == 'pytorch' }}
    needs:
      - manywheel-py3_9-cuda12_4-build
      - get-label-type
    uses: ./.github/workflows/_binary-test-linux.yml
    with:
      PYTORCH_ROOT: /pytorch
      BUILDER_ROOT: /builder
      PACKAGE_TYPE: manywheel
      # TODO: This is a legacy variable that we eventually want to get rid of in
      #       favor of GPU_ARCH_VERSION
      DESIRED_CUDA: cu124
      GPU_ARCH_VERSION: 12.4
      GPU_ARCH_TYPE: cuda
      DOCKER_IMAGE: pytorch/manylinux-builder:cuda12.4-main
      use_split_build: False
      DESIRED_PYTHON: "3.9"
      build_name: manywheel-py3_9-cuda12_4
      build_environment: linux-binary-manywheel
      runner_prefix: "${{ needs.get-label-type.outputs.label-type }}"
      runs_on: linux.4xlarge.nvidia.gpu
    secrets:
<<<<<<< HEAD
=======
      github-token: ${{ secrets.GITHUB_TOKEN }}

  manywheel-py3_9-cuda12_4-split-build:
    if: ${{ github.repository_owner == 'pytorch' }}
    uses: ./.github/workflows/_binary-build-linux.yml
    needs: get-label-type
    with:
      PYTORCH_ROOT: /pytorch
      BUILDER_ROOT: /builder
      PACKAGE_TYPE: manywheel
      # TODO: This is a legacy variable that we eventually want to get rid of in
      #       favor of GPU_ARCH_VERSION
      DESIRED_CUDA: cu124
      GPU_ARCH_VERSION: 12.4
      GPU_ARCH_TYPE: cuda
      DOCKER_IMAGE: pytorch/manylinux-builder:cuda12.4-main
      use_split_build: True
      DESIRED_PYTHON: "3.9"
      runner_prefix: "${{ needs.get-label-type.outputs.label-type }}"
      build_name: manywheel-py3_9-cuda12_4-split
      build_environment: linux-binary-manywheel
      PYTORCH_EXTRA_INSTALL_REQUIREMENTS: nvidia-cuda-nvrtc-cu12==12.4.127; platform_system == 'Linux' and platform_machine == 'x86_64' | nvidia-cuda-runtime-cu12==12.4.127; platform_system == 'Linux' and platform_machine == 'x86_64' | nvidia-cuda-cupti-cu12==12.4.127; platform_system == 'Linux' and platform_machine == 'x86_64' | nvidia-cudnn-cu12==9.1.0.70; platform_system == 'Linux' and platform_machine == 'x86_64' | nvidia-cublas-cu12==12.4.5.8; platform_system == 'Linux' and platform_machine == 'x86_64' | nvidia-cufft-cu12==11.2.1.3; platform_system == 'Linux' and platform_machine == 'x86_64' | nvidia-curand-cu12==10.3.5.147; platform_system == 'Linux' and platform_machine == 'x86_64' | nvidia-cusolver-cu12==11.6.1.9; platform_system == 'Linux' and platform_machine == 'x86_64' | nvidia-cusparse-cu12==12.3.1.170; platform_system == 'Linux' and platform_machine == 'x86_64' | nvidia-nccl-cu12==2.21.5; platform_system == 'Linux' and platform_machine == 'x86_64' | nvidia-nvtx-cu12==12.4.127; platform_system == 'Linux' and platform_machine == 'x86_64' | nvidia-nvjitlink-cu12==12.4.127; platform_system == 'Linux' and platform_machine == 'x86_64'
    secrets:
      github-token: ${{ secrets.GITHUB_TOKEN }}
  manywheel-py3_9-cuda12_4-split-test:  # Testing
    if: ${{ github.repository_owner == 'pytorch' }}
    needs:
      - manywheel-py3_9-cuda12_4-split-build
      - get-label-type
    uses: ./.github/workflows/_binary-test-linux.yml
    with:
      PYTORCH_ROOT: /pytorch
      BUILDER_ROOT: /builder
      PACKAGE_TYPE: manywheel
      # TODO: This is a legacy variable that we eventually want to get rid of in
      #       favor of GPU_ARCH_VERSION
      DESIRED_CUDA: cu124
      GPU_ARCH_VERSION: 12.4
      GPU_ARCH_TYPE: cuda
      DOCKER_IMAGE: pytorch/manylinux-builder:cuda12.4-main
      use_split_build: True
      DESIRED_PYTHON: "3.9"
      build_name: manywheel-py3_9-cuda12_4-split
      build_environment: linux-binary-manywheel
      runner_prefix: "${{ needs.get-label-type.outputs.label-type }}"
      runs_on: linux.4xlarge.nvidia.gpu
    secrets:
>>>>>>> e688b787
      github-token: ${{ secrets.GITHUB_TOKEN }}<|MERGE_RESOLUTION|>--- conflicted
+++ resolved
@@ -87,56 +87,6 @@
     secrets:
       github-token: ${{ secrets.GITHUB_TOKEN }}
 
-<<<<<<< HEAD
-=======
-  manywheel-py3_9-cuda11_8-split-build:
-    if: ${{ github.repository_owner == 'pytorch' }}
-    uses: ./.github/workflows/_binary-build-linux.yml
-    needs: get-label-type
-    with:
-      PYTORCH_ROOT: /pytorch
-      BUILDER_ROOT: /builder
-      PACKAGE_TYPE: manywheel
-      # TODO: This is a legacy variable that we eventually want to get rid of in
-      #       favor of GPU_ARCH_VERSION
-      DESIRED_CUDA: cu118
-      GPU_ARCH_VERSION: 11.8
-      GPU_ARCH_TYPE: cuda
-      DOCKER_IMAGE: pytorch/manylinux-builder:cuda11.8-main
-      use_split_build: True
-      DESIRED_PYTHON: "3.9"
-      runner_prefix: "${{ needs.get-label-type.outputs.label-type }}"
-      build_name: manywheel-py3_9-cuda11_8-split
-      build_environment: linux-binary-manywheel
-      PYTORCH_EXTRA_INSTALL_REQUIREMENTS: nvidia-cuda-nvrtc-cu11==11.8.89; platform_system == 'Linux' and platform_machine == 'x86_64' | nvidia-cuda-runtime-cu11==11.8.89; platform_system == 'Linux' and platform_machine == 'x86_64' | nvidia-cuda-cupti-cu11==11.8.87; platform_system == 'Linux' and platform_machine == 'x86_64' | nvidia-cudnn-cu11==9.1.0.70; platform_system == 'Linux' and platform_machine == 'x86_64' | nvidia-cublas-cu11==11.11.3.6; platform_system == 'Linux' and platform_machine == 'x86_64' | nvidia-cufft-cu11==10.9.0.58; platform_system == 'Linux' and platform_machine == 'x86_64' | nvidia-curand-cu11==10.3.0.86; platform_system == 'Linux' and platform_machine == 'x86_64' | nvidia-cusolver-cu11==11.4.1.48; platform_system == 'Linux' and platform_machine == 'x86_64' | nvidia-cusparse-cu11==11.7.5.86; platform_system == 'Linux' and platform_machine == 'x86_64' | nvidia-nccl-cu11==2.21.5; platform_system == 'Linux' and platform_machine == 'x86_64' | nvidia-nvtx-cu11==11.8.86; platform_system == 'Linux' and platform_machine == 'x86_64'
-    secrets:
-      github-token: ${{ secrets.GITHUB_TOKEN }}
-  manywheel-py3_9-cuda11_8-split-test:  # Testing
-    if: ${{ github.repository_owner == 'pytorch' }}
-    needs:
-      - manywheel-py3_9-cuda11_8-split-build
-      - get-label-type
-    uses: ./.github/workflows/_binary-test-linux.yml
-    with:
-      PYTORCH_ROOT: /pytorch
-      BUILDER_ROOT: /builder
-      PACKAGE_TYPE: manywheel
-      # TODO: This is a legacy variable that we eventually want to get rid of in
-      #       favor of GPU_ARCH_VERSION
-      DESIRED_CUDA: cu118
-      GPU_ARCH_VERSION: 11.8
-      GPU_ARCH_TYPE: cuda
-      DOCKER_IMAGE: pytorch/manylinux-builder:cuda11.8-main
-      use_split_build: True
-      DESIRED_PYTHON: "3.9"
-      build_name: manywheel-py3_9-cuda11_8-split
-      build_environment: linux-binary-manywheel
-      runner_prefix: "${{ needs.get-label-type.outputs.label-type }}"
-      runs_on: linux.4xlarge.nvidia.gpu
-    secrets:
-      github-token: ${{ secrets.GITHUB_TOKEN }}
-
->>>>>>> e688b787
   manywheel-py3_9-cuda12_1-build:
     if: ${{ github.repository_owner == 'pytorch' }}
     uses: ./.github/workflows/_binary-build-linux.yml
@@ -184,56 +134,6 @@
     secrets:
       github-token: ${{ secrets.GITHUB_TOKEN }}
 
-<<<<<<< HEAD
-=======
-  manywheel-py3_9-cuda12_1-split-build:
-    if: ${{ github.repository_owner == 'pytorch' }}
-    uses: ./.github/workflows/_binary-build-linux.yml
-    needs: get-label-type
-    with:
-      PYTORCH_ROOT: /pytorch
-      BUILDER_ROOT: /builder
-      PACKAGE_TYPE: manywheel
-      # TODO: This is a legacy variable that we eventually want to get rid of in
-      #       favor of GPU_ARCH_VERSION
-      DESIRED_CUDA: cu121
-      GPU_ARCH_VERSION: 12.1
-      GPU_ARCH_TYPE: cuda
-      DOCKER_IMAGE: pytorch/manylinux-builder:cuda12.1-main
-      use_split_build: True
-      DESIRED_PYTHON: "3.9"
-      runner_prefix: "${{ needs.get-label-type.outputs.label-type }}"
-      build_name: manywheel-py3_9-cuda12_1-split
-      build_environment: linux-binary-manywheel
-      PYTORCH_EXTRA_INSTALL_REQUIREMENTS: nvidia-cuda-nvrtc-cu12==12.1.105; platform_system == 'Linux' and platform_machine == 'x86_64' | nvidia-cuda-runtime-cu12==12.1.105; platform_system == 'Linux' and platform_machine == 'x86_64' | nvidia-cuda-cupti-cu12==12.1.105; platform_system == 'Linux' and platform_machine == 'x86_64' | nvidia-cudnn-cu12==9.1.0.70; platform_system == 'Linux' and platform_machine == 'x86_64' | nvidia-cublas-cu12==12.1.3.1; platform_system == 'Linux' and platform_machine == 'x86_64' | nvidia-cufft-cu12==11.0.2.54; platform_system == 'Linux' and platform_machine == 'x86_64' | nvidia-curand-cu12==10.3.2.106; platform_system == 'Linux' and platform_machine == 'x86_64' | nvidia-cusolver-cu12==11.4.5.107; platform_system == 'Linux' and platform_machine == 'x86_64' | nvidia-cusparse-cu12==12.1.0.106; platform_system == 'Linux' and platform_machine == 'x86_64' | nvidia-nccl-cu12==2.21.5; platform_system == 'Linux' and platform_machine == 'x86_64' | nvidia-nvtx-cu12==12.1.105; platform_system == 'Linux' and platform_machine == 'x86_64'
-    secrets:
-      github-token: ${{ secrets.GITHUB_TOKEN }}
-  manywheel-py3_9-cuda12_1-split-test:  # Testing
-    if: ${{ github.repository_owner == 'pytorch' }}
-    needs:
-      - manywheel-py3_9-cuda12_1-split-build
-      - get-label-type
-    uses: ./.github/workflows/_binary-test-linux.yml
-    with:
-      PYTORCH_ROOT: /pytorch
-      BUILDER_ROOT: /builder
-      PACKAGE_TYPE: manywheel
-      # TODO: This is a legacy variable that we eventually want to get rid of in
-      #       favor of GPU_ARCH_VERSION
-      DESIRED_CUDA: cu121
-      GPU_ARCH_VERSION: 12.1
-      GPU_ARCH_TYPE: cuda
-      DOCKER_IMAGE: pytorch/manylinux-builder:cuda12.1-main
-      use_split_build: True
-      DESIRED_PYTHON: "3.9"
-      build_name: manywheel-py3_9-cuda12_1-split
-      build_environment: linux-binary-manywheel
-      runner_prefix: "${{ needs.get-label-type.outputs.label-type }}"
-      runs_on: linux.4xlarge.nvidia.gpu
-    secrets:
-      github-token: ${{ secrets.GITHUB_TOKEN }}
-
->>>>>>> e688b787
   manywheel-py3_9-cuda12_4-build:
     if: ${{ github.repository_owner == 'pytorch' }}
     uses: ./.github/workflows/_binary-build-linux.yml
@@ -279,54 +179,4 @@
       runner_prefix: "${{ needs.get-label-type.outputs.label-type }}"
       runs_on: linux.4xlarge.nvidia.gpu
     secrets:
-<<<<<<< HEAD
-=======
-      github-token: ${{ secrets.GITHUB_TOKEN }}
-
-  manywheel-py3_9-cuda12_4-split-build:
-    if: ${{ github.repository_owner == 'pytorch' }}
-    uses: ./.github/workflows/_binary-build-linux.yml
-    needs: get-label-type
-    with:
-      PYTORCH_ROOT: /pytorch
-      BUILDER_ROOT: /builder
-      PACKAGE_TYPE: manywheel
-      # TODO: This is a legacy variable that we eventually want to get rid of in
-      #       favor of GPU_ARCH_VERSION
-      DESIRED_CUDA: cu124
-      GPU_ARCH_VERSION: 12.4
-      GPU_ARCH_TYPE: cuda
-      DOCKER_IMAGE: pytorch/manylinux-builder:cuda12.4-main
-      use_split_build: True
-      DESIRED_PYTHON: "3.9"
-      runner_prefix: "${{ needs.get-label-type.outputs.label-type }}"
-      build_name: manywheel-py3_9-cuda12_4-split
-      build_environment: linux-binary-manywheel
-      PYTORCH_EXTRA_INSTALL_REQUIREMENTS: nvidia-cuda-nvrtc-cu12==12.4.127; platform_system == 'Linux' and platform_machine == 'x86_64' | nvidia-cuda-runtime-cu12==12.4.127; platform_system == 'Linux' and platform_machine == 'x86_64' | nvidia-cuda-cupti-cu12==12.4.127; platform_system == 'Linux' and platform_machine == 'x86_64' | nvidia-cudnn-cu12==9.1.0.70; platform_system == 'Linux' and platform_machine == 'x86_64' | nvidia-cublas-cu12==12.4.5.8; platform_system == 'Linux' and platform_machine == 'x86_64' | nvidia-cufft-cu12==11.2.1.3; platform_system == 'Linux' and platform_machine == 'x86_64' | nvidia-curand-cu12==10.3.5.147; platform_system == 'Linux' and platform_machine == 'x86_64' | nvidia-cusolver-cu12==11.6.1.9; platform_system == 'Linux' and platform_machine == 'x86_64' | nvidia-cusparse-cu12==12.3.1.170; platform_system == 'Linux' and platform_machine == 'x86_64' | nvidia-nccl-cu12==2.21.5; platform_system == 'Linux' and platform_machine == 'x86_64' | nvidia-nvtx-cu12==12.4.127; platform_system == 'Linux' and platform_machine == 'x86_64' | nvidia-nvjitlink-cu12==12.4.127; platform_system == 'Linux' and platform_machine == 'x86_64'
-    secrets:
-      github-token: ${{ secrets.GITHUB_TOKEN }}
-  manywheel-py3_9-cuda12_4-split-test:  # Testing
-    if: ${{ github.repository_owner == 'pytorch' }}
-    needs:
-      - manywheel-py3_9-cuda12_4-split-build
-      - get-label-type
-    uses: ./.github/workflows/_binary-test-linux.yml
-    with:
-      PYTORCH_ROOT: /pytorch
-      BUILDER_ROOT: /builder
-      PACKAGE_TYPE: manywheel
-      # TODO: This is a legacy variable that we eventually want to get rid of in
-      #       favor of GPU_ARCH_VERSION
-      DESIRED_CUDA: cu124
-      GPU_ARCH_VERSION: 12.4
-      GPU_ARCH_TYPE: cuda
-      DOCKER_IMAGE: pytorch/manylinux-builder:cuda12.4-main
-      use_split_build: True
-      DESIRED_PYTHON: "3.9"
-      build_name: manywheel-py3_9-cuda12_4-split
-      build_environment: linux-binary-manywheel
-      runner_prefix: "${{ needs.get-label-type.outputs.label-type }}"
-      runs_on: linux.4xlarge.nvidia.gpu
-    secrets:
->>>>>>> e688b787
       github-token: ${{ secrets.GITHUB_TOKEN }}