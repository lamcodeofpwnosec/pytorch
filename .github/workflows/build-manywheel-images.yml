name: Build manywheel docker images

on:
  workflow_dispatch:
  push:
    branches:
      - main
      - release/*
    tags:
      # NOTE: Binary build pipelines should only get triggered on release candidate or nightly builds
      # Release candidate tags look like: v1.11.0-rc1
      - v[0-9]+.[0-9]+.[0-9]+-rc[0-9]+
    paths:
      - '.ci/docker/manywheel/*'
      - '.ci/docker/manywheel/build_scripts/*'
      - '.ci/docker/common/*'
      - .github/workflows/build-manywheel-images.yml
  pull_request:
    paths:
      - '.ci/docker/manywheel/*'
      - '.ci/docker/manywheel/build_scripts/*'
      - '.ci/docker/common/*'
      - .github/workflows/build-manywheel-images.yml


env:
  DOCKER_REGISTRY: "docker.io"
  DOCKER_BUILDKIT: 1
  WITH_PUSH: ${{ github.event_name == 'push' && (github.ref == 'refs/heads/main' || startsWith(github.ref, 'refs/heads/release')) }}

concurrency:
  group: ${{ github.workflow }}-${{ github.event.pull_request.number || github.sha }}-${{ github.event_name == 'workflow_dispatch' }}
  cancel-in-progress: true

jobs:
  get-label-type:
    name: get-label-type
    uses: ./.github/workflows/_runner-determinator.yml
    with:
      triggering_actor: ${{ github.triggering_actor }}
      issue_owner: ${{ github.event.pull_request.user.login || github.event.issue.user.login }}
      curr_branch: ${{ github.head_ref || github.ref_name }}
      curr_ref_type: ${{ github.ref_type }}

  build-docker-cuda:
    environment: ${{ (github.ref == 'refs/heads/main' || startsWith(github.event.ref, 'refs/tags/v')) && 'docker-build' || '' }}
    needs: get-label-type
<<<<<<< HEAD
    runs-on: "${{ needs.get-label-type.outputs.label-type }}am2.linux.9xlarge.ephemeral"
=======
    runs-on: "${{ needs.get-label-type.outputs.label-type }}linux.9xlarge.ephemeral"
>>>>>>> 9b2e453e
    strategy:
      matrix:
        cuda_version: ["12.4", "12.1", "11.8"]
    env:
      GPU_ARCH_TYPE: cuda
      GPU_ARCH_VERSION: ${{ matrix.cuda_version }}
    steps:
      - name: Purge tools folder (free space for build)
        run: rm -rf /opt/hostedtoolcache
      - name: Checkout PyTorch
        uses: pytorch/pytorch/.github/actions/checkout-pytorch@main
        with:
          submodules: false
      - name: Calculate docker image
        if: env.WITH_PUSH == 'false'
        uses: pytorch/test-infra/.github/actions/calculate-docker-image@main
        with:
            docker-image-name: manylinux-builder-cuda${{matrix.cuda_version}}
            docker-build-dir:  .ci/docker/manywheel
            always-rebuild: true
            push: true
      - name: Authenticate if WITH_PUSH
        if: env.WITH_PUSH == 'true'
        env:
          DOCKER_TOKEN: ${{ secrets.DOCKER_TOKEN }}
          DOCKER_ID: ${{ secrets.DOCKER_ID }}
        run: |
          if [[ "${WITH_PUSH}" == true ]]; then
            echo "${DOCKER_TOKEN}" | docker login -u "${DOCKER_ID}" --password-stdin
          fi
      - name: Build Docker Image
        if: env.WITH_PUSH == 'true'
        run: |
          .ci/docker/manywheel/build.sh manylinux-builder:cuda${{matrix.cuda_version}}
  # NOTE: manylinux_2_28 are still experimental, see https://github.com/pytorch/pytorch/issues/123649
  build-docker-cuda-manylinux_2_28:
    environment: ${{ (github.ref == 'refs/heads/main' || startsWith(github.event.ref, 'refs/tags/v')) && 'docker-build' || '' }}
    needs: get-label-type
    runs-on: "${{ needs.get-label-type.outputs.label-type }}linux.9xlarge.ephemeral"
    strategy:
      matrix:
        cuda_version: ["12.4", "12.1", "11.8"]
    env:
      GPU_ARCH_TYPE: cuda-manylinux_2_28
      GPU_ARCH_VERSION: ${{ matrix.cuda_version }}
    steps:
      - name: Purge tools folder (free space for build)
        run: rm -rf /opt/hostedtoolcache
      - name: Checkout PyTorch
        uses: pytorch/pytorch/.github/actions/checkout-pytorch@main
        with:
          submodules: false
      - name: Calculate docker image
        if: env.WITH_PUSH == 'false'
        uses: pytorch/test-infra/.github/actions/calculate-docker-image@main
        with:
            docker-image-name: manylinux2_28-builder-cuda${{matrix.cuda_version}}
            docker-build-dir:  .ci/docker/manywheel
            always-rebuild: true
            push: true
      - name: Authenticate if WITH_PUSH
        if: env.WITH_PUSH == 'true'
        env:
          DOCKER_TOKEN: ${{ secrets.DOCKER_TOKEN }}
          DOCKER_ID: ${{ secrets.DOCKER_ID }}
        run: |
          if [[ "${WITH_PUSH}" == true ]]; then
            echo "${DOCKER_TOKEN}" | docker login -u "${DOCKER_ID}" --password-stdin
          fi
      - name: Build Docker Image
        if: env.WITH_PUSH == 'true'
        run: |
          .ci/docker/manywheel/build.sh manylinux2_28-builder:cuda${{matrix.cuda_version}}
  build-docker-cuda-aarch64:
    environment: ${{ (github.ref == 'refs/heads/main' || startsWith(github.event.ref, 'refs/tags/v')) && 'docker-build' || '' }}
    needs: get-label-type
    runs-on: "${{ needs.get-label-type.outputs.label-type }}linux.arm64.2xlarge.ephemeral"
    strategy:
      matrix:
        cuda_version: ["12.4"]
    env:
      GPU_ARCH_TYPE: cuda-aarch64
      GPU_ARCH_VERSION: ${{ matrix.cuda_version }}
    steps:
      - name: Checkout PyTorch
        uses: actions/checkout@v3
      - name: Calculate docker image
        if: env.WITH_PUSH == 'false'
        uses: pytorch/test-infra/.github/actions/calculate-docker-image@main
        with:
            docker-image-name: manylinuxaarch64-builder-cuda${{matrix.cuda_version}}
            docker-build-dir:  .ci/docker/manywheel
            always-rebuild: true
            push: true
      - name: Authenticate if WITH_PUSH
        if: env.WITH_PUSH == 'true'
        env:
          DOCKER_TOKEN: ${{ secrets.DOCKER_TOKEN }}
          DOCKER_ID: ${{ secrets.DOCKER_ID }}
        run: |
          if [[ "${WITH_PUSH}" == true ]]; then
            echo "${DOCKER_TOKEN}" | docker login -u "${DOCKER_ID}" --password-stdin
          fi
      - name: Build Docker Image
        if: env.WITH_PUSH == 'true'
        run: |
          .ci/docker/manywheel/build.sh manylinuxaarch64-builder:cuda${{matrix.cuda_version}}
  build-docker-rocm:
    environment: ${{ (github.ref == 'refs/heads/main' || startsWith(github.event.ref, 'refs/tags/v')) && 'docker-build' || '' }}
    needs: get-label-type
<<<<<<< HEAD
    runs-on: "${{ needs.get-label-type.outputs.label-type }}am2.linux.9xlarge.ephemeral"
=======
    runs-on: "${{ needs.get-label-type.outputs.label-type }}linux.9xlarge.ephemeral"
>>>>>>> 9b2e453e
    strategy:
      matrix:
        rocm_version: ["6.1", "6.2"]
    env:
      GPU_ARCH_TYPE: rocm
      GPU_ARCH_VERSION: ${{ matrix.rocm_version }}
    steps:
      - name: Checkout PyTorch
        uses: pytorch/pytorch/.github/actions/checkout-pytorch@main
        with:
          submodules: false
      - name: Calculate docker image
        if: env.WITH_PUSH == 'false'
        uses: pytorch/test-infra/.github/actions/calculate-docker-image@main
        with:
            docker-image-name: manylinux-builder-rocm${{matrix.rocm_version}}
            docker-build-dir:  .ci/docker/manywheel
            always-rebuild: true
            push: true
      - name: Authenticate if WITH_PUSH
        if: env.WITH_PUSH == 'true'
        env:
          DOCKER_TOKEN: ${{ secrets.DOCKER_TOKEN }}
          DOCKER_ID: ${{ secrets.DOCKER_ID }}
        run: |
          if [[ "${WITH_PUSH}" == true ]]; then
            echo "${DOCKER_TOKEN}" | docker login -u "${DOCKER_ID}" --password-stdin
          fi
      - name: Build Docker Image
        if: env.WITH_PUSH == 'true'
        run: |
          .ci/docker/manywheel/build.sh manylinux-builder:rocm${{matrix.rocm_version}}
  build-docker-cpu:
    environment: ${{ (github.ref == 'refs/heads/main' || startsWith(github.event.ref, 'refs/tags/v')) && 'docker-build' || '' }}
    needs: get-label-type
<<<<<<< HEAD
    runs-on: "${{ needs.get-label-type.outputs.label-type }}am2.linux.9xlarge.ephemeral"
=======
    runs-on: "${{ needs.get-label-type.outputs.label-type }}linux.9xlarge.ephemeral"
>>>>>>> 9b2e453e
    steps:
      - name: Checkout PyTorch
        uses: pytorch/pytorch/.github/actions/checkout-pytorch@main
        with:
          submodules: false
      - name: Calculate docker image
        if: env.WITH_PUSH == 'false'
        uses: pytorch/test-infra/.github/actions/calculate-docker-image@main
        with:
            docker-image-name: manylinux-builder-cpu
            docker-build-dir:  .ci/docker/manywheel
            always-rebuild: true
            push: true
      - name: Authenticate if WITH_PUSH
        if: env.WITH_PUSH == 'true'
        env:
          DOCKER_TOKEN: ${{ secrets.DOCKER_TOKEN }}
          DOCKER_ID: ${{ secrets.DOCKER_ID }}
        run: |
          if [[ "${WITH_PUSH}" == true ]]; then
            echo "${DOCKER_TOKEN}" | docker login -u "${DOCKER_ID}" --password-stdin
          fi
      - name: Build Docker Image
        if: env.WITH_PUSH == 'true'
        run: |
          .ci/docker/manywheel/build.sh manylinux-builder:cpu
  build-docker-cpu-manylinux_2_28:
    environment: ${{ (github.ref == 'refs/heads/main' || startsWith(github.event.ref, 'refs/tags/v')) && 'docker-build' || '' }}
    needs: get-label-type
    runs-on: "${{ needs.get-label-type.outputs.label-type }}linux.9xlarge.ephemeral"
    env:
      GPU_ARCH_TYPE: cpu-manylinux_2_28
    steps:
      - name: Checkout PyTorch
        uses: pytorch/pytorch/.github/actions/checkout-pytorch@main
        with:
          submodules: false
      - name: Calculate docker image
        if: env.WITH_PUSH == 'false'
        uses: pytorch/test-infra/.github/actions/calculate-docker-image@main
        with:
            docker-image-name: manylinux2_28-builder-cpu
            docker-build-dir:  .ci/docker/manywheel
            always-rebuild: true
            push: true
      - name: Authenticate if WITH_PUSH
        if: env.WITH_PUSH == 'true'
        env:
          DOCKER_TOKEN: ${{ secrets.DOCKER_TOKEN }}
          DOCKER_ID: ${{ secrets.DOCKER_ID }}
        run: |
          if [[ "${WITH_PUSH}" == true ]]; then
            echo "${DOCKER_TOKEN}" | docker login -u "${DOCKER_ID}" --password-stdin
          fi
      - name: Build Docker Image
        if: env.WITH_PUSH == 'true'
        run: |
          .ci/docker/manywheel/build.sh manylinux2_28-builder:cpu
  build-docker-cpu-aarch64:
    environment: ${{ (github.ref == 'refs/heads/main' || startsWith(github.event.ref, 'refs/tags/v')) && 'docker-build' || '' }}
    needs: get-label-type
    runs-on: "${{ needs.get-label-type.outputs.label-type }}linux.arm64.2xlarge.ephemeral"
    env:
      GPU_ARCH_TYPE: cpu-aarch64
    steps:
      - name: Checkout PyTorch
        uses: pytorch/pytorch/.github/actions/checkout-pytorch@main
        with:
          submodules: false
      - name: Calculate docker image
        if: env.WITH_PUSH == 'false'
        uses: pytorch/test-infra/.github/actions/calculate-docker-image@main
        with:
            docker-image-name: manylinuxaarch64-builder-cpu-aarch64
            docker-build-dir:  .ci/docker/manywheel
            always-rebuild: true
            push: true
      - name: Authenticate if WITH_PUSH
        if: env.WITH_PUSH == 'true'
        env:
          DOCKER_TOKEN: ${{ secrets.DOCKER_TOKEN }}
          DOCKER_ID: ${{ secrets.DOCKER_ID }}
        run: |
          if [[ "${WITH_PUSH}" == true ]]; then
            echo "${DOCKER_TOKEN}" | docker login -u "${DOCKER_ID}" --password-stdin
          fi
      - name: Build Docker Image
        if: env.WITH_PUSH == 'true'
        run: |
          .ci/docker/manywheel/build.sh manylinuxaarch64-builder:cpu-aarch64
  build-docker-cpu-aarch64-2_28:
    environment: ${{ (github.ref == 'refs/heads/main' || startsWith(github.event.ref, 'refs/tags/v')) && 'docker-build' || '' }}
    needs: get-label-type
    runs-on: "${{ needs.get-label-type.outputs.label-type }}linux.arm64.2xlarge.ephemeral"
    env:
      GPU_ARCH_TYPE: cpu-aarch64-2_28
    steps:
      - name: Checkout PyTorch
        uses: pytorch/pytorch/.github/actions/checkout-pytorch@main
        with:
          submodules: false
      - name: Calculate docker image
        if: env.WITH_PUSH == 'false'
        uses: pytorch/test-infra/.github/actions/calculate-docker-image@main
        with:
            docker-image-name: manylinux2_28_aarch64-builder-cpu-aarch64
            docker-build-dir:  .ci/docker/manywheel
            always-rebuild: true
            push: true
      - name: Authenticate if WITH_PUSH
        if: env.WITH_PUSH == 'true'
        env:
          DOCKER_TOKEN: ${{ secrets.DOCKER_TOKEN }}
          DOCKER_ID: ${{ secrets.DOCKER_ID }}
        run: |
          if [[ "${WITH_PUSH}" == true ]]; then
            echo "${DOCKER_TOKEN}" | docker login -u "${DOCKER_ID}" --password-stdin
          fi
      - name: Build Docker Image
        if: env.WITH_PUSH == 'true'
        env:
          DOCKER_TOKEN: ${{ secrets.DOCKER_TOKEN }}
          DOCKER_ID: ${{ secrets.DOCKER_ID }}
        run: |
          .ci/docker/manywheel/build.sh manylinux2_28_aarch64-builder:cpu-aarch64
  build-docker-cpu-cxx11-abi:
    environment: ${{ (github.ref == 'refs/heads/main' || startsWith(github.event.ref, 'refs/tags/v')) && 'docker-build' || '' }}
    needs: get-label-type
    runs-on: "${{ needs.get-label-type.outputs.label-type }}linux.9xlarge.ephemeral"
    env:
      GPU_ARCH_TYPE: cpu-cxx11-abi
    steps:
      - name: Checkout PyTorch
        uses: pytorch/pytorch/.github/actions/checkout-pytorch@main
        with:
          submodules: false
      - name: Calculate docker image
        if: env.WITH_PUSH == 'false'
        uses: pytorch/test-infra/.github/actions/calculate-docker-image@main
        with:
            docker-image-name: manylinuxcxx11-abi-builder-cpu-cxx11-abi
            docker-build-dir:  .ci/docker/manywheel
            always-rebuild: true
            push: true
      - name: Authenticate if WITH_PUSH
        if: env.WITH_PUSH == 'true'
        env:
          DOCKER_TOKEN: ${{ secrets.DOCKER_TOKEN }}
          DOCKER_ID: ${{ secrets.DOCKER_ID }}
        run: |
          if [[ "${WITH_PUSH}" == true ]]; then
            echo "${DOCKER_TOKEN}" | docker login -u "${DOCKER_ID}" --password-stdin
          fi
      - name: Build Docker Image
        if: env.WITH_PUSH == 'true'
        run: |
          .ci/docker/manywheel/build.sh manylinuxcxx11-abi-builder:cpu-cxx11-abi
  build-docker-xpu:
    environment: ${{ (github.ref == 'refs/heads/main' || startsWith(github.event.ref, 'refs/tags/v')) && 'docker-build' || '' }}
    needs: get-label-type
    runs-on: "${{ needs.get-label-type.outputs.label-type }}linux.9xlarge.ephemeral"
    env:
      GPU_ARCH_TYPE: xpu
    steps:
      - name: Checkout PyTorch
        uses: pytorch/pytorch/.github/actions/checkout-pytorch@main
        with:
          submodules: false
      - name: Calculate docker image
        if: env.WITH_PUSH == 'false'
        uses: pytorch/test-infra/.github/actions/calculate-docker-image@main
        with:
            docker-image-name: manylinux2_28-builder-xpu
            docker-build-dir:  .ci/docker/manywheel
            always-rebuild: true
            push: true
      - name: Authenticate if WITH_PUSH
        if: env.WITH_PUSH == 'true'
        env:
          DOCKER_TOKEN: ${{ secrets.DOCKER_TOKEN }}
          DOCKER_ID: ${{ secrets.DOCKER_ID }}
        run: |
          if [[ "${WITH_PUSH}" == true ]]; then
            echo "${DOCKER_TOKEN}" | docker login -u "${DOCKER_ID}" --password-stdin
          fi
      - name: Build Docker Image
        if: env.WITH_PUSH == 'true'
        run: |
          .ci/docker/manywheel/build.sh manylinux2_28-builder:xpu<|MERGE_RESOLUTION|>--- conflicted
+++ resolved
@@ -45,11 +45,7 @@
   build-docker-cuda:
     environment: ${{ (github.ref == 'refs/heads/main' || startsWith(github.event.ref, 'refs/tags/v')) && 'docker-build' || '' }}
     needs: get-label-type
-<<<<<<< HEAD
-    runs-on: "${{ needs.get-label-type.outputs.label-type }}am2.linux.9xlarge.ephemeral"
-=======
-    runs-on: "${{ needs.get-label-type.outputs.label-type }}linux.9xlarge.ephemeral"
->>>>>>> 9b2e453e
+    runs-on: "${{ needs.get-label-type.outputs.label-type }}linux.9xlarge.ephemeral"
     strategy:
       matrix:
         cuda_version: ["12.4", "12.1", "11.8"]
@@ -160,11 +156,7 @@
   build-docker-rocm:
     environment: ${{ (github.ref == 'refs/heads/main' || startsWith(github.event.ref, 'refs/tags/v')) && 'docker-build' || '' }}
     needs: get-label-type
-<<<<<<< HEAD
-    runs-on: "${{ needs.get-label-type.outputs.label-type }}am2.linux.9xlarge.ephemeral"
-=======
-    runs-on: "${{ needs.get-label-type.outputs.label-type }}linux.9xlarge.ephemeral"
->>>>>>> 9b2e453e
+    runs-on: "${{ needs.get-label-type.outputs.label-type }}linux.9xlarge.ephemeral"
     strategy:
       matrix:
         rocm_version: ["6.1", "6.2"]
@@ -200,11 +192,7 @@
   build-docker-cpu:
     environment: ${{ (github.ref == 'refs/heads/main' || startsWith(github.event.ref, 'refs/tags/v')) && 'docker-build' || '' }}
     needs: get-label-type
-<<<<<<< HEAD
-    runs-on: "${{ needs.get-label-type.outputs.label-type }}am2.linux.9xlarge.ephemeral"
-=======
-    runs-on: "${{ needs.get-label-type.outputs.label-type }}linux.9xlarge.ephemeral"
->>>>>>> 9b2e453e
+    runs-on: "${{ needs.get-label-type.outputs.label-type }}linux.9xlarge.ephemeral"
     steps:
       - name: Checkout PyTorch
         uses: pytorch/pytorch/.github/actions/checkout-pytorch@main
