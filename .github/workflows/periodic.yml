--- conflicted
+++ resolved
@@ -52,11 +52,7 @@
     uses: ./.github/workflows/_linux-build.yml
     needs: get-label-type
     with:
-<<<<<<< HEAD
-      runner: "${{ needs.get-label-type.outputs.label-type }}amz2023.linux.2xlarge"
-=======
-      runner_prefix: "${{ needs.get-label-type.outputs.label-type }}"
->>>>>>> 416a7894
+      runner_prefix: "${{ needs.get-label-type.outputs.label-type }}"
       build-environment: linux-focal-cuda12.1-py3.10-gcc9
       docker-image-name: pytorch-linux-focal-cuda12.1-cudnn9-py3-gcc9
       test-matrix: |
@@ -81,11 +77,7 @@
     uses: ./.github/workflows/_linux-build.yml
     needs: get-label-type
     with:
-<<<<<<< HEAD
-      runner: "${{ needs.get-label-type.outputs.label-type }}amz2023.linux.2xlarge"
-=======
-      runner_prefix: "${{ needs.get-label-type.outputs.label-type }}"
->>>>>>> 416a7894
+      runner_prefix: "${{ needs.get-label-type.outputs.label-type }}"
       build-environment: linux-focal-cuda12.4-py3.10-gcc9
       docker-image-name: pytorch-linux-focal-cuda12.4-cudnn9-py3-gcc9
       test-matrix: |
@@ -117,15 +109,9 @@
     uses: ./.github/workflows/_linux-build.yml
     needs: get-label-type
     with:
-<<<<<<< HEAD
-      runner: "${{ needs.get-label-type.outputs.label-type }}amz2023.linux.2xlarge"
-      build-environment: parallelnative-linux-jammy-py3.8-gcc11
-      docker-image-name: pytorch-linux-jammy-py3.8-gcc11
-=======
       runner_prefix: "${{ needs.get-label-type.outputs.label-type }}"
       build-environment: parallelnative-linux-jammy-py3.9-gcc11
       docker-image-name: pytorch-linux-jammy-py3.9-gcc11
->>>>>>> 416a7894
       test-matrix: |
         { include: [
           { config: "default", shard: 1, num_shards: 3, runner: "${{ needs.get-label-type.outputs.label-type }}linux.2xlarge" },
@@ -149,11 +135,7 @@
     uses: ./.github/workflows/_linux-build.yml
     needs: get-label-type
     with:
-<<<<<<< HEAD
-      runner: "${{ needs.get-label-type.outputs.label-type }}amz2023.linux.2xlarge"
-=======
-      runner_prefix: "${{ needs.get-label-type.outputs.label-type }}"
->>>>>>> 416a7894
+      runner_prefix: "${{ needs.get-label-type.outputs.label-type }}"
       build-environment: linux-focal-cuda11.8-py3.9-gcc9
       docker-image-name: pytorch-linux-focal-cuda11.8-cudnn9-py3-gcc9
       cuda-arch-list: 8.6
@@ -177,11 +159,7 @@
     uses: ./.github/workflows/_linux-build.yml
     needs: get-label-type
     with:
-<<<<<<< HEAD
-      runner: "${{ needs.get-label-type.outputs.label-type }}amz2023.linux.2xlarge"
-=======
-      runner_prefix: "${{ needs.get-label-type.outputs.label-type }}"
->>>>>>> 416a7894
+      runner_prefix: "${{ needs.get-label-type.outputs.label-type }}"
       build-environment: linux-focal-cuda11.8-py3.10-gcc9-debug
       docker-image-name: pytorch-linux-focal-cuda11.8-cudnn9-py3-gcc9
       build-with-debug: true
@@ -298,11 +276,7 @@
     uses: ./.github/workflows/_linux-build.yml
     needs: get-label-type
     with:
-<<<<<<< HEAD
-      runner: "${{ needs.get-label-type.outputs.label-type }}amz2023.linux.2xlarge"
-=======
-      runner_prefix: "${{ needs.get-label-type.outputs.label-type }}"
->>>>>>> 416a7894
+      runner_prefix: "${{ needs.get-label-type.outputs.label-type }}"
       build-environment: linux-vulkan-focal-py3.11-clang10
       docker-image-name: pytorch-linux-focal-py3.11-clang10
       test-matrix: |
@@ -324,11 +298,7 @@
     uses: ./.github/workflows/_linux-build.yml
     needs: get-label-type
     with:
-<<<<<<< HEAD
-      runner: "${{ needs.get-label-type.outputs.label-type }}amz2023.linux.2xlarge"
-=======
-      runner_prefix: "${{ needs.get-label-type.outputs.label-type }}"
->>>>>>> 416a7894
+      runner_prefix: "${{ needs.get-label-type.outputs.label-type }}"
       build-environment: linux-focal-rocm6.1-py3.8
       docker-image-name: pytorch-linux-focal-rocm-n-py3
       test-matrix: |
@@ -357,11 +327,7 @@
     uses: ./.github/workflows/_linux-build.yml
     needs: get-label-type
     with:
-<<<<<<< HEAD
-      runner: "${{ needs.get-label-type.outputs.label-type }}amz2023.linux.2xlarge"
-=======
-      runner_prefix: "${{ needs.get-label-type.outputs.label-type }}"
->>>>>>> 416a7894
+      runner_prefix: "${{ needs.get-label-type.outputs.label-type }}"
       use_split_build: true
       build-environment: linux-focal-cuda12.1-py3.10-gcc9
       docker-image-name: pytorch-linux-focal-cuda12.1-cudnn9-py3-gcc9
@@ -389,11 +355,7 @@
     uses: ./.github/workflows/_linux-build.yml
     needs: get-label-type
     with:
-<<<<<<< HEAD
-      runner: "${{ needs.get-label-type.outputs.label-type }}amz2023.linux.2xlarge"
-=======
-      runner_prefix: "${{ needs.get-label-type.outputs.label-type }}"
->>>>>>> 416a7894
+      runner_prefix: "${{ needs.get-label-type.outputs.label-type }}"
       use_split_build: true
       build-environment: linux-focal-cuda11.8-py3.9-gcc9
       docker-image-name: pytorch-linux-focal-cuda11.8-cudnn9-py3-gcc9
