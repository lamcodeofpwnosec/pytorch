#pragma once

#include <ATen/BlasBackend.h>
#include <ATen/CPUGeneratorImpl.h>
#include <ATen/DeviceAccelerator.h>
#include <ATen/LinalgBackend.h>
#include <ATen/core/ATenGeneral.h>
#include <ATen/core/DeprecatedTypeProperties.h>
#include <ATen/core/Generator.h>
#include <ATen/core/LegacyTypeDispatch.h>
#include <ATen/detail/AcceleratorHooksInterface.h>
#include <ATen/detail/CUDAHooksInterface.h>
#include <ATen/detail/HIPHooksInterface.h>
#include <ATen/detail/HPUHooksInterface.h>
#include <ATen/detail/IPUHooksInterface.h>
#include <ATen/detail/MAIAHooksInterface.h>
#include <ATen/detail/MPSHooksInterface.h>
#include <ATen/detail/MTIAHooksInterface.h>
#include <ATen/detail/PrivateUse1HooksInterface.h>
#include <ATen/detail/XPUHooksInterface.h>
#include <c10/core/QEngine.h>
#include <c10/core/impl/DeviceGuardImplInterface.h>
#include <c10/util/CallOnce.h>
#include <c10/util/Exception.h>
#include <c10/util/env.h>
#include <c10/util/irange.h>

#include <cstdint>
#include <mutex>

namespace at {

class Tensor;

enum class TORCH_API Float32MatmulPrecision { HIGHEST, HIGH, MEDIUM };

class TORCH_API Context {
 public:
  Context();

  const Generator& defaultGenerator(Device device) {
    c10::DeviceType device_type = device.type();
    lazyInitDevice(device_type);

    if (device_type == at::kCPU) {
      return at::detail::getDefaultCPUGenerator();
    } else {
      return getAcceleratorHooksInterface(device_type)
          .getDefaultGenerator(device.index());
    }
  }

  const AcceleratorHooksInterface& getAcceleratorHooksInterface(
      std::optional<c10::DeviceType> opt_device_type = std::nullopt) {
    c10::DeviceType device_type = opt_device_type.has_value()
        ? opt_device_type.value()
        : at::getAccelerator(true).value();
    if (device_type == at::kCUDA) {
      return at::detail::getCUDAHooks();
    } else if (device_type == at::kXPU) {
      return at::detail::getXPUHooks();
    } else if (device_type == at::kMPS) {
      return at::detail::getMPSHooks();
    } else if (device_type == at::kPrivateUse1) {
      return at::detail::getPrivateUse1Hooks();
    } else if (device_type == at::kMTIA) {
      return at::detail::getMTIAHooks();
    } else if (device_type == at::kHIP) {
      return at::detail::getHIPHooks();
    } else if (device_type == at::kHPU) {
      return at::detail::getHPUHooks();
    } else {
      AT_ERROR(
          c10::DeviceTypeName(device_type), " device type not an accelerator.");
    }
  }

  Device getDeviceFromPtr(void* data, c10::DeviceType device_type) {
    lazyInitDevice(device_type);

    if (device_type == at::kCPU) {
      return c10::DeviceType::CPU;
<<<<<<< HEAD
    } else if (device_type == at::kCUDA) {
      return at::detail::getCUDAHooks().getDeviceFromPtr(data);
    } else if (device_type == at::kXPU) {
      return at::detail::getXPUHooks().getDeviceFromPtr(data);
    } else if (device_type == at::kHPU) {
      return at::detail::getHPUHooks().getDeviceFromPtr(data);
    } else if (device_type == at::kPrivateUse1) {
      return at::detail::getPrivateUse1Hooks().getDeviceFromPtr(data);
=======
>>>>>>> 5141ade8
    } else {
      return getAcceleratorHooksInterface(device_type).getDeviceFromPtr(data);
    }
  }

  bool isPinnedPtr(
      const void* data,
      std::optional<c10::DeviceType> device_type = std::nullopt) {
    auto opt_device_type =
        device_type.has_value() ? device_type : at::getAccelerator();
    if (!opt_device_type.has_value() || // there is no accelerator
        !at::isAccelerator(
            opt_device_type.value())) { // passed device not an accelerator
      return false;
    }
    return getAcceleratorHooksInterface(opt_device_type).isPinnedPtr(data);
  }

  Allocator* getPinnedMemoryAllocator(
      std::optional<c10::DeviceType> device_type = std::nullopt) {
    return getAcceleratorHooksInterface(device_type).getPinnedMemoryAllocator();
  }

  void lazyInitDevice(c10::DeviceType device_type) {
    if (device_type != at::kCPU) {
      c10::call_once(init_[static_cast<int8_t>(device_type)], [&] {
        getAcceleratorHooksInterface(device_type).init();
      });
    }
  }

  static bool hasOpenMP();
  static bool hasMKL();
  static bool hasLAPACK();
  static bool hasMKLDNN();
  static bool hasMAGMA() {
    return detail::getCUDAHooks().hasMAGMA();
  }
  static bool hasCUDA() {
    return detail::getCUDAHooks().hasCUDA();
  }
  static bool hasMTIA() {
    return detail::getMTIAHooks().hasMTIA();
  }
  static bool hasCUDART() {
    return detail::getCUDAHooks().hasCUDART();
  }
  static long versionCUDART() {
    return detail::getCUDAHooks().versionCUDART();
  }
  static bool hasCuDNN() {
    return detail::getCUDAHooks().hasCuDNN();
  }
  static long versionCuDNN() {
    return detail::getCUDAHooks().versionCuDNN();
  }
  static bool hasCuSOLVER() {
    return detail::getCUDAHooks().hasCuSOLVER();
  }
  static bool hasCuBLASLt() {
    return detail::getCUDAHooks().hasCuBLASLt();
  }
  static bool hasHIP() {
    return detail::getHIPHooks().hasHIP();
  }
  static bool hasMPS() {
    return detail::getMPSHooks().hasMPS();
  }
  static bool hasIPU() {
    return c10::impl::hasDeviceGuardImpl(c10::DeviceType::IPU);
  }
  static bool hasXLA() {
    return c10::impl::hasDeviceGuardImpl(c10::DeviceType::XLA);
  }
  static bool hasXPU() {
    return detail::getXPUHooks().hasXPU();
  }
  static bool hasLazy() {
    return c10::impl::hasDeviceGuardImpl(c10::DeviceType::Lazy);
  }
  static bool hasMAIA() {
    return c10::impl::hasDeviceGuardImpl(c10::DeviceType::MAIA);
  }
  static bool hasHPU() {
    return detail::getHPUHooks().hasHPU();
  }

  static const at::cuda::NVRTC& getNVRTC() {
    return detail::getCUDAHooks().nvrtc();
  }

  static bool setFlushDenormal(bool on);

  // NB: This method is *purely* whether or not a user requested
  // that CuDNN was enabled, it doesn't actually say anything about
  // whether or not CuDNN is actually usable.  Use cudnn_is_acceptable
  // to test this instead
  bool userEnabledCuDNN() const;
  void setUserEnabledCuDNN(bool e);
  bool userEnabledMkldnn() const;
  void setUserEnabledMkldnn(bool e);
  bool benchmarkCuDNN() const;
  void setBenchmarkCuDNN(bool);
  int benchmarkLimitCuDNN() const;
  void setBenchmarkLimitCuDNN(int);
  bool deterministicCuDNN() const;
  void setDeterministicCuDNN(bool);
  bool deterministicMkldnn() const;
  void setDeterministicMkldnn(bool);
  bool userEnabledNNPACK() const;
  void setUserEnabledNNPACK(bool e);

  // Note [Disabling Fused SDP Kernels]
  // ~~~~~~~~~~~~~~~~~~~~~~~~~~~~~~~~~
  // Flash and Memory Efficient SDP kernels are enabled by default.
  // However, they can be disabled by setting
  // at::globalContext().setUserEnabledFlashSDP(false) flag.
  // This is useful for debugging purposes. For example, if you want to
  // compare the performance of the flash SDP kernels with the unfused
  // kernel, you can disable the flash SDP kernels. By disabling
  // the math SDP kernel, you can force your code to use flash kernels.
  // The math SDP kernel can be disabled by setting
  // at::globalContext().setUserEnabledMathSDP(false) flag.
  void setSDPUseFlash(bool);
  bool userEnabledFlashSDP() const;

  void setSDPUseMemEfficient(bool);
  bool userEnabledMemEfficientSDP() const;

  void setSDPUseMath(bool);
  bool userEnabledMathSDP() const;

  void setSDPUseCuDNN(bool);
  bool userEnabledCuDNNSDP() const;

  void setAllowFP16BF16ReductionMathSDP(bool);
  bool allowFP16BF16ReductionMathSDP() const;

  void setSDPUseOverrideable(bool);
  bool userEnabledOverrideableSDP() const;

  at::LinalgBackend linalgPreferredBackend() const;
  void setLinalgPreferredBackend(at::LinalgBackend);

  at::BlasBackend blasPreferredBackend();
  void setBlasPreferredBackend(at::BlasBackend);

  // Note [Enabling Deterministic Operations]
  // ~~~~~~~~~~~~~~~~~~~~~~~~~~~~~~~~~~~~~~~~
  // Operations in PyTorch that normally act nondeterministically, but have an
  // alternate deterministic implementation, should satisfy the following
  // requirements:
  //
  // * Include this comment: "See Note [Enabling Deterministic Operations]"
  //
  // * Check the value of `at::globalContext().deterministicAlgorithms()` to
  // toggle
  //   between nondeterministic and deterministic implementations.
  //
  // * Have an entry in the list of PyTorch operations that toggle between
  // nondeterministic
  //   and deterministic implementations, in the docstring of
  //   `use_deterministic_algorithms()` in torch/__init__.py
  //
  // `example_func()` below shows an example of toggling between
  // nondeterministic and deterministic implementations:
  //
  //    void example_func() {
  //      // See Note [Enabling Deterministic Operations]
  //      if (at::globalContext().deterministicAlgorithms()) {
  //        example_func_deterministic();
  //      } else {
  //        example_func_nondeterministic();
  //      }
  //    }

  bool deterministicAlgorithms() const;
  bool deterministicAlgorithmsWarnOnly() const;
  void setDeterministicAlgorithms(bool, bool);
  bool deterministicFillUninitializedMemory() const;
  void setDeterministicFillUninitializedMemory(bool);

  // Note [Writing Nondeterministic Operations]
  // ~~~~~~~~~~~~~~~~~~~~~~~~~~~~~~~~~~~~~~~~~~
  // Operations in PyTorch that act nondeterministically and do not have an
  // alternate deterministic implementation should satisfy the following
  // requirements:
  //
  // * Include this comment: "See Note [Writing Nondeterministic Operations]"
  //
  // * Include a comment explaining why the operation is nondeterministic.
  //
  // * Throw an error when `Context::deterministicAlgorithms()` is true. Most
  //   of the time, this should be accomplished by calling
  //   `at::globalContext().alertNotDeterminstic()`.  However, if the
  //   nondeterministic behavior is caused by the CuBLAS workspace
  //   configuration in CUDA >= 10.2,
  //   `at::globalContext().alertCuBLASConfigNotDeterministic()` should be
  //   called instead (in this case, a comment explaining why the operation is
  //   nondeterministic is not necessary). See below for details on these
  //   methods.
  //
  // * Have an entry in the list of nondeterministic PyTorch operations in the
  //   docstring of `use_deterministic_algorithms()` in torch/__init__.py
  //
  // * Have a test function in `test/test_torch.py` whose name begins with
  //   `test_nondeterministic_alert_`. Alternatively, if CuBLAS workspace
  //   configuration is the reason for nondeterminism, the operation should be
  //   included in the `test_cublas_config_nondeterministic_alert` test. Any new
  //   tests should ideally follow a pattern similar to the existing ones.
  //
  // `example_func()` below shows an example of the comments and error-throwing
  // code for a nondeterministic operation:
  //
  //    void example_func() {
  //      // See Note [Writing Nondeterministic Operations]
  //      // Nondeterministic because <reason>
  //      at::globalContext().alertNondeterministic("example_func");
  //      ...
  //    }

  // Throws an error if `Context::deterministicAlgorithms()` is true
  static void alertNotDeterministic(c10::string_view const& caller);

  // Throws an error if `Context::deterministicAlgorithms()` is true, CUDA
  // >= 10.2, and CUBLAS_WORKSPACE_CONFIG is not set to either ":16:8" or
  // ":4096:8". For more details:
  // https://docs.nvidia.com/cuda/cublas/index.html#results-reproducibility
  void alertCuBLASConfigNotDeterministic() const;

  void setFloat32MatmulPrecision(const std::string& s);
  bool allowTF32CuDNN() const;
  void setAllowTF32CuDNN(bool);
  bool allowTF32CuBLAS() const;
  void setAllowTF32CuBLAS(bool);
  Float32MatmulPrecision float32MatmulPrecision() const;
  void setFloat32MatmulPrecision(Float32MatmulPrecision p);
  bool allowFP16ReductionCuBLAS() const;
  void setAllowFP16ReductionCuBLAS(bool);
  bool allowBF16ReductionCuBLAS() const;
  void setAllowBF16ReductionCuBLAS(bool);
  at::QEngine qEngine() const;
  void setQEngine(at::QEngine e);
  static const std::vector<at::QEngine>& supportedQEngines();
  static bool isXNNPACKAvailable();
  void setCheckSparseTensorInvariants(bool e);
  bool checkSparseTensorInvariants() const;
  // This method is used to release the original weight after pre-packing.
  // It should be called once before loading/running the model.
  // NB: By default it is set to true for mobile builds.
  void setReleaseWeightsWhenPrepacking(bool e);
  bool releaseWeightsWhenPrepacking() const;

  void setDisplayVmapFallbackWarnings(bool enabled);
  bool areVmapFallbackWarningsEnabled() const;

  void setDefaultMobileCPUAllocator();
  void unsetDefaultMobileCPUAllocator();
  bool allowFP16ReductionCPU() const;
  void setAllowFP16ReductionCPU(bool);

  // Preserved for BC
  void lazyInitCUDA() {
    lazyInitDevice(at::kCUDA);
  }
  void lazyInitHIP() {
    lazyInitDevice(at::kHIP);
  }
  void lazyInitXPU() {
    lazyInitDevice(at::kXPU);
  }
  void lazyInitMTIA() {
    lazyInitDevice(at::kMTIA);
  }
  void lazyInitPrivateUse1() {
    lazyInitDevice(at::kPrivateUse1);
  }

 private:
  static bool checkCuBLASConfigDeterministic();
  std::array<c10::once_flag, at::COMPILE_TIME_MAX_DEVICE_TYPES> init_;
  bool enabled_cudnn = true;
  bool deterministic_cudnn = false;
  bool deterministic_mkldnn = false;
  bool _deterministic_algorithms = false;
  bool _deterministic_algorithms_warn_only = false;
  bool _deterministic_fill_uninitialized_memory = true;
  bool enabled_flashSDP = true;
  bool enabled_mem_efficientSDP = true;
  bool enabled_mathSDP = true;
  bool enabled_cudnnSDP = true;
  bool enabled_overrideable = true;
  bool allow_fp16_bf16_reduction_mathSDP = false;
#ifdef USE_ROCM
  bool benchmark_cudnn = true;
#else
  bool benchmark_cudnn = false;
#endif
  Float32MatmulPrecision float32_matmul_precision =
      c10::utils::check_env("TORCH_ALLOW_TF32_CUBLAS_OVERRIDE") == true
      ? at::Float32MatmulPrecision::HIGH
      : at::Float32MatmulPrecision::HIGHEST;
  int benchmark_limit_cudnn = 10;
  bool allow_tf32_cudnn = true;
  bool allow_fp16_reduction_cublas = true;
  bool allow_bf16_reduction_cublas = true;
  bool enabled_mkldnn = true;
  bool enabled_nnpack = true;
  at::LinalgBackend linalg_preferred_backend =
      c10::utils::check_env("TORCH_LINALG_PREFER_CUSOLVER") == true
      ? at::LinalgBackend::Cusolver
      : at::LinalgBackend::Default;
  at::BlasBackend blas_preferred_backend =
#ifdef USE_ROCM
      (c10::utils::check_env("TORCH_BLAS_PREFER_HIPBLASLT") != false)
#else
      (c10::utils::check_env("TORCH_BLAS_PREFER_CUBLASLT") == true)
#endif
      ? at::BlasBackend::Cublaslt
      : at::BlasBackend::Cublas;
#ifdef C10_MOBILE
  bool release_original_weights = true;
#else
  bool release_original_weights = false;
#endif
  bool display_vmap_fallback_warnings_ = false;
  std::optional<at::QEngine> quantized_engine = std::nullopt;
  bool enable_sparse_tensor_invariant_checks = false;
  bool allow_fp16_reduction_cpu = false;

  Allocator* prev_allocator_ptr_{nullptr};
};

TORCH_API Context& globalContext();

inline void init() {
  globalContext();
}

TORCH_API Allocator* getCPUAllocator();

inline DeprecatedTypeProperties& getDeprecatedTypeProperties(
    Backend p,
    ScalarType s) {
  return globalDeprecatedTypePropertiesRegistry().getDeprecatedTypeProperties(
      p, s);
}

inline DeprecatedTypeProperties& CPU(ScalarType s) {
  return globalDeprecatedTypePropertiesRegistry().getDeprecatedTypeProperties(
      Backend::CPU, s);
}

inline DeprecatedTypeProperties& CUDA(ScalarType s) {
  return globalDeprecatedTypePropertiesRegistry().getDeprecatedTypeProperties(
      Backend::CUDA, s);
}

inline DeprecatedTypeProperties& HIP(ScalarType s) {
  return globalDeprecatedTypePropertiesRegistry().getDeprecatedTypeProperties(
      Backend::HIP, s);
}

inline DeprecatedTypeProperties& MPS(ScalarType s) {
  return globalDeprecatedTypePropertiesRegistry().getDeprecatedTypeProperties(
      Backend::MPS, s);
}

inline bool hasCUDA() {
  return globalContext().hasCUDA();
}

inline bool hasMTIA() {
  return globalContext().hasMTIA();
}

inline bool hasHIP() {
  return globalContext().hasHIP();
}

inline bool hasIPU() {
  return globalContext().hasIPU();
}

inline bool hasXLA() {
  return globalContext().hasXLA();
}

inline bool hasMPS() {
  return globalContext().hasMPS();
}

inline bool hasMAIA() {
  return globalContext().hasMAIA();
}

inline bool hasXPU() {
  return globalContext().hasXPU();
}

inline bool hasHPU() {
  return globalContext().hasHPU();
}

// Despite its name, this function returns the number of *CUDA* GPUs.
inline size_t getNumGPUs() {
  // WARNING: DO NOT ADD LOGIC TO HANDLE OTHER DEVICE TYPES TO THIS
  // FUNCTION.  If you are interested in interrogating the number of
  // devices for a specific device type, add that function to the
  // relevant library (e.g., similar to at::cuda::device_count())
  if (hasCUDA() && hasHIP()) {
    throw std::runtime_error(
        "Enabling both CUDA and HIP in ATen is not supported, as HIP masquerades "
        "to be CUDA (e.g., when you say CUDA, on a HIP build of ATen, this actually "
        "means HIP.  Rebuild PyTorch with one or the other disabled.");
  } else if (hasCUDA()) {
    return detail::getCUDAHooks().deviceCount();
  } else if (hasHIP()) {
    return detail::getHIPHooks().getNumGPUs();
  } else {
    return 0;
  }
}

inline bool hasOpenMP() {
  return globalContext().hasOpenMP();
}

inline bool hasMKL() {
  return globalContext().hasMKL();
}

inline bool hasLAPACK() {
  return globalContext().hasLAPACK();
}

inline bool hasMAGMA() {
  return globalContext().hasMAGMA();
}

inline bool hasMKLDNN() {
  return globalContext().hasMKLDNN();
}

inline void manual_seed(uint64_t seed) {
  auto gen = globalContext().defaultGenerator(c10::DeviceType::CPU);
  {
    // See Note [Acquire lock when using random generators]
    std::lock_guard<std::mutex> lock(gen.mutex());
    gen.set_current_seed(seed);
  }
  // NB: Sometimes we build with CUDA, but we don't have any GPUs
  // available. In that case, we must not seed CUDA; it will fail!
  const auto cuda_num_gpus = detail::getCUDAHooks().deviceCount();
  if (hasCUDA() && cuda_num_gpus > 0) {
    for (const auto i : c10::irange(cuda_num_gpus)) {
      auto cuda_gen = globalContext().defaultGenerator(
          Device(at::kCUDA, static_cast<c10::DeviceIndex>(i)));
      {
        // See Note [Acquire lock when using random generators]
        std::lock_guard<std::mutex> lock(cuda_gen.mutex());
        cuda_gen.set_current_seed(seed);
      }
    }
  }

  const auto xpu_num_gpus = detail::getXPUHooks().deviceCount();
  if (hasXPU() && xpu_num_gpus) {
    for (const auto i : c10::irange(xpu_num_gpus)) {
      auto xpu_gen = globalContext().defaultGenerator(
          Device(at::kXPU, static_cast<c10::DeviceIndex>(i)));
      {
        // See Note [Acquire lock when using random generators]
        std::lock_guard<std::mutex> lock(xpu_gen.mutex());
        xpu_gen.set_current_seed(seed);
      }
    }
  }

  if (hasMPS()) {
    auto mps_gen = globalContext().defaultGenerator(c10::DeviceType::MPS);
    // See Note [Acquire lock when using random generators]
    std::lock_guard<std::mutex> lock(mps_gen.mutex());
    mps_gen.set_current_seed(seed);
  }
}

// When the global flag `allow_tf32` is set to true, cuBLAS handles are
// automatically configured to use math mode CUBLAS_TF32_TENSOR_OP_MATH.
// For some operators, such as addmv, TF32 offers no performance improvement
// but causes precision loss. To help this case, this class implements
// a RAII guard that can be used to quickly disable TF32 within its scope.
//
// Usage:
//     NoTF32Guard disable_tf32;
struct TORCH_API NoTF32Guard {
  NoTF32Guard();
  ~NoTF32Guard();
  static bool should_disable_tf32();

 private:
  bool changed = false;
};

struct TORCH_API ROCmBackwardPassGuard {
  ROCmBackwardPassGuard();
  ~ROCmBackwardPassGuard();
  static bool is_backward_pass();
};

} // namespace at<|MERGE_RESOLUTION|>--- conflicted
+++ resolved
@@ -80,17 +80,6 @@
 
     if (device_type == at::kCPU) {
       return c10::DeviceType::CPU;
-<<<<<<< HEAD
-    } else if (device_type == at::kCUDA) {
-      return at::detail::getCUDAHooks().getDeviceFromPtr(data);
-    } else if (device_type == at::kXPU) {
-      return at::detail::getXPUHooks().getDeviceFromPtr(data);
-    } else if (device_type == at::kHPU) {
-      return at::detail::getHPUHooks().getDeviceFromPtr(data);
-    } else if (device_type == at::kPrivateUse1) {
-      return at::detail::getPrivateUse1Hooks().getDeviceFromPtr(data);
-=======
->>>>>>> 5141ade8
     } else {
       return getAcceleratorHooksInterface(device_type).getDeviceFromPtr(data);
     }
